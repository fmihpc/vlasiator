--- conflicted
+++ resolved
@@ -46,14 +46,6 @@
        skipMoments = true;
    }
 
-<<<<<<< HEAD
-    // if doNotSkip == true then the first clause is false and we will never return,
-    // i.e. always compute, otherwise we skip DO_NOT_COMPUTE cells
-    bool skipMoments = false;
-    if (!doNotSkip && cell->sysBoundaryFlag == sysboundarytype::DO_NOT_COMPUTE) {
-        skipMoments = true;
-    }
-
     // Clear old moments to zero value
     if (skipMoments == false) {
         cell->parameters[CellParams::RHOM] = 0.0;
@@ -83,34 +75,6 @@
           // Temporary array for storing moments
           Real array[4];
           for (int i=0; i<4; ++i) {array[i] = 0.0;}
-=======
-   // Clear old moments to zero value
-   if (skipMoments == false && computePopulationMomentsOnly == false) {
-      cell->parameters[CellParams::RHOM  ] = 0.0;
-      cell->parameters[CellParams::VX] = 0.0;
-      cell->parameters[CellParams::VY] = 0.0;
-      cell->parameters[CellParams::VZ] = 0.0;
-      cell->parameters[CellParams::RHOQ  ] = 0.0;
-      cell->parameters[CellParams::P_11] = 0.0;
-      cell->parameters[CellParams::P_22] = 0.0;
-      cell->parameters[CellParams::P_33] = 0.0;
-   }
-
-    // Loop over all particle species
-   if (skipMoments == false) {
-      for (uint popID=0; popID<getObjectWrapper().particleSpecies.size(); ++popID) {
-         vmesh::VelocityBlockContainer<vmesh::LocalID>& blockContainer = cell->get_velocity_blocks(popID);
-         if (blockContainer.size() == 0) continue;
-         
-         const Realf* data       = blockContainer.getData();
-         const Real* blockParams = blockContainer.getParameters();
-         const Real mass = getObjectWrapper().particleSpecies[popID].mass;
-         const Real charge = getObjectWrapper().particleSpecies[popID].charge;
-         
-         // Temporary array for storing moments
-         Real array[4];
-         for (int i=0; i<4; ++i) array[i] = 0.0;
->>>>>>> 17a8d803
 
          // Calculate species' contribution to first velocity moments
          for (vmesh::LocalID blockLID=0; blockLID<blockContainer.size(); ++blockLID) {
@@ -143,7 +107,6 @@
    }
 
     // Compute second moments only if requested
-<<<<<<< HEAD
     if (computeSecond == false) return;
             
     // Loop over all particle species
@@ -182,45 +145,6 @@
        cell->parameters[CellParams::P_13] += pop.P[4];
        cell->parameters[CellParams::P_23] += pop.P[5];
     } // for-loop over particle species
-=======
-   if (computeSecond == false) return;
-    
-   // Loop over all particle species
-   for (uint popID=0; popID<getObjectWrapper().particleSpecies.size(); ++popID) {
-      vmesh::VelocityBlockContainer<vmesh::LocalID>& blockContainer = cell->get_velocity_blocks(popID);
-      if (blockContainer.size() == 0) continue;
-      
-      const Realf* data       = blockContainer.getData();
-      const Real* blockParams = blockContainer.getParameters();
-      const Real mass = getObjectWrapper().particleSpecies[popID].mass;
-      
-      // Temporary array for storing moments
-      Real array[3];
-      for (int i=0; i<3; ++i) array[i] = 0.0;
-
-      // Calculate species' contribution to second velocity moments
-      Population & pop = cell->get_population(popID);
-      for (vmesh::LocalID blockLID=0; blockLID<blockContainer.size(); ++blockLID) {
-         blockVelocitySecondMoments(data+blockLID*WID3,
-                                    blockParams+blockLID*BlockParams::N_VELOCITY_BLOCK_PARAMS,
-                                    cell->parameters[CellParams::VX],
-                                    cell->parameters[CellParams::VY],
-                                    cell->parameters[CellParams::VZ],
-                                    array);
-      }
-      
-      // Store species' contribution to bulk velocity moments
-      pop.P[0] = mass*array[0];
-      pop.P[1] = mass*array[1];
-      pop.P[2] = mass*array[2];
-      
-      if(!computePopulationMomentsOnly) {
-         cell->parameters[CellParams::P_11] += pop.P[0];
-         cell->parameters[CellParams::P_22] += pop.P[1];
-         cell->parameters[CellParams::P_33] += pop.P[2];
-      }
-   } // for-loop over particle species
->>>>>>> 17a8d803
 }
 
 /** Calculate zeroth, first, and (possibly) second bulk velocity moments for the 
