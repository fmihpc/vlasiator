--- conflicted
+++ resolved
@@ -409,11 +409,7 @@
 
              Note that the i dimension is vectorized, and thus there are no loops over i
          */
-<<<<<<< HEAD
-         for (int j = 0; j < WID; j += VECL/WID){ 
-=======
          for (int j = 0; j < WID; j += VECL/WID){
->>>>>>> 20551a8d
             // create vectors with the i and j indices in the vector position on the plane.
             #if VECL == 4 && WID == 4
             const Veci i_indices = Veci({0, 1, 2, 3});
