--- conflicted
+++ resolved
@@ -24,10 +24,7 @@
 #define HOSTDEV_SLOPE_LIMITERS_H
 
 #include "vec.h"
-<<<<<<< HEAD
-=======
 #include "../arch/arch_device_api.h"
->>>>>>> 20551a8d
 
 using namespace std;
 
