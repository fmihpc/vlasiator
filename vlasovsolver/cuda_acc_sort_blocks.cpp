--- conflicted
+++ resolved
@@ -40,10 +40,6 @@
 using namespace std;
 using namespace spatial_cell;
 
-<<<<<<< HEAD
-//__launch_bounds__(maxThreadsPerBlock, minBlocksPerMultiprocessor, maxBlocksPerCluster)
-=======
-
 __host__ void cuda_acc_allocate_radix_sort (
    const uint temp_storage_bytes,
    const uint cpuThreadID,
@@ -58,7 +54,8 @@
    }
 }
 // Note: no call for deallcation of this memory, it'll be left uncleaned on exit.
->>>>>>> b89a5dde
+
+//__launch_bounds__(maxThreadsPerBlock, minBlocksPerMultiprocessor, maxBlocksPerCluster)
 
 // Kernels for converting GIDs to dimension-sorted indices
 __global__ void __launch_bounds__(CUDATHREADS,4) blocksID_mapped_dim0_kernel(
@@ -364,23 +361,14 @@
                                cudaStream_t stream
    ) {
 
-<<<<<<< HEAD
-   columnData->columnBlockOffsets.clear();
-   columnData->columnNumBlocks.clear();
-   columnData->setColumnOffsets.clear();
-   columnData->setNumColumns.clear();
-
-   // Ensure at least one launch block
-   uint nCudaBlocks  = (nBlocks/CUDATHREADS) > CUDABLOCKS ? CUDABLOCKS : std::ceil((Real)nBlocks/(Real)CUDATHREADS);
-=======
    if (doPrefetches) {
       columnData->columnBlockOffsets.optimizeGPU();
       columnData->columnNumBlocks.optimizeGPU();
       columnData->setColumnOffsets.optimizeGPU();
       columnData->setNumColumns.optimizeGPU();
    }
-   uint nCudaBlocks  = (nBlocks/CUDATHREADS) > CUDABLOCKS ? CUDABLOCKS : (nBlocks/CUDATHREADS);
->>>>>>> b89a5dde
+   // Ensure at least one launch block
+   uint nCudaBlocks  = (nBlocks/CUDATHREADS) > CUDABLOCKS ? CUDABLOCKS : std::ceil((Real)nBlocks/(Real)CUDATHREADS);
 
    phiprof::start("calc new dimension id");
    // Map blocks to new dimensionality
@@ -438,13 +426,7 @@
                                    blocksID_mapped, blocksID_mapped_sorted,
                                    blocksLID_unsorted, blocksLID, nBlocks,
                                    0, sizeof(vmesh::GlobalID)*8, stream);
-<<<<<<< HEAD
-   HANDLE_ERROR( cudaPeekAtLastError() );
-   HANDLE_ERROR( cudaStreamSynchronize(stream) ); // In case SortPairs won't like the free below too soon
-   HANDLE_ERROR( cudaFreeAsync(dev_temp_storage, stream) );
-=======
-   SSYNC
->>>>>>> b89a5dde
+   HANDLE_ERROR( cudaPeekAtLastError() );
    phiprof::stop("CUB sort");
 
    // Gather GIDs in order
