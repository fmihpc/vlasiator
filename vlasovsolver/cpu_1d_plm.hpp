/*
 * This file is part of Vlasiator.
 * Copyright 2010-2016 Finnish Meteorological Institute
 *
 * For details of usage, see the COPYING file and read the "Rules of the Road"
 * at http://www.physics.helsinki.fi/vlasiator/
 *
 * This program is free software; you can redistribute it and/or modify
 * it under the terms of the GNU General Public License as published by
 * the Free Software Foundation; either version 2 of the License, or
 * (at your option) any later version.
 *
 * This program is distributed in the hope that it will be useful,
 * but WITHOUT ANY WARRANTY; without even the implied warranty of
 * MERCHANTABILITY or FITNESS FOR A PARTICULAR PURPOSE.  See the
 * GNU General Public License for more details.
 *
 * You should have received a copy of the GNU General Public License along
 * with this program; if not, write to the Free Software Foundation, Inc.,
 * 51 Franklin Street, Fifth Floor, Boston, MA 02110-1301 USA.
 */

#ifndef CPU_1D_PLM_H
#define CPU_1D_PLM_H

#include <iostream>
#include "vec.h"
#include "algorithm"
#include "cmath"
#include "cpu_slope_limiters.hpp"

using namespace std;

/*!
 Compute PLM coefficients
 f(v) = a[0] + a[1]/2.0*t 
t=(v-v_{i-0.5})/dv where v_{i-0.5} is the left face of a cell
The factor 2.0 is in the polynom to ease integration, then integral is a[0]*t + a[1]*t**2
*/

<<<<<<< HEAD
inline void compute_plm_coeff(const Vec * const values, uint k, Vec a[2], const Real threshold){
=======
inline void compute_plm_coeff(const Vec * const values, uint k, Vec a[2], const Realv threshold){
>>>>>>> d8c3a01b
   // scale values closer to 1 for more accurate slope limiter calculation
  const Realv scale = 1./threshold;
  const Vec d_cv=slope_limiter(values[k - 1]*scale, values[k]*scale, values[k + 1]*scale)*threshold;
  a[0] = values[k] - d_cv * 0.5;
  a[1] = d_cv * 0.5;
}

#endif<|MERGE_RESOLUTION|>--- conflicted
+++ resolved
@@ -38,11 +38,7 @@
 The factor 2.0 is in the polynom to ease integration, then integral is a[0]*t + a[1]*t**2
 */
 
-<<<<<<< HEAD
-inline void compute_plm_coeff(const Vec * const values, uint k, Vec a[2], const Real threshold){
-=======
 inline void compute_plm_coeff(const Vec * const values, uint k, Vec a[2], const Realv threshold){
->>>>>>> d8c3a01b
    // scale values closer to 1 for more accurate slope limiter calculation
   const Realv scale = 1./threshold;
   const Vec d_cv=slope_limiter(values[k - 1]*scale, values[k]*scale, values[k + 1]*scale)*threshold;
