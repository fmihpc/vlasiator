/*
 * This file is part of Vlasiator.
 * Copyright 2010-2016 Finnish Meteorological Institute
 *
 * For details of usage, see the COPYING file and read the "Rules of the Road"
 * at http://www.physics.helsinki.fi/vlasiator/
 *
 * This program is free software; you can redistribute it and/or modify
 * it under the terms of the GNU General Public License as published by
 * the Free Software Foundation; either version 2 of the License, or
 * (at your option) any later version.
 *
 * This program is distributed in the hope that it will be useful,
 * but WITHOUT ANY WARRANTY; without even the implied warranty of
 * MERCHANTABILITY or FITNESS FOR A PARTICULAR PURPOSE.  See the
 * GNU General Public License for more details.
 *
 * You should have received a copy of the GNU General Public License along
 * with this program; if not, write to the Free Software Foundation, Inc.,
 * 51 Franklin Street, Fifth Floor, Boston, MA 02110-1301 USA.
 */

#include <cstdlib>
#include <iostream>
#include <vector>
#include <stdint.h>

#ifdef _OPENMP
   #include <omp.h>
#endif
#include <zoltan.h>
#include <dccrg.hpp>
#include <phiprof.hpp>

#include "../spatial_cell.hpp"
#include "../vlasovmover.h"
#include "../grid.h"
#include "../definitions.h"
#include "../object_wrapper.h"
#include "../mpiconversion.h"

#include "cpu_moments.h"
#include "cpu_acc_semilag.hpp"
#include "cpu_trans_map.hpp"
#include "cpu_trans_map_amr.hpp"

using namespace std;
using namespace spatial_cell;

extern Logger logFile, diagnostic;

creal ZERO    = 0.0;
creal HALF    = 0.5;
creal FOURTH  = 1.0/4.0;
creal SIXTH   = 1.0/6.0;
creal ONE     = 1.0;
creal TWO     = 2.0;
creal EPSILON = 1.0e-25;

/** Propagates the distribution function in spatial space. 
    
    Based on SLICE-3D algorithm: Zerroukat, M., and T. Allen. "A
    three‐dimensional monotone and conservative semi‐Lagrangian scheme
    (SLICE‐3D) for transport problems." Quarterly Journal of the Royal
    Meteorological Society 138.667 (2012): 1640-1651.
  
 */
void calculateSpatialTranslation(
        dccrg::Dccrg<SpatialCell,dccrg::Cartesian_Geometry>& mpiGrid,
        const vector<CellID>& localCells,
        const vector<CellID>& local_propagated_cells,
        const vector<CellID>& local_target_cells,
        const vector<CellID>& remoteTargetCellsx,
        const vector<CellID>& remoteTargetCellsy,
        const vector<CellID>& remoteTargetCellsz,
        vector<uint>& nPencils,
        creal dt,
        const uint popID,
        Real &time
) {

    int trans_timer;
    bool localTargetGridGenerated = false;
    
    double t1;
    
    int myRank;
    MPI_Comm_rank(MPI_COMM_WORLD,&myRank);
   
//   int bt=phiprof::initializeTimer("barrier-trans-pre-z","Barriers","MPI");
//   phiprof::start(bt);
//   MPI_Barrier(MPI_COMM_WORLD);
//   phiprof::stop(bt);
 
    // ------------- SLICE - map dist function in Z --------------- //
   if(P::zcells_ini > 1){
      trans_timer=phiprof::initializeTimer("transfer-stencil-data-z","MPI");
      phiprof::start(trans_timer);
      SpatialCell::set_mpi_transfer_type(Transfer::VEL_BLOCK_DATA);
      mpiGrid.update_copies_of_remote_neighbors(VLASOV_SOLVER_Z_NEIGHBORHOOD_ID);
      phiprof::stop(trans_timer);

//      bt=phiprof::initializeTimer("barrier-trans-pre-trans_map_1d-z","Barriers","MPI");
//      phiprof::start(bt);
//      MPI_Barrier(MPI_COMM_WORLD);
//      phiprof::stop(bt);

      t1 = MPI_Wtime();
      phiprof::start("compute-mapping-z");
      if(P::amrMaxSpatialRefLevel == 0) {
         trans_map_1d(mpiGrid,local_propagated_cells, remoteTargetCellsz, 2, dt,popID); // map along z//
      } else {
         trans_map_1d_amr(mpiGrid,local_propagated_cells, remoteTargetCellsz, nPencils, 2, dt,popID); // map along z//
      }
      phiprof::stop("compute-mapping-z");
      time += MPI_Wtime() - t1;

//      bt=phiprof::initializeTimer("barrier-trans-pre-update_remote-z","Barriers","MPI");
//      phiprof::start(bt);
//      MPI_Barrier(MPI_COMM_WORLD);
//      phiprof::stop(bt);

      trans_timer=phiprof::initializeTimer("update_remote-z","MPI");
      phiprof::start("update_remote-z");
      if(P::amrMaxSpatialRefLevel == 0) {
         update_remote_mapping_contribution(mpiGrid, 2,+1,popID);
         update_remote_mapping_contribution(mpiGrid, 2,-1,popID);
      } else {
         update_remote_mapping_contribution_amr(mpiGrid, 2,+1,popID);
         update_remote_mapping_contribution_amr(mpiGrid, 2,-1,popID);
      }
      phiprof::stop("update_remote-z");

   }

//   bt=phiprof::initializeTimer("barrier-trans-pre-x","Barriers","MPI");
//   phiprof::start(bt);
//   MPI_Barrier(MPI_COMM_WORLD);
//   phiprof::stop(bt);
   
   // ------------- SLICE - map dist function in X --------------- //
   if(P::xcells_ini > 1){
      
      trans_timer=phiprof::initializeTimer("transfer-stencil-data-x","MPI");
      phiprof::start(trans_timer);
      SpatialCell::set_mpi_transfer_type(Transfer::VEL_BLOCK_DATA);

      mpiGrid.set_send_single_cells(false);
      mpiGrid.update_copies_of_remote_neighbors(VLASOV_SOLVER_X_NEIGHBORHOOD_ID);
      phiprof::stop(trans_timer);
      
//      bt=phiprof::initializeTimer("barrier-trans-pre-trans_map_1d-x","Barriers","MPI");
//      phiprof::start(bt);
//      MPI_Barrier(MPI_COMM_WORLD);
//      phiprof::stop(bt);

      t1 = MPI_Wtime();
      phiprof::start("compute-mapping-x");
      if(P::amrMaxSpatialRefLevel == 0) {
         trans_map_1d(mpiGrid,local_propagated_cells, remoteTargetCellsx, 0,dt,popID); // map along x//
      } else {
         trans_map_1d_amr(mpiGrid,local_propagated_cells, remoteTargetCellsx, nPencils, 0,dt,popID); // map along x//
      }
      phiprof::stop("compute-mapping-x");
      time += MPI_Wtime() - t1;

//      bt=phiprof::initializeTimer("barrier-trans-pre-update_remote-x","Barriers","MPI");
//      phiprof::start(bt);
//      MPI_Barrier(MPI_COMM_WORLD);
//      phiprof::stop(bt);

      trans_timer=phiprof::initializeTimer("update_remote-x","MPI");
      phiprof::start("update_remote-x");
      if(P::amrMaxSpatialRefLevel == 0) {
         update_remote_mapping_contribution(mpiGrid, 0,+1,popID);
         update_remote_mapping_contribution(mpiGrid, 0,-1,popID);
      } else {
         update_remote_mapping_contribution_amr(mpiGrid, 0,+1,popID);
         update_remote_mapping_contribution_amr(mpiGrid, 0,-1,popID);
      }
      phiprof::stop("update_remote-x");

   }

//   bt=phiprof::initializeTimer("barrier-trans-pre-y","Barriers","MPI");
//   phiprof::start(bt);
//   MPI_Barrier(MPI_COMM_WORLD);
//   phiprof::stop(bt);

   // ------------- SLICE - map dist function in Y --------------- //
   if(P::ycells_ini > 1) {
      
      trans_timer=phiprof::initializeTimer("transfer-stencil-data-y","MPI");
      phiprof::start(trans_timer);
      SpatialCell::set_mpi_transfer_type(Transfer::VEL_BLOCK_DATA);
      
      mpiGrid.set_send_single_cells(false);
      mpiGrid.update_copies_of_remote_neighbors(VLASOV_SOLVER_Y_NEIGHBORHOOD_ID);
      phiprof::stop(trans_timer);
      
//      bt=phiprof::initializeTimer("barrier-trans-pre-trans_map_1d-y","Barriers","MPI");
//      phiprof::start(bt);
//      MPI_Barrier(MPI_COMM_WORLD);
//      phiprof::stop(bt);

      t1 = MPI_Wtime();
      phiprof::start("compute-mapping-y");
      if(P::amrMaxSpatialRefLevel == 0) {
         trans_map_1d(mpiGrid,local_propagated_cells, remoteTargetCellsy, 1,dt,popID); // map along y//
      } else {
         trans_map_1d_amr(mpiGrid,local_propagated_cells, remoteTargetCellsy, nPencils, 1,dt,popID); // map along y//      
      }
      phiprof::stop("compute-mapping-y");
      time += MPI_Wtime() - t1;
      
//      bt=phiprof::initializeTimer("barrier-trans-pre-update_remote-y","Barriers","MPI");
//      phiprof::start(bt);
//      MPI_Barrier(MPI_COMM_WORLD);
//      phiprof::stop(bt);

      trans_timer=phiprof::initializeTimer("update_remote-y","MPI");
      phiprof::start("update_remote-y");
      if(P::amrMaxSpatialRefLevel == 0) {
         update_remote_mapping_contribution(mpiGrid, 1,+1,popID);
         update_remote_mapping_contribution(mpiGrid, 1,-1,popID);
      } else {
         update_remote_mapping_contribution_amr(mpiGrid, 1,+1,popID);
         update_remote_mapping_contribution_amr(mpiGrid, 1,-1,popID);
      }
      phiprof::stop("update_remote-y");
     
   }

//   bt=phiprof::initializeTimer("barrier-trans-post-trans","Barriers","MPI");
//   phiprof::start(bt);
//   MPI_Barrier(MPI_COMM_WORLD);
//   phiprof::stop(bt);

   // MPI_Barrier(MPI_COMM_WORLD);
   // bailout(true, "", __FILE__, __LINE__);
}

/*!
  
  Propagates the distribution function in spatial space. 
  
  Based on SLICE-3D algorithm: Zerroukat, M., and T. Allen. "A
  three‐dimensional monotone and conservative semi‐Lagrangian scheme
  (SLICE‐3D) for transport problems." Quarterly Journal of the Royal
  Meteorological Society 138.667 (2012): 1640-1651.

*/
void calculateSpatialTranslation(
        dccrg::Dccrg<SpatialCell,dccrg::Cartesian_Geometry>& mpiGrid,
        creal dt) {
   typedef Parameters P;
   
   phiprof::start("semilag-trans");
   
   double t1 = MPI_Wtime();

   const vector<CellID>& localCells = getLocalCells();
   vector<CellID> remoteTargetCellsx;
   vector<CellID> remoteTargetCellsy;
   vector<CellID> remoteTargetCellsz;
   vector<CellID> local_propagated_cells;
   vector<CellID> local_target_cells;
   vector<uint> nPencils;
   Real time=0.0;
   
   // If dt=0 we are either initializing or distribution functions are not translated. 
   // In both cases go to the end of this function and calculate the moments.
   if (dt == 0.0) goto momentCalculation;
   
   phiprof::start("compute_cell_lists");
   remoteTargetCellsx = mpiGrid.get_remote_cells_on_process_boundary(VLASOV_SOLVER_TARGET_X_NEIGHBORHOOD_ID);
   remoteTargetCellsy = mpiGrid.get_remote_cells_on_process_boundary(VLASOV_SOLVER_TARGET_Y_NEIGHBORHOOD_ID);
   remoteTargetCellsz = mpiGrid.get_remote_cells_on_process_boundary(VLASOV_SOLVER_TARGET_Z_NEIGHBORHOOD_ID);
   
   // Figure out which spatial cells are translated, 
   // result independent of particle species.
   for (size_t c=0; c<localCells.size(); ++c) {
      if (do_translate_cell(mpiGrid[localCells[c]])) {
         local_propagated_cells.push_back(localCells[c]);
      }
   }
   
   
   // Figure out target spatial cells, result
   // independent of particle species.
   for (size_t c=0; c<localCells.size(); ++c) {
      if (mpiGrid[localCells[c]]->sysBoundaryFlag == sysboundarytype::NOT_SYSBOUNDARY) {
         local_target_cells.push_back(localCells[c]);
      }
   }
   if (P::prepareForRebalance == true && P::amrMaxSpatialRefLevel != 0) {
      // One more element to count the sums
      for (size_t c=0; c<local_propagated_cells.size()+1; c++) {
         nPencils.push_back(0);
      }
   }
   phiprof::stop("compute_cell_lists");
   
   // Translate all particle species
   for (uint popID=0; popID<getObjectWrapper().particleSpecies.size(); ++popID) {
<<<<<<< HEAD
      if (getObjectWrapper().particleSpecies[popID].propagateSpecies == true) {
          string profName = "translate "+getObjectWrapper().particleSpecies[popID].name;
          phiprof::start(profName);
          SpatialCell::setCommunicatedSpecies(popID);
          calculateSpatialTranslation(mpiGrid,localCells,local_propagated_cells,
                                      local_target_cells,remoteTargetCellsx,remoteTargetCellsy,
                                      remoteTargetCellsz,dt,popID);
          phiprof::stop(profName);
      }
=======
      string profName = "translate "+getObjectWrapper().particleSpecies[popID].name;
      phiprof::start(profName);
      SpatialCell::setCommunicatedSpecies(popID);
      //      std::cout << "I am at line " << __LINE__ << " of " << __FILE__ << std::endl;
      calculateSpatialTranslation(
         mpiGrid,
         localCells,
         local_propagated_cells,
         local_target_cells,
         remoteTargetCellsx,
         remoteTargetCellsy,
         remoteTargetCellsz,
         nPencils,
         dt,
         popID,
         time
      );
      phiprof::stop(profName);
>>>>>>> 6c57efa9
   }
   
   if (Parameters::prepareForRebalance == true) {
      if(P::amrMaxSpatialRefLevel == 0) {
//          const double deltat = (MPI_Wtime() - t1) / local_propagated_cells.size();
         for (size_t c=0; c<localCells.size(); ++c) {
//            mpiGrid[localCells[c]]->parameters[CellParams::LBWEIGHTCOUNTER] += time / localCells.size();
            for (uint popID=0; popID<getObjectWrapper().particleSpecies.size(); ++popID) {
               mpiGrid[localCells[c]]->parameters[CellParams::LBWEIGHTCOUNTER] += mpiGrid[localCells[c]]->get_number_of_velocity_blocks(popID);
            }
         }
      } else {
//          const double deltat = MPI_Wtime() - t1;
         for (size_t c=0; c<local_propagated_cells.size(); ++c) {
            Real counter = 0;
            for (uint popID=0; popID<getObjectWrapper().particleSpecies.size(); ++popID) {
               counter += mpiGrid[local_propagated_cells[c]]->get_number_of_velocity_blocks(popID);
            }
            mpiGrid[local_propagated_cells[c]]->parameters[CellParams::LBWEIGHTCOUNTER] += nPencils[c] * counter;
//            mpiGrid[localCells[c]]->parameters[CellParams::LBWEIGHTCOUNTER] += time / localCells.size();
         }
      }
   }
   
   // Mapping complete, update moments and maximum dt limits //
momentCalculation:
   calculateMoments_R(mpiGrid,localCells,true);
   
   phiprof::stop("semilag-trans");
}

/*
  --------------------------------------------------
  Acceleration (velocity space propagation)
  --------------------------------------------------
*/

/** Accelerate the given population to new time t+dt.
 * This function is AMR safe.
 * @param popID Particle population ID.
 * @param globalMaxSubcycles Number of times acceleration is subcycled.
 * @param step The current subcycle step.
 * @param mpiGrid Parallel grid library.
 * @param propagatedCells List of cells in which the population is accelerated.
 * @param dt Timestep.*/
void calculateAcceleration(const uint popID,const uint globalMaxSubcycles,const uint step,
                           dccrg::Dccrg<SpatialCell,dccrg::Cartesian_Geometry>& mpiGrid,
                           const std::vector<CellID>& propagatedCells,
                           const Real& dt) {
   // Set active population
   SpatialCell::setCommunicatedSpecies(popID);
   
   // Calculate velocity moments, these are needed to 
   // calculate the transforms used in the accelerations.
   // Calculated moments are stored in the "_V" variables.
   calculateMoments_V(mpiGrid, propagatedCells, false);

   // Semi-Lagrangian acceleration for those cells which are subcycled
   #pragma omp parallel for schedule(dynamic,1)
   for (size_t c=0; c<propagatedCells.size(); ++c) {
      const CellID cellID = propagatedCells[c];
      const Real maxVdt = mpiGrid[cellID]->get_max_v_dt(popID);
      
      //compute subcycle dt. The length is maxVdt on all steps
      //except the last one. This is to keep the neighboring
      //spatial cells in sync, so that two neighboring cells with
      //different number of subcycles have similar timesteps,
      //except that one takes an additional short step. This keeps
      //spatial block neighbors as much in sync as possible for
      //adjust blocks.
      Real subcycleDt;
      if( (step + 1) * maxVdt > dt) {
         subcycleDt = max(dt - step * maxVdt, 0.0);
      } else{
         subcycleDt = maxVdt;
      }

      //generate pseudo-random order which is always the same irrespective of parallelization, restarts, etc.
      char rngStateBuffer[256];
      random_data rngDataBuffer;

      // set seed, initialise generator and get value. The order is the same
      // for all cells, but varies with timestep.
      memset(&(rngDataBuffer), 0, sizeof(rngDataBuffer));
      #ifdef _AIX
         initstate_r(P::tstep, &(rngStateBuffer[0]), 256, NULL, &(rngDataBuffer));
         int64_t rndInt;
         random_r(&rndInt, &rngDataBuffer);
      #else
         initstate_r(P::tstep, &(rngStateBuffer[0]), 256, &(rngDataBuffer));
         int32_t rndInt;
         random_r(&rngDataBuffer, &rndInt);
      #endif
         
      uint map_order=rndInt%3;
      phiprof::start("cell-semilag-acc");
      cpu_accelerate_cell(mpiGrid[cellID],popID,map_order,subcycleDt);
      phiprof::stop("cell-semilag-acc");
   }

   //global adjust after each subcycle to keep number of blocks managable. Even the ones not
   //accelerating anyore participate. It is important to keep
   //the spatial dimension to make sure that we do not loose
   //stuff streaming in from other cells, perhaps not connected
   //to the existing distribution function in the cell.
   //- All cells update and communicate their lists of content blocks
   //- Only cells which were accerelated on this step need to be adjusted (blocks removed or added).
   //- Not done here on last step (done after loop)
   if(step < (globalMaxSubcycles - 1)) adjustVelocityBlocks(mpiGrid, propagatedCells, false, popID);
}

/** Accelerate all particle populations to new time t+dt. 
 * This function is AMR safe.
 * @param mpiGrid Parallel grid library.
 * @param dt Time step.*/
void calculateAcceleration(dccrg::Dccrg<SpatialCell,dccrg::Cartesian_Geometry>& mpiGrid,
                           Real dt
                          ) {    
   typedef Parameters P;
   const vector<CellID>& cells = getLocalCells();
   int myRank;
   MPI_Comm_rank(MPI_COMM_WORLD,&myRank);

   if (dt == 0.0 && P::tstep > 0) {
      
      // Even if acceleration is turned off we need to adjust velocity blocks 
      // because the boundary conditions may have altered the velocity space, 
      // and to update changes in no-content blocks during translation.
      for (uint popID=0; popID<getObjectWrapper().particleSpecies.size(); ++popID) {
         adjustVelocityBlocks(mpiGrid, cells, true, popID);
      }

      goto momentCalculation;
   }
   phiprof::start("semilag-acc");
    
   // Accelerate all particle species
    for (uint popID=0; popID<getObjectWrapper().particleSpecies.size(); ++popID) {
       if (getObjectWrapper().particleSpecies[popID].propagateSpecies == true) {
           int maxSubcycles=0;
           int globalMaxSubcycles;
       
           // Set active population
           SpatialCell::setCommunicatedSpecies(popID);
           
           // Iterate through all local cells and collect cells to propagate.
           // Ghost cells (spatial cells at the boundary of the simulation 
           // volume) do not need to be propagated:
           vector<CellID> propagatedCells;
           for (size_t c=0; c<cells.size(); ++c) {
              SpatialCell* SC = mpiGrid[cells[c]];
              const vmesh::VelocityMesh<vmesh::GlobalID,vmesh::LocalID>& vmesh = SC->get_velocity_mesh(popID);
              // disregard boundary cells, in preparation for acceleration 
              if (SC->sysBoundaryFlag == sysboundarytype::NOT_SYSBOUNDARY ) {
                 if(vmesh.size() != 0){
                    //do not propagate spatial cells with no blocks
                    propagatedCells.push_back(cells[c]);
                 }
                 //prepare for acceleration, updates max dt for each cell, it
                 //needs to be set to somthing sensible for _all_ cells, even if
                 //they are not propagated
                 prepareAccelerateCell(SC, popID);
                 //update max subcycles for all cells in this process
                 maxSubcycles = max((int)getAccelerationSubcycles(SC, dt, popID), maxSubcycles);
                 spatial_cell::Population& pop = SC->get_population(popID);
                 pop.ACCSUBCYCLES = getAccelerationSubcycles(SC, dt, popID);
              }
           }       
           // Compute global maximum for number of subcycles
           MPI_Allreduce(&maxSubcycles, &globalMaxSubcycles, 1, MPI_INT, MPI_MAX, MPI_COMM_WORLD);

           // substep global max times
           for(uint step=0; step<(uint)globalMaxSubcycles; ++step) {
              if(step > 0) {
                 // prune list of cells to propagate to only contained those which are now subcycled
                 vector<CellID> temp;
                 for (const auto& cell: propagatedCells) {
                    if (step < getAccelerationSubcycles(mpiGrid[cell], dt, popID) ) {
                       temp.push_back(cell);
                    }
                 }
                 
                 propagatedCells.swap(temp);
              }
              // Accelerate population over one subcycle step
              calculateAcceleration(popID,(uint)globalMaxSubcycles,step,mpiGrid,propagatedCells,dt);
           } // for-loop over acceleration substeps
           
           // final adjust for all cells, also fixing remote cells.
           adjustVelocityBlocks(mpiGrid, cells, true, popID);
       }
    } // for-loop over particle species

    phiprof::stop("semilag-acc");

   // Recalculate "_V" velocity moments
momentCalculation:
   calculateMoments_V(mpiGrid,cells,true);

   // Set CellParams::MAXVDT to be the minimum dt of all per-species values
   #pragma omp parallel for
   for (size_t c=0; c<cells.size(); ++c) {
      SpatialCell* cell = mpiGrid[cells[c]];
      cell->parameters[CellParams::MAXVDT] = numeric_limits<Real>::max();
      for (uint popID=0; popID<getObjectWrapper().particleSpecies.size(); ++popID) {
         if (getObjectWrapper().particleSpecies[popID].propagateSpecies == true) {
            cell->parameters[CellParams::MAXVDT]
            = min(cell->get_max_v_dt(popID), cell->parameters[CellParams::MAXVDT]);
         }
      }
   }
}

/*--------------------------------------------------
  Functions for computing moments
  --------------------------------------------------*/

void calculateInterpolatedVelocityMoments(
   dccrg::Dccrg<SpatialCell,dccrg::Cartesian_Geometry>& mpiGrid,
   const int cp_rhom,
   const int cp_vx,
   const int cp_vy,
   const int cp_vz,
   const int cp_rhoq,
   const int cp_p11,
   const int cp_p22,
   const int cp_p33
) {
   const vector<CellID>& cells = getLocalCells();
   
   //Iterate through all local cells
    #pragma omp parallel for
   for (size_t c=0; c<cells.size(); ++c) {
      const CellID cellID = cells[c];
      SpatialCell* SC = mpiGrid[cellID];
      SC->parameters[cp_rhom  ] = 0.5* ( SC->parameters[CellParams::RHOM_R] + SC->parameters[CellParams::RHOM_V] );
      SC->parameters[cp_vx] = 0.5* ( SC->parameters[CellParams::VX_R] + SC->parameters[CellParams::VX_V] );
      SC->parameters[cp_vy] = 0.5* ( SC->parameters[CellParams::VY_R] + SC->parameters[CellParams::VY_V] );
      SC->parameters[cp_vz] = 0.5* ( SC->parameters[CellParams::VZ_R] + SC->parameters[CellParams::VZ_V] );
      SC->parameters[cp_rhoq  ] = 0.5* ( SC->parameters[CellParams::RHOQ_R] + SC->parameters[CellParams::RHOQ_V] );
      SC->parameters[cp_p11]   = 0.5* ( SC->parameters[CellParams::P_11_R] + SC->parameters[CellParams::P_11_V] );
      SC->parameters[cp_p22]   = 0.5* ( SC->parameters[CellParams::P_22_R] + SC->parameters[CellParams::P_22_V] );
      SC->parameters[cp_p33]   = 0.5* ( SC->parameters[CellParams::P_33_R] + SC->parameters[CellParams::P_33_V] );

      for (uint popID=0; popID<getObjectWrapper().particleSpecies.size(); ++popID) {
         spatial_cell::Population& pop = SC->get_population(popID);
         pop.RHO = 0.5 * ( pop.RHO_R + pop.RHO_V );
         for(int i=0; i<3; i++) {
            pop.V[i] = 0.5 * ( pop.V_R[i] + pop.V_V[i] );
            pop.P[i]    = 0.5 * ( pop.P_R[i] + pop.P_V[i] );
         }
      }
   }
}

void calculateInitialVelocityMoments(dccrg::Dccrg<SpatialCell,dccrg::Cartesian_Geometry>& mpiGrid) {
   const vector<CellID>& cells = getLocalCells();
   phiprof::start("Calculate moments");

   // Iterate through all local cells (incl. system boundary cells):
   #pragma omp parallel for
   for (size_t c=0; c<cells.size(); ++c) {
      const CellID cellID = cells[c];
      SpatialCell* SC = mpiGrid[cellID];
      calculateCellMoments(SC,true);

      // WARNING the following is sane as this function is only called by initializeGrid.
      // We need initialized _DT2 values for the dt=0 field propagation done in the beginning.
      // Later these will be set properly.
      SC->parameters[CellParams::RHOM_DT2] = SC->parameters[CellParams::RHOM];
      SC->parameters[CellParams::VX_DT2] = SC->parameters[CellParams::VX];
      SC->parameters[CellParams::VY_DT2] = SC->parameters[CellParams::VY];
      SC->parameters[CellParams::VZ_DT2] = SC->parameters[CellParams::VZ];
      SC->parameters[CellParams::RHOQ_DT2] = SC->parameters[CellParams::RHOQ];
      SC->parameters[CellParams::P_11_DT2] = SC->parameters[CellParams::P_11];
      SC->parameters[CellParams::P_22_DT2] = SC->parameters[CellParams::P_22];
      SC->parameters[CellParams::P_33_DT2] = SC->parameters[CellParams::P_33];
   } // for-loop over spatial cells
   phiprof::stop("Calculate moments"); 
}<|MERGE_RESOLUTION|>--- conflicted
+++ resolved
@@ -303,36 +303,25 @@
    
    // Translate all particle species
    for (uint popID=0; popID<getObjectWrapper().particleSpecies.size(); ++popID) {
-<<<<<<< HEAD
       if (getObjectWrapper().particleSpecies[popID].propagateSpecies == true) {
-          string profName = "translate "+getObjectWrapper().particleSpecies[popID].name;
-          phiprof::start(profName);
-          SpatialCell::setCommunicatedSpecies(popID);
-          calculateSpatialTranslation(mpiGrid,localCells,local_propagated_cells,
-                                      local_target_cells,remoteTargetCellsx,remoteTargetCellsy,
-                                      remoteTargetCellsz,dt,popID);
-          phiprof::stop(profName);
-      }
-=======
-      string profName = "translate "+getObjectWrapper().particleSpecies[popID].name;
-      phiprof::start(profName);
-      SpatialCell::setCommunicatedSpecies(popID);
-      //      std::cout << "I am at line " << __LINE__ << " of " << __FILE__ << std::endl;
-      calculateSpatialTranslation(
-         mpiGrid,
-         localCells,
-         local_propagated_cells,
-         local_target_cells,
-         remoteTargetCellsx,
-         remoteTargetCellsy,
-         remoteTargetCellsz,
-         nPencils,
-         dt,
-         popID,
-         time
-      );
-      phiprof::stop(profName);
->>>>>>> 6c57efa9
+         string profName = "translate "+getObjectWrapper().particleSpecies[popID].name;
+         phiprof::start(profName);
+         SpatialCell::setCommunicatedSpecies(popID);
+	 calculateSpatialTranslation(
+            mpiGrid,
+	    localCells,
+	    local_propagated_cells,
+	    local_target_cells,
+	    remoteTargetCellsx,
+	    remoteTargetCellsy,
+	    remoteTargetCellsz,
+	    nPencils,
+	    dt,
+	    popID,
+	    time
+	 );
+	 phiprof::stop(profName);
+      }
    }
    
    if (Parameters::prepareForRebalance == true) {
