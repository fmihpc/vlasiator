--- conflicted
+++ resolved
@@ -303,29 +303,6 @@
    
    // Translate all particle species
    for (uint popID=0; popID<getObjectWrapper().particleSpecies.size(); ++popID) {
-<<<<<<< HEAD
-
-
-       if (getObjectWrapper().particleSpecies[popID].propagateSpecies == true) {
-          string profName = "translate "+getObjectWrapper().particleSpecies[popID].name;
-          phiprof::start(profName);
-          SpatialCell::setCommunicatedSpecies(popID);
-	  //      std::cout << "I am at line " << __LINE__ << " of " << __FILE__ << std::endl;
-          calculateSpatialTranslation(
-             mpiGrid,
-	     localCells,
-	     local_propagated_cells,
-	     local_target_cells,
-	     remoteTargetCellsx,
-	     remoteTargetCellsy,
-	     remoteTargetCellsz,
-	     nPencils,
-	     dt,
-	     popID,
-	     time
-          );
-          phiprof::stop(profName);
-=======
       if (getObjectWrapper().particleSpecies[popID].propagateSpecies == true) {
          string profName = "translate "+getObjectWrapper().particleSpecies[popID].name;
          phiprof::start(profName);
@@ -344,7 +321,6 @@
 	    time
 	 );
 	 phiprof::stop(profName);
->>>>>>> 158dfce1
       }
    }
    
@@ -517,15 +493,6 @@
            }       
            // Compute global maximum for number of subcycles
            MPI_Allreduce(&maxSubcycles, &globalMaxSubcycles, 1, MPI_INT, MPI_MAX, MPI_COMM_WORLD);
-<<<<<<< HEAD
-           if (myRank == MASTER_RANK) {
-               if (globalMaxSubcycles > 10000) {
-                   logFile << "(MAIN) ERROR: Variable 'globalMaxSubcycles' above critical value! Aborting!" << endl;
-                   exit(1);
-               }
-           }
-=======
->>>>>>> 158dfce1
 
            // substep global max times
            for(uint step=0; step<(uint)globalMaxSubcycles; ++step) {
