--- conflicted
+++ resolved
@@ -84,20 +84,11 @@
 
     int myRank;
     MPI_Comm_rank(MPI_COMM_WORLD,&myRank);
-<<<<<<< HEAD
-
-   int bt=phiprof::initializeTimer("barrier-trans-pre-z","Barriers","MPI");
-   phiprof::start(bt);
-   MPI_Barrier(MPI_COMM_WORLD);
-   phiprof::stop(bt);
-
-=======
    
    phiprof::Timer btzTimer {"barrier-trans-pre-z", {"Barriers","MPI"}};
    MPI_Barrier(MPI_COMM_WORLD);
    btzTimer.stop();
  
->>>>>>> 90ae6855
     // ------------- SLICE - map dist function in Z --------------- //
    if(P::zcells_ini > 1){
 
@@ -141,33 +132,18 @@
 
    phiprof::Timer btxTimer {"barrier-trans-pre-x", {"Barriers","MPI"}};
    MPI_Barrier(MPI_COMM_WORLD);
-<<<<<<< HEAD
-   phiprof::stop(bt);
-
-   // ------------- SLICE - map dist function in X --------------- //
-   if(P::xcells_ini > 1){
-
-      trans_timer=phiprof::initializeTimer("transfer-stencil-data-x","MPI");
-      phiprof::start(trans_timer);
-=======
    btxTimer.stop();
    
    // ------------- SLICE - map dist function in X --------------- //
    if(P::xcells_ini > 1){
       
       phiprof::Timer transTimer {"transfer-stencil-data-x", {"MPI"}};
->>>>>>> 90ae6855
       //updateRemoteVelocityBlockLists(mpiGrid,popID,VLASOV_SOLVER_X_NEIGHBORHOOD_ID);
       SpatialCell::set_mpi_transfer_direction(0);
       SpatialCell::set_mpi_transfer_type(Transfer::VEL_BLOCK_DATA,false,AMRtranslationActive);
       mpiGrid.update_copies_of_remote_neighbors(VLASOV_SOLVER_X_NEIGHBORHOOD_ID);
-<<<<<<< HEAD
-      phiprof::stop(trans_timer);
-
-=======
       transTimer.stop();
       
->>>>>>> 90ae6855
       // bt=phiprof::initializeTimer("barrier-trans-pre-trans_map_1d-x","Barriers","MPI");
       // phiprof::start(bt);
       // MPI_Barrier(MPI_COMM_WORLD);
@@ -204,25 +180,14 @@
 
    // ------------- SLICE - map dist function in Y --------------- //
    if(P::ycells_ini > 1) {
-<<<<<<< HEAD
-
-      trans_timer=phiprof::initializeTimer("transfer-stencil-data-y","MPI");
-      phiprof::start(trans_timer);
-=======
       
       phiprof::Timer transTimer {"transfer-stencil-data-y", {"MPI"}};
->>>>>>> 90ae6855
       //updateRemoteVelocityBlockLists(mpiGrid,popID,VLASOV_SOLVER_Y_NEIGHBORHOOD_ID);
       SpatialCell::set_mpi_transfer_direction(1);
       SpatialCell::set_mpi_transfer_type(Transfer::VEL_BLOCK_DATA,false,AMRtranslationActive);
       mpiGrid.update_copies_of_remote_neighbors(VLASOV_SOLVER_Y_NEIGHBORHOOD_ID);
-<<<<<<< HEAD
-      phiprof::stop(trans_timer);
-
-=======
       transTimer.stop();
       
->>>>>>> 90ae6855
       // bt=phiprof::initializeTimer("barrier-trans-pre-trans_map_1d-y","Barriers","MPI");
       // phiprof::start(bt);
       // MPI_Barrier(MPI_COMM_WORLD);
@@ -237,14 +202,8 @@
       }
       computeTimer.stop();
       time += MPI_Wtime() - t1;
-<<<<<<< HEAD
-
-      bt=phiprof::initializeTimer("barrier-trans-pre-update_remote-y","Barriers","MPI");
-      phiprof::start(bt);
-=======
       
       phiprof::Timer btTimer {"barrier-trans-pre-update_remote-y", {"Barriers","MPI"}};
->>>>>>> 90ae6855
       MPI_Barrier(MPI_COMM_WORLD);
       btTimer.stop();
 
@@ -256,12 +215,7 @@
          update_remote_mapping_contribution_amr(mpiGrid, 1,+1,popID);
          update_remote_mapping_contribution_amr(mpiGrid, 1,-1,popID);
       }
-<<<<<<< HEAD
-      phiprof::stop("update_remote-y");
-
-=======
       updateRemoteTimer.stop();
->>>>>>> 90ae6855
    }
 
    phiprof::Timer btpostimer {"barrier-trans-post-trans",{"Barriers","MPI"}};
@@ -286,17 +240,10 @@
         dccrg::Dccrg<SpatialCell,dccrg::Cartesian_Geometry>& mpiGrid,
         creal dt) {
    typedef Parameters P;
-<<<<<<< HEAD
-
-   phiprof::start("semilag-trans");
-
-   double t1 = MPI_Wtime();
-=======
    
    phiprof::Timer semilagTimer {"semilag-trans"};
    
    //double t1 = MPI_Wtime();
->>>>>>> 90ae6855
 
    const vector<CellID>& localCells = getLocalCells();
    vector<CellID> remoteTargetCellsx;
@@ -309,18 +256,12 @@
 
    // If dt=0 we are either initializing or distribution functions are not translated.
    // In both cases go to the end of this function and calculate the moments.
-<<<<<<< HEAD
-   if (dt == 0.0) goto momentCalculation;
-
-   phiprof::start("compute_cell_lists");
-=======
    if (dt == 0.0) {
       calculateMoments_R(mpiGrid,localCells,true);
       return;
    }
    
    phiprof::Timer computeTimer {"compute_cell_lists"};
->>>>>>> 90ae6855
    remoteTargetCellsx = mpiGrid.get_remote_cells_on_process_boundary(VLASOV_SOLVER_TARGET_X_NEIGHBORHOOD_ID);
    remoteTargetCellsy = mpiGrid.get_remote_cells_on_process_boundary(VLASOV_SOLVER_TARGET_Y_NEIGHBORHOOD_ID);
    remoteTargetCellsz = mpiGrid.get_remote_cells_on_process_boundary(VLASOV_SOLVER_TARGET_Z_NEIGHBORHOOD_ID);
@@ -346,13 +287,8 @@
          nPencils.push_back(0);
       }
    }
-<<<<<<< HEAD
-   phiprof::stop("compute_cell_lists");
-
-=======
    computeTimer.stop();
    
->>>>>>> 90ae6855
    // Translate all particle species
    for (uint popID=0; popID<getObjectWrapper().particleSpecies.size(); ++popID) {
       string profName = "translate "+getObjectWrapper().particleSpecies[popID].name;
@@ -398,11 +334,6 @@
 
    // Mapping complete, update moments and maximum dt limits //
    calculateMoments_R(mpiGrid,localCells,true);
-<<<<<<< HEAD
-
-   phiprof::stop("semilag-trans");
-=======
->>>>>>> 90ae6855
 }
 
 /*
@@ -456,26 +387,10 @@
       std::default_random_engine rndState;
       // set seed, initialise generator and get value. The order is the same
       // for all cells, but varies with timestep.
-<<<<<<< HEAD
-      memset(&(rngDataBuffer), 0, sizeof(rngDataBuffer));
-      #ifdef _AIX
-         initstate_r(P::tstep, &(rngStateBuffer[0]), 256, NULL, &(rngDataBuffer));
-         int64_t rndInt;
-         random_r(&rndInt, &rngDataBuffer);
-      #else
-         initstate_r(P::tstep, &(rngStateBuffer[0]), 256, &(rngDataBuffer));
-         int32_t rndInt;
-         random_r(&rngDataBuffer, &rndInt);
-      #endif
-
-      uint map_order=rndInt%3;
-      phiprof::start("cell-semilag-acc");
-=======
       rndState.seed(P::tstep);
 
       uint map_order=std::uniform_int_distribution<>(0,2)(rndState);
       phiprof::Timer semilagAccTimer {"cell-semilag-acc"};
->>>>>>> 90ae6855
       cpu_accelerate_cell(mpiGrid[cellID],popID,map_order,subcycleDt);
       semilagAccTimer.stop();
    }
@@ -574,70 +489,6 @@
          adjustVelocityBlocks(mpiGrid, cells, true, popID);
       } // for-loop over particle species
    }
-<<<<<<< HEAD
-   phiprof::start("semilag-acc");
-
-   // Accelerate all particle species
-    for (uint popID=0; popID<getObjectWrapper().particleSpecies.size(); ++popID) {
-       int maxSubcycles=0;
-       int globalMaxSubcycles;
-
-       // Set active population
-       SpatialCell::setCommunicatedSpecies(popID);
-
-       // Iterate through all local cells and collect cells to propagate.
-       // Ghost cells (spatial cells at the boundary of the simulation
-       // volume) do not need to be propagated:
-       vector<CellID> propagatedCells;
-       for (size_t c=0; c<cells.size(); ++c) {
-          SpatialCell* SC = mpiGrid[cells[c]];
-          const vmesh::VelocityMesh<vmesh::GlobalID,vmesh::LocalID>& vmesh = SC->get_velocity_mesh(popID);
-          // disregard boundary cells, in preparation for acceleration
-          if (  (SC->sysBoundaryFlag == sysboundarytype::NOT_SYSBOUNDARY) ||
-                // Include inflow-Maxwellian
-                (P::vlasovAccelerateMaxwellianBoundaries && (SC->sysBoundaryFlag == sysboundarytype::SET_MAXWELLIAN)) ) {
-             if (vmesh.size() != 0){
-                //do not propagate spatial cells with no blocks
-                propagatedCells.push_back(cells[c]);
-             }
-             //prepare for acceleration, updates max dt for each cell, it
-             //needs to be set to somthing sensible for _all_ cells, even if
-             //they are not propagated
-             prepareAccelerateCell(SC, popID);
-             //update max subcycles for all cells in this process
-             maxSubcycles = max((int)getAccelerationSubcycles(SC, dt, popID), maxSubcycles);
-             spatial_cell::Population& pop = SC->get_population(popID);
-             pop.ACCSUBCYCLES = getAccelerationSubcycles(SC, dt, popID);
-          }
-       }
-
-       // Compute global maximum for number of subcycles
-       MPI_Allreduce(&maxSubcycles, &globalMaxSubcycles, 1, MPI_INT, MPI_MAX, MPI_COMM_WORLD);
-
-       // substep global max times
-       for(uint step=0; step<(uint)globalMaxSubcycles; ++step) {
-          if(step > 0) {
-             // prune list of cells to propagate to only contained those which are now subcycled
-             vector<CellID> temp;
-             for (const auto& cell: propagatedCells) {
-                if (step < getAccelerationSubcycles(mpiGrid[cell], dt, popID) ) {
-                   temp.push_back(cell);
-                }
-             }
-
-             propagatedCells.swap(temp);
-          }
-          // Accelerate population over one subcycle step
-          calculateAcceleration(popID,(uint)globalMaxSubcycles,step,mpiGrid,propagatedCells,dt);
-       } // for-loop over acceleration substeps
-
-       // final adjust for all cells, also fixing remote cells.
-       adjustVelocityBlocks(mpiGrid, cells, true, popID);
-    } // for-loop over particle species
-
-    phiprof::stop("semilag-acc");
-=======
->>>>>>> 90ae6855
 
    // Recalculate "_V" velocity moments
    calculateMoments_V(mpiGrid,cells,true);
@@ -719,8 +570,4 @@
       SC->parameters[CellParams::P_22_DT2] = SC->parameters[CellParams::P_22];
       SC->parameters[CellParams::P_33_DT2] = SC->parameters[CellParams::P_33];
    } // for-loop over spatial cells
-<<<<<<< HEAD
-   phiprof::stop("Calculate moments");
-=======
->>>>>>> 90ae6855
 }