--- conflicted
+++ resolved
@@ -41,10 +41,7 @@
 
 */
 void cpu_accelerate_cell(SpatialCell* spatial_cell,const Real dt) {
-<<<<<<< HEAD
-=======
    double t1=MPI_Wtime();
->>>>>>> 171bc720
    /*compute transform, forward in time and backward in time*/
    phiprof::start("compute-transform");
    //compute the transform performed in this acceleration
@@ -52,42 +49,23 @@
    Transform<Real,3,Affine> bwd_transform= fwd_transform.inverse();
    phiprof::stop("compute-transform");
    phiprof::start("compute-intersections");
-<<<<<<< HEAD
    Real intersection_z,intersection_z_di,intersection_z_dj,intersection_z_dk;
    Real intersection_x,intersection_x_di,intersection_x_dj,intersection_x_dk;
    Real intersection_y,intersection_y_di,intersection_y_dj,intersection_y_dk;
-   compute_intersections_z(spatial_cell, bwd_transform, fwd_transform,
-            intersection_z,intersection_z_di,intersection_z_dj,intersection_z_dk);
-   compute_intersections_x(spatial_cell, bwd_transform, fwd_transform,
-            intersection_x,intersection_x_di,intersection_x_dj,intersection_x_dk);
-   compute_intersections_y(spatial_cell, bwd_transform, fwd_transform,
-            intersection_y,intersection_y_di,intersection_y_dj,intersection_y_dk);
-=======
-   Real intersection_z,intersection_z_di,intersection_z_dj,intersection_z_dk;  
-   Real intersection_x,intersection_x_di,intersection_x_dj,intersection_x_dk;  
-   Real intersection_y,intersection_y_di,intersection_y_dj,intersection_y_dk;  
    compute_intersections_z(spatial_cell, bwd_transform, fwd_transform,
                            intersection_z,intersection_z_di,intersection_z_dj,intersection_z_dk);
    compute_intersections_x(spatial_cell, bwd_transform, fwd_transform,
                            intersection_x,intersection_x_di,intersection_x_dj,intersection_x_dk);
    compute_intersections_y(spatial_cell, bwd_transform, fwd_transform,
                            intersection_y,intersection_y_di,intersection_y_dj,intersection_y_dk);
->>>>>>> 171bc720
    phiprof::stop("compute-intersections");
    phiprof::start("compute-mapping");
    map_1d(spatial_cell, intersection_z,intersection_z_di,intersection_z_dj,intersection_z_dk,2); /*< map along z*/
    map_1d(spatial_cell, intersection_x,intersection_x_di,intersection_x_dj,intersection_x_dk,0); /*< map along x*/
    map_1d(spatial_cell, intersection_y,intersection_y_di,intersection_y_dj,intersection_y_dk,1); /*< map along y*/
    phiprof::stop("compute-mapping");
-<<<<<<< HEAD
-}
-=======
    double t2=MPI_Wtime();
    spatial_cell->parameters[CellParams::LBWEIGHTCOUNTER] += t2 - t1;
 }
 
-
-   
->>>>>>> 171bc720
-
-#endif
+#endif