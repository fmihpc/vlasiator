/*
 * This file is part of Vlasiator.
 * Copyright 2010-2016 Finnish Meteorological Institute
 *
 * For details of usage, see the COPYING file and read the "Rules of the Road"
 * at http://www.physics.helsinki.fi/vlasiator/
 *
 * This program is free software; you can redistribute it and/or modify
 * it under the terms of the GNU General Public License as published by
 * the Free Software Foundation; either version 2 of the License, or
 * (at your option) any later version.
 *
 * This program is distributed in the hope that it will be useful,
 * but WITHOUT ANY WARRANTY; without even the implied warranty of
 * MERCHANTABILITY or FITNESS FOR A PARTICULAR PURPOSE.  See the
 * GNU General Public License for more details.
 *
 * You should have received a copy of the GNU General Public License along
 * with this program; if not, write to the Free Software Foundation, Inc.,
 * 51 Franklin Street, Fifth Floor, Boston, MA 02110-1301 USA.
 */

#ifndef HOSTDEV_1D_PQM_H
#define HOSTDEV_1D_PQM_H

#include "vec.h"
#include "cuda_header.h"
#ifdef __CUDACC__
#include "device_launch_parameters.h"
#include "cuda.h"
#include "cuda_runtime.h"
#endif
#include "cpu_slope_limiters.hpp"
#include "cpu_face_estimates.hpp"




/*make sure quartic polynomial is monotonic*/
static CUDA_HOSTDEV inline void filter_pqm_monotonicity(Vec *values, uint k, Vec &fv_l, Vec &fv_r, Vec &fd_l, Vec &fd_r){
   /*second derivative coefficients, eq 23 in white et al.*/
   Vec b0 =   60.0 * values[k] - 24.0 * fv_r - 36.0 * fv_l + 3.0 * (fd_r - 3.0 * fd_l);
   Vec b1 = -360.0 * values[k] + 36.0 * fd_l - 24.0 * fd_r + 168.0 * fv_r + 192.0 * fv_l;
   Vec b2 =  360.0 * values[k] + 30.0 * (fd_r - fd_l) - 180.0 * (fv_l + fv_r);
   /*let's compute sqrt value to be used for computing roots. If we
    take sqrt of negaitve numbers, then we instead set a value that
    will make the root to be +-100 which is well outside range
    of[0,1]. We do not catch FP exceptions, so sqrt(negative) are okish (add
    a max(val_to_sqrt,0) if not*/
   const Vec val_to_sqrt = b1 * b1 - 4 * b0 * b2;
/*
#ifdef VEC16F_AGNER
   //this sqrt gives 10% more perf on acceleration on KNL. Also fairly
   //accurate with AVX512ER. On Xeon it is not any faster, and less accurate.
   const Vec sqrt_val = select(val_to_sqrt < 0.0,
                               b1 + 200.0 * b2,
                               val_to_sqrt * approx_rsqrt(val_to_sqrt));
#else
*/
   const Vec sqrt_val = select(val_to_sqrt < 0.0,
                               b1 + 200.0 * b2,
                               sqrt(val_to_sqrt));
//#endif
   //compute roots. Division is safe with vectorclass (=inf)
   const Vec root1 = (-b1 + sqrt_val) / (2 * b2);
   const Vec root2 = (-b1 - sqrt_val) / (2 * b2);

   /*PLM slope, MC limiter*/
   Vec plm_slope_l = 2.0 * (values[k] - values[k - 1]);
   Vec plm_slope_r = 2.0 * (values[k + 1] - values[k]);
   Vec slope_sign = plm_slope_l + plm_slope_r; //it also has some magnitude, but we will only use its sign.
   /*first derivative coefficients*/
   const Vec c0 = fd_l;
   const Vec c1 = b0;
   const Vec c2 = b1 / 2.0;
   const Vec c3 = b2 / 3.0;
   //compute both slopes at inflexion points, at least one of these
   //is with [0..1]. If the root is not in this range, we
   //simplify later if statements by setting it to the plm slope
   //sign
   Vec root1_slope = select(root1 >= 0.0 && root1 <= 1.0,
                             c0  + root1 * ( c1 + root1 * (c2 + root1 * c3 ) ),
                             slope_sign);
   Vec root2_slope = select(root2 >= 0.0 && root2 <= 1.0,
                            c0  + root2 * ( c1 + root2 * (c2 + root2 * c3 ) ),
                            slope_sign);
   Vecb fixInflexion = root1_slope * slope_sign < 0.0 || root2_slope * slope_sign < 0.0;
   if (horizontal_or (fixInflexion) )
   {
      Realv valuesa[VECL];
      Realv fva_l[VECL];
      Realv fva_r[VECL];
      Realv fda_l[VECL];
      Realv fda_r[VECL];
      Realv slope_signa[VECL];
      values[k].store(valuesa);
      fv_l.store(fva_l);
      fd_l.store(fda_l);
      fv_r.store(fva_r);
      fd_r.store(fda_r);
      slope_sign.store(slope_signa);
      //todo store and then load data to avoid inserts (is it beneficial...?)
<<<<<<< HEAD
      //serialized the handling of inflexion points, these do not happen for smooth regions
      for(uint i = 0;i < VECL; i++)
      {
         if(fixInflexion[i])
         {
=======
      
//serialized the handling of inflexion points, these do not happen for smooth regions
#pragma GCC diagnostic push
#pragma GCC diagnostic ignored "-Wunknown-pragmas"
#pragma ivdep
#pragma GCC diagnostic pop
#pragma GCC ivdep                     
      for(uint i = 0;i < VECL; i++) {
         if(fixInflexion[i]){
>>>>>>> 40b2df8d
            //need to collapse, at least one inflexion point has wrong
            //sign.
            if(fabs(plm_slope_l[i]) <= fabs(plm_slope_r[i]))
            {
               //collapse to left edge (eq 21)
               fda_l[i] =  1.0 / 3.0 * ( 10 * valuesa[i] - 2.0 * fva_r[i] - 8.0 * fva_l[i]);
               fda_r[i] =  -10.0 * valuesa[i] + 6.0 * fva_r[i] + 4.0 * fva_l[i];
               //check if PLM slope is consistent (eq 28 & 29)
               if (slope_signa[i] * fda_l[i] < 0)
               {
                  fda_l[i] =  0;
                  fva_r[i] =  5 * valuesa[i] - 4 * fva_l[i];
                  fda_r[i] =  20 * (valuesa[i] - fva_l[i]);
               }
               else if (slope_signa[i] * fda_r[i] < 0)
               {
                  fda_r[i] =  0;
                  fva_l[i] =  0.5 * (5 * valuesa[i] - 3 * fva_r[i]);
                  fda_l[i] =  10.0 / 3.0 * (-valuesa[i] + fva_r[i]);
               }
            }
            else
            {
               //collapse to right edge (eq 21)
               fda_l[i] =  10.0 * valuesa[i] - 6.0 * fva_l[i] - 4.0 * fva_r[i];
               fda_r[i] =  1.0 / 3.0 * ( - 10.0 * valuesa[i] + 2 * fva_l[i] + 8 * fva_r[i]);
               //check if PLM slope is consistent (eq 28 & 29)
               if (slope_signa[i] * fda_l[i] < 0)
               {
                  fda_l[i] =  0;
                  fva_r[i] =  0.5 * ( 5 * valuesa[i] - 3 * fva_l[i]);
                  fda_r[i] =  10.0 / 3.0 * (valuesa[i] - fva_l[i]);
               }
               else if (slope_signa[i] * fda_r[i] < 0)
               {
                  fda_r[i] =  0;
                  fva_l[i] =  5 * valuesa[i] - 4 * fva_r[i];
                  fda_l[i] =  20.0 * ( - valuesa[i] + fva_r[i]);
               }
            }
         }
      }
      fv_l.load(fva_l);
      fd_l.load(fda_l);
      fv_r.load(fva_r);
      fd_r.load(fda_r);
   }
}





// /*
//   PQM reconstruction as published in:
//   White, Laurent, and Alistair Adcroft. “A High-Order Finite Volume Remapping Scheme for Nonuniform Grids: The Piecewise Quartic Method (PQM).” Journal of Computational Physics 227, no. 15 (July 2008): 7394–7422. doi:10.1016/j.jcp.2008.04.026.
// */

static CUDA_HOSTDEV inline void compute_pqm_coeff(Vec *values, face_estimate_order order, uint k, Vec a[5], const Realv threshold)
{
   Vec fv_l; /*left face value*/
   Vec fv_r; /*right face value*/
   Vec fd_l; /*left face derivative*/
   Vec fd_r; /*right face derivative*/
   compute_filtered_face_values_derivatives(values, k, order, fv_l, fv_r, fd_l, fd_r, threshold);
   filter_pqm_monotonicity(values, k, fv_l, fv_r, fd_l, fd_r);
   //Fit a second order polynomial for reconstruction see, e.g., White
   //2008 (PQM article) (note additional integration factors built in,
   //contrary to White (2008) eq. 4
   a[0] = fv_l;
   a[1] = fd_l/2.0;
   a[2] =  10.0 * values[k] - 4.0 * fv_r - 6.0 * fv_l + 0.5 * (fd_r - 3 * fd_l);
   a[3] = -15.0 * values[k]  + 1.5 * fd_l - fd_r + 7.0 * fv_r + 8 * fv_l;
   a[4] =   6.0 * values[k] +  0.5 * (fd_r - fd_l) - 3.0 * (fv_l + fv_r);
}


/**** 
      Define functions for Realf instead of Vec 
***/

/*make sure quartic polynomial is monotonic*/
static CUDA_DEV inline void filter_pqm_monotonicity(Vec *values, uint k, Realf &fv_l, Realf &fv_r, Realf &fd_l, Realf &fd_r, const int index) {
   /*fixed values give to roots clearly outside [0,1], or nonexisting ones*/
   
   /*second derivative coefficients, eq 23 in white et al.*/
   Realf b0 =   60.0 * values[k][index] - 24.0 * fv_r - 36.0 * fv_l + 3.0 * (fd_r - 3.0 * fd_l);
   Realf b1 = -360.0 * values[k][index] + 36.0 * fd_l - 24.0 * fd_r + 168.0 * fv_r + 192.0 * fv_l;
   Realf b2 =  360.0 * values[k][index] + 30.0 * (fd_r - fd_l) - 180.0 * (fv_l + fv_r);
   /*let's compute sqrt value to be used for computing roots. If we
    take sqrt of negaitve numbers, then we instead set a value that
    will make the root to be +-100 which is well outside range
    of[0,1]. We do not catch FP exceptions, so sqrt(negative) are okish (add
    a max(val_to_sqrt,0) if not*/
   const Realf val_to_sqrt = b1 * b1 - 4 * b0 * b2;
   const Realf sqrt_val = (val_to_sqrt < 0.0) ?
                               b1 + 200.0 * b2 :
                               sqrt(val_to_sqrt);
   //compute roots. Division is safe with vectorclass (=inf)
   const Realf root1 = (b2 != 0) ? (-b1 + sqrt_val) / (2 * b2) : 0;
   const Realf root2 = (b2 != 0) ? (-b1 - sqrt_val) / (2 * b2) : 0;

   /*PLM slope, MC limiter*/
   Realf plm_slope_l = 2.0 * (values[k][index] - values[k - 1][index]);
   Realf plm_slope_r = 2.0 * (values[k + 1][index] - values[k][index]);
   Realf slope_sign = plm_slope_l + plm_slope_r; //it also has some magnitude, but we will only use its sign.
   /*first derivative coefficients*/
   const Realf c0 = fd_l;
   const Realf c1 = b0;
   const Realf c2 = b1 / 2.0;
   const Realf c3 = b2 / 3.0;
   //compute both slopes at inflexion points, at least one of these
   //is with [0..1]. If the root is not in this range, we
   //simplify later if statements by setting it to the plm slope
   //sign
   Realf root1_slope = (root1 >= 0.0 && root1 <= 1.0) ?
                             c0  + root1 * ( c1 + root1 * (c2 + root1 * c3 ) ) :
                             slope_sign;
   Realf root2_slope = (root2 >= 0.0 && root2 <= 1.0) ?
                            c0  + root2 * ( c1 + root2 * (c2 + root2 * c3 ) ) :
                            slope_sign;
   bool fixInflexion = root1_slope * slope_sign < 0.0 || root2_slope * slope_sign < 0.0;

   if(fixInflexion) {
      Realv valuesa = values[k][index];
      Realv fva_l = fv_l;
      Realv fva_r = fv_r;
      Realv fda_l = fd_l;
      Realv fda_r = fd_r;
      Realv slope_signa = slope_sign;
      //need to collapse, point has wrong sign
      
      if(fabs(plm_slope_l) <= fabs(plm_slope_r))
      {
         //collapse to left edge (eq 21)
         fda_l =  1.0 / 3.0 * ( 10 * valuesa - 2.0 * fva_r - 8.0 * fva_l);
         fda_r =  -10.0 * valuesa + 6.0 * fva_r + 4.0 * fva_l;
         //check if PLM slope is consistent (eq 28 & 29)
         if (slope_signa * fda_l < 0)
         {
            fda_l =  0;
            fva_r =  5 * valuesa - 4 * fva_l;
            fda_r =  20 * (valuesa - fva_l);
         }
         else if (slope_signa * fda_r < 0)
         {
            fda_r =  0;
            fva_l =  0.5 * (5 * valuesa - 3 * fva_r);
            fda_l =  10.0 / 3.0 * (-valuesa + fva_r);
         }
      }
      else
      {
         //collapse to right edge (eq 21)
         fda_l =  10.0 * valuesa - 6.0 * fva_l - 4.0 * fva_r;
         fda_r =  1.0 / 3.0 * ( - 10.0 * valuesa + 2 * fva_l + 8 * fva_r);
         //check if PLM slope is consistent (eq 28 & 29)
         if (slope_signa * fda_l < 0)
         {
            fda_l =  0;
            fva_r =  0.5 * ( 5 * valuesa - 3 * fva_l);
            fda_r =  10.0 / 3.0 * (valuesa - fva_l);
         }
         else if (slope_signa * fda_r < 0)
         {
            fda_r =  0;
            fva_l =  5 * valuesa - 4 * fva_r;
            fda_l =  20.0 * ( - valuesa + fva_r);
         }
      }
      fv_l = (Realf)fva_l;
      fd_l = (Realf)fda_l;
      fv_r = (Realf)fva_r;
      fd_r = (Realf)fda_r;
   }
}

static CUDA_DEV inline void compute_pqm_coeff(Vec *values, face_estimate_order order, uint k, Realf a[5], const Realv threshold, const int index)
{
   Realf fv_l; /*left face value*/
   Realf fv_r; /*right face value*/
   Realf fd_l; /*left face derivative*/
   Realf fd_r; /*right face derivative*/

   compute_filtered_face_values_derivatives(values, k, order, fv_l, fv_r, fd_l, fd_r, threshold, index);
   filter_pqm_monotonicity(values, k, fv_l, fv_r, fd_l, fd_r, index);
   //Fit a second order polynomial for reconstruction see, e.g., White
   //2008 (PQM article) (note additional integration factors built in,
   //contrary to White (2008) eq. 4
   a[0] = fv_l;
   a[1] = fd_l/2.0;
   a[2] =  10.0 * values[k][index] - 4.0 * fv_r - 6.0 * fv_l + 0.5 * (fd_r - 3 * fd_l);
   a[3] = -15.0 * values[k][index]  + 1.5 * fd_l - fd_r + 7.0 * fv_r + 8 * fv_l;
   a[4] =   6.0 * values[k][index] +  0.5 * (fd_r - fd_l) - 3.0 * (fv_l + fv_r);
}


#endif<|MERGE_RESOLUTION|>--- conflicted
+++ resolved
@@ -100,13 +100,6 @@
       fd_r.store(fda_r);
       slope_sign.store(slope_signa);
       //todo store and then load data to avoid inserts (is it beneficial...?)
-<<<<<<< HEAD
-      //serialized the handling of inflexion points, these do not happen for smooth regions
-      for(uint i = 0;i < VECL; i++)
-      {
-         if(fixInflexion[i])
-         {
-=======
       
 //serialized the handling of inflexion points, these do not happen for smooth regions
 #pragma GCC diagnostic push
@@ -116,7 +109,6 @@
 #pragma GCC ivdep                     
       for(uint i = 0;i < VECL; i++) {
          if(fixInflexion[i]){
->>>>>>> 40b2df8d
             //need to collapse, at least one inflexion point has wrong
             //sign.
             if(fabs(plm_slope_l[i]) <= fabs(plm_slope_r[i]))
