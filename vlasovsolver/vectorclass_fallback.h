/*
 * This file is part of Vlasiator.
 * Copyright 2010-2016 Finnish Meteorological Institute
 *
 * For details of usage, see the COPYING file and read the "Rules of the Road"
 * at http://www.physics.helsinki.fi/vlasiator/
 *
 * This program is free software; you can redistribute it and/or modify
 * it under the terms of the GNU General Public License as published by
 * the Free Software Foundation; either version 2 of the License, or
 * (at your option) any later version.
 *
 * This program is distributed in the hope that it will be useful,
 * but WITHOUT ANY WARRANTY; without even the implied warranty of
 * MERCHANTABILITY or FITNESS FOR A PARTICULAR PURPOSE.  See the
 * GNU General Public License for more details.
 *
 * You should have received a copy of the GNU General Public License along
 * with this program; if not, write to the Free Software Foundation, Inc.,
 * 51 Franklin Street, Fifth Floor, Boston, MA 02110-1301 USA.
 */
#ifndef VECTORCLASS_PORTABLE_H
#define VECTORCLASS_PORTABLE_H

<<<<<<< HEAD
=======
#include "../arch/arch_device_api.h"

>>>>>>> 20551a8d
#include <stdio.h>
#include <initializer_list>
// Prefetching does nothing in the fallback vectorclass, if no system implementation
// is available
//#ifndef _mm_prefetch
//#define _mm_prefetch(...)
//#endif

template <typename T>
class VecSimple
{
  public:
    T val[VECL] __attribute__((aligned(32)));
    ARCH_HOSTDEV VecSimple();
    ARCH_HOSTDEV VecSimple(T x);
    /*
    VecSimple(T a,T b,T c,T d);
    VecSimple(T a,T b,T c,T d, T e,T f,T g,T h);
    VecSimple(T a,T b,T c,T d,T e,T f,T g,T h,T i,T j,T k,T l,T m,T n,T o,T p);
    VecSimple(T a,T b,T c,T d,T e,T f,T g,T h,T i,T j,T k,T l,T m,T n,T o,T p,T q,T r,T s,T t,T u,T v,T w,T x,T y,T z,T aa,T bb,T cc,T dd,T ee,T ff);
    */
    ARCH_HOSTDEV VecSimple(VecSimple const &x);
    ARCH_HOSTDEV VecSimple<T> & load(T const * p);
    ARCH_HOSTDEV VecSimple<T> & load_a(T const * p);
    ARCH_HOSTDEV VecSimple<T> & insert(int i,T const &x);
    ARCH_HOSTDEV void store(T * p) const;
    ARCH_HOSTDEV void store_a(T * p) const;
    ARCH_HOSTDEV VecSimple<T> & operator = (VecSimple<T> const & r);
    ARCH_HOSTDEV T operator [](int i) const;
    ARCH_HOSTDEV T & operator [](int i);
    ARCH_HOSTDEV VecSimple<T> operator++ (int);
    // Pass vector values as an initializer list instead of a bunch of arguments.
    // || this here puts the initializer list to val!

    ARCH_HOSTDEV VecSimple<T>(std::initializer_list<T> list)
    {
      if(list.size() != VECL)
      {
    	   //std::cerr <<  __FILE__ << ":" << __LINE__ << "Constructing a vector with a number of elements not equal to VECL = " << VECL << " (you had initializer_list size = "<<list.size()<<")";
    	   //abort();
         //__threadfence();
         //asm("trap;");
         printf("Constructing a vector with a number of elements not equal to VECL = %d \nInitializer_list size = %lu\n", VECL, list.size());
      }
      else
      {
        unsigned int i = 0;
        for(auto it = list.begin(); it != list.end(); ++it)
        {
          val[i] = *it;
          ++i;
        }
      }
    }

};
static ARCH_HOSTDEV void no_subnormals(){};

template <class T>
static ARCH_HOSTDEV inline VecSimple<T> abs(const VecSimple<T> &l)
{
  VecSimple<T> temp;
  for(unsigned int i=0;i<VECL;i++)
     temp.insert(i, fabs(l.val[i]));
  return temp;
}

template <class T>
static ARCH_HOSTDEV inline VecSimple<T> sqrt(const VecSimple<T> &l)
{
  VecSimple<T> temp;
  for(unsigned int i=0;i<VECL;i++)
     temp.insert(i, sqrt(l.val[i]));
  return temp;
}

template <class T>
static ARCH_HOSTDEV inline VecSimple<T> operator + (const VecSimple<T> &l, const VecSimple<T> &r)
{
  VecSimple<T> temp;
  for(unsigned int i=0;i<VECL;i++)
     temp.insert(i, l.val[i]+r.val[i]);
  return temp;
}

template <class T, class S>
static ARCH_HOSTDEV inline VecSimple<T> operator + (const S &l, const VecSimple<T> &r){
  VecSimple<T> temp;
  for(unsigned int i=0;i<VECL;i++)
     temp.insert(i, l+r.val[i]);
  return temp;
}

template <class T, class S>
static ARCH_HOSTDEV inline VecSimple<T> operator + (const VecSimple<T> &l, const S &r){
  VecSimple<T> temp;
  for(unsigned int i=0;i<VECL;i++)
     temp.insert(i, l.val[i]+r);
  return temp;
}

template <class T>
static ARCH_HOSTDEV inline VecSimple<T> operator - (const VecSimple<T> &r)
{
  VecSimple<T> temp;
  for(unsigned int i=0;i<VECL;i++)
     temp.insert(i, -r.val[i]);
  return temp;
}

template <class T>
static ARCH_HOSTDEV inline VecSimple<T> operator - (const VecSimple<T> &l, const VecSimple<T> &r)
{
  VecSimple<T> temp;
  for(unsigned int i=0;i<VECL;i++)
     temp.insert(i, l.val[i]-r.val[i]);
  return temp;
}

template <class T, class S>
static ARCH_HOSTDEV inline VecSimple<T> operator - (const S &l, const VecSimple<T> &r){
  VecSimple<T> temp;
  for(unsigned int i=0;i<VECL;i++)
     temp.insert(i, l-r.val[i]);
  return temp;
}

template <class T, class S>
static ARCH_HOSTDEV inline VecSimple<T> operator - (const VecSimple<T> &l, const S &r){
  VecSimple<T> temp;
  for(unsigned int i=0;i<VECL;i++)
     temp.insert(i, l.val[i]-r);
  return temp;
}

template <class T>
static ARCH_HOSTDEV inline VecSimple<T> operator * (const VecSimple<T> &l, const VecSimple<T> &r)
{
  VecSimple<T> temp;
  for(unsigned int i=0;i<VECL;i++)
     temp.insert(i, l.val[i]*r.val[i]);
  return temp;
}

template <class T, class S>
static ARCH_HOSTDEV inline VecSimple<T> operator * (const VecSimple<T> &l, const S &r)
{
  VecSimple<T> temp;
  for(unsigned int i=0;i<VECL;i++)
     temp.insert(i, l.val[i]*r);
  return temp;
}

template <class T, class S>
static ARCH_HOSTDEV inline VecSimple<T> operator * (const S &l,const VecSimple<T> &r)
{
  VecSimple<T> temp;
  for(unsigned int i=0;i<VECL;i++)
     temp.insert(i, l*r.val[i]);
  return temp;
}



template <class T>
static ARCH_HOSTDEV inline VecSimple<T> operator / (const VecSimple<T> &l, const VecSimple<T> &r)
{
  VecSimple<T> temp;
  for(unsigned int i=0;i<VECL;i++)
     temp.insert(i, l.val[i]/r.val[i]);
  return temp;
}

template <class T, class S>
static ARCH_HOSTDEV inline VecSimple<T> operator / (const VecSimple<T> &l, const S &r)
{
  VecSimple<T> temp;
  for(unsigned int i=0;i<VECL;i++)
     temp.insert(i, l.val[i]/r);
  return temp;
}

template <class T, class S>
static ARCH_HOSTDEV inline VecSimple<T> operator / (const S &l, const VecSimple<T> &r )
{
  VecSimple<T> temp;
  for(unsigned int i=0;i<VECL;i++)
     temp.insert(i, l/r.val[i]);
  return temp;
}

template <class T>
static ARCH_HOSTDEV inline  VecSimple<T> & operator += (VecSimple<T> &l, const VecSimple<T> &r){
  l=l+r;
  return l;
}

template <class T, class S>
static ARCH_HOSTDEV inline  VecSimple<T> & operator += (VecSimple<T> &l, const S &r){
  l = l+r;
  return l;
}

template <class T>
static ARCH_HOSTDEV inline VecSimple<T> & operator -= (VecSimple<T> &l, const VecSimple<T> &r){
   l=l-r;
   return l;
}

template <class T, class S>
static ARCH_HOSTDEV inline VecSimple<T> & operator -= (VecSimple<T> &l, const S &r){
   l = l - r;
   return l;
}

template <class T>
static ARCH_HOSTDEV inline VecSimple<bool> operator || (const VecSimple<T> &l, const VecSimple<T> &r)
{
  VecSimple<bool> temp;
  for(unsigned int i=0;i<VECL;i++)
     temp.insert(i, l.val[i] || r.val[i]);
  return temp;
}


template <class T>
static ARCH_HOSTDEV inline VecSimple<bool> operator && (const VecSimple<T> &l, const VecSimple<T> &r)
{
  VecSimple<bool> temp;
  for(unsigned int i=0;i<VECL;i++)
     temp.insert(i, l.val[i] && r.val[i]);
  return temp;
}

template <class T>
static ARCH_HOSTDEV inline VecSimple<bool> operator == (const VecSimple<T> &l, const VecSimple<T> &r)
{
  VecSimple<bool> temp;
  for(unsigned int i=0;i<VECL;i++)
     temp.insert(i, l.val[i] == r.val[i]);
  return temp;
}

template <class T, class S>
static ARCH_HOSTDEV inline VecSimple<bool> operator == (const VecSimple<T> &l, const S& r)
{
  VecSimple<bool> temp;
  for(unsigned int i=0;i<VECL;i++)
     temp.insert(i, l.val[i] == r);
  return temp;
}

template <class T, class S>
static ARCH_HOSTDEV inline VecSimple<bool> operator != (const VecSimple<T> &l, const S& r)
{
  VecSimple<bool> temp;
  for(unsigned int i=0;i<VECL;i++)
     temp.insert(i, l.val[i] != r);
  return temp;
}

template <class T>
static ARCH_HOSTDEV inline VecSimple<bool> operator ! (const VecSimple<T> &l)
{
  VecSimple<bool> temp;
  for(unsigned int i=0;i<VECL;i++)
     temp.insert(i, !l.val[i]);
  return temp;
}


template <class T>
static ARCH_HOSTDEV inline VecSimple<bool> operator > (const VecSimple<T> &l, const VecSimple<T> &r)
{
  VecSimple<bool> temp;
  for(unsigned int i=0;i<VECL;i++)
     temp.insert(i, l.val[i] > r.val[i]);
  return temp;
}


template <class T, class S>
static ARCH_HOSTDEV inline VecSimple<bool> operator > (const VecSimple<T> &l, const S r)
{
  VecSimple<bool> temp;
  for(unsigned int i=0;i<VECL;i++)
     temp.insert(i, l.val[i] > r);
  return temp;
}



template <class T, class S>
static ARCH_HOSTDEV inline VecSimple<bool> operator > (const S l,const VecSimple<T> &r)
{
  VecSimple<bool> temp;
  for(unsigned int i=0;i<VECL;i++)
     temp.insert(i, l > r.val[i]);
  return temp;
}


template <class T>
static ARCH_HOSTDEV inline VecSimple<bool> operator >= (const VecSimple<T> &l, const VecSimple<T> &r)
{
  VecSimple<bool> temp;
  for(unsigned int i=0;i<VECL;i++)
     temp.insert(i, l.val[i] >= r.val[i]);
  return temp;
}


template <class T, class S>
static ARCH_HOSTDEV inline VecSimple<bool> operator >= (const VecSimple<T> &l, const S r)
{
  VecSimple<bool> temp;
  for(unsigned int i=0;i<VECL;i++)
     temp.insert(i, l.val[i] >= r);
  return temp;
}



template <class T, class S>
static ARCH_HOSTDEV inline VecSimple<bool> operator >= (const S l,const VecSimple<T> &r)
{
  VecSimple<bool> temp;
  for(unsigned int i=0;i<VECL;i++)
     temp.insert(i, l >= r.val[i]);
  return temp;
}



template <class T>
static ARCH_HOSTDEV inline VecSimple<bool> operator < (const VecSimple<T> &l, const VecSimple<T> &r)
{
  VecSimple<bool> temp;
  for(unsigned int i=0;i<VECL;i++)
     temp.insert(i, l.val[i] < r.val[i]);
  return temp;
}


template <class T, class S>
static ARCH_HOSTDEV inline VecSimple<bool> operator < (const VecSimple<T> &l,const S &r)
{
  VecSimple<bool> temp;
  for(unsigned int i=0;i<VECL;i++)
     temp.insert(i, l.val[i] < r);
  return temp;
}

template <class T, class S>
static ARCH_HOSTDEV inline VecSimple<bool> operator < (const S l, const VecSimple<T> &r)
{
  VecSimple<bool> temp;
  for(unsigned int i=0;i<VECL;i++)
     temp.insert(i, l < r.val[i]);
  return temp;
}



template <class T>
static ARCH_HOSTDEV inline VecSimple<bool> operator <= (const VecSimple<T> &l, const VecSimple<T> &r)
{
  VecSimple<bool> temp;
  for(unsigned int i=0;i<VECL;i++)
     temp.insert(i, l.val[i] <= r.val[i]);
  return temp;
}


template <class T, class S>
static ARCH_HOSTDEV inline VecSimple<bool> operator <= (const VecSimple<T> &l,const S &r)
{
  VecSimple<bool> temp;
  for(unsigned int i=0;i<VECL;i++)
     temp.insert(i, l.val[i] <= r);
  return temp;
}

template <class T, class S>
static ARCH_HOSTDEV inline VecSimple<bool> operator <= (const S l, const VecSimple<T> &r)
{
  VecSimple<bool> temp;
  for(unsigned int i=0;i<VECL;i++)
     temp.insert(i, l <= r.val[i]);
  return temp;
}




template <class T>
static ARCH_HOSTDEV inline VecSimple<T> min(VecSimple<T> const & l, VecSimple<T> const & r){
  VecSimple<T> temp;
  for(unsigned int i=0;i<VECL;i++)
     temp.insert(i, l.val[i] < r.val[i] ? l.val[i] : r.val[i]);
  return temp;
}

template <class T, class S>
static ARCH_HOSTDEV inline VecSimple<T> min(S const & l, VecSimple<T> const & r){
  VecSimple<T> temp;
  for(unsigned int i=0;i<VECL;i++)
     temp.insert(i, l < r.val[i] ? l : r.val[i]);
  return temp;
}

template <class T>
static ARCH_HOSTDEV inline VecSimple<T> max(VecSimple<T> const & l, VecSimple<T> const & r){
  VecSimple<T> temp;
  for(unsigned int i=0;i<VECL;i++)
     temp.insert(i, l.val[i] > r.val[i] ? l.val[i] : r.val[i]);
  return temp;
}


template <class T, class S>
static ARCH_HOSTDEV inline VecSimple<T> max(VecSimple<T> const & l, S const & r){
  VecSimple<T> temp;
  for(unsigned int i=0;i<VECL;i++)
     temp.insert(i, l.val[i] > r ? l.val[i] : r);
  return temp;
}


template <class T, class S>
static ARCH_HOSTDEV inline VecSimple<T> max(S const & l, VecSimple<T> const & r){
  VecSimple<T> temp;
  for(unsigned int i=0;i<VECL;i++)
     temp.insert(i, r.val[i] > l ? r.val[i] : l);
  return temp;
}



template <class T>
static ARCH_HOSTDEV inline VecSimple<T> select(VecSimple<bool> const & a, VecSimple<T> const & b, VecSimple<T> const & c){
  VecSimple<T> temp;
  for(unsigned int i=0;i<VECL;i++)
     temp.insert(i, a.val[i] ? b.val[i] : c.val[i]);
  return temp;
}


template <class T, class S>
static ARCH_HOSTDEV inline VecSimple<T> select(VecSimple<bool> const & a, S const & b, VecSimple<T> const & c){
  VecSimple<T> temp;
  for(unsigned int i=0;i<VECL;i++)
     temp.insert(i, a.val[i] ? b : c.val[i]);
  return temp;
}


template <class T, class S>
static ARCH_HOSTDEV inline VecSimple<T> select(VecSimple<bool> const & a, VecSimple<T> const & b, S const & c){
  VecSimple<T> temp;
  for(unsigned int i=0;i<VECL;i++)
     temp.insert(i, a.val[i] ? b.val[i] : c);
  return temp;
}


template <class T>
static ARCH_HOSTDEV inline VecSimple<T> select(VecSimple<bool> const & a, T const & b, T const & c){
  VecSimple<T> temp;
  for(unsigned int i=0;i<VECL;i++)
     temp.insert(i, a.val[i] ? b : c);
  return temp;
}

template <class T>
static ARCH_HOSTDEV inline bool horizontal_or(VecSimple<T> const & a){
  bool temp = a.val[0];
  for(unsigned int i=1;i<VECL;i++)
     temp = temp || a.val[i];
  return temp;
}

template <class T>
static ARCH_HOSTDEV inline bool horizontal_and(VecSimple<T> const & a){
  bool temp = a.val[0];
  for(unsigned int i=1;i<VECL;i++)
     temp = temp && a.val[i];
  return temp;
}

template <class T>
static ARCH_HOSTDEV inline VecSimple<int> truncate_to_int(VecSimple<T> const & a){
  VecSimple<int> temp;
  for(unsigned int i=0;i<VECL;i++)
     temp.insert(i, (int)a.val[i]);
  return temp;
}

template <class T>
static ARCH_HOSTDEV inline VecSimple<double> to_double(VecSimple<T> const & a){
  VecSimple<double> temp;
  for(unsigned int i=0;i<VECL;i++)
     temp.insert(i, (double)a.val[i]);
  return temp;
}

template <class T>
static ARCH_HOSTDEV inline VecSimple<float> to_float(VecSimple<T> const & a){
  VecSimple<float> temp;
  for(unsigned int i=0;i<VECL;i++)
     temp.insert(i, (float)a.val[i]);
  return temp;
}




template <typename T>
ARCH_HOSTDEV VecSimple<T>::VecSimple() { }

template <typename T>
ARCH_HOSTDEV inline VecSimple<T>::VecSimple(T x)
{
  for(unsigned int i=0;i<VECL;i++)
    val[i]=x;
}



template <typename T>
ARCH_HOSTDEV inline VecSimple<T>::VecSimple(VecSimple const &x)
{
  for(unsigned int i=0;i<VECL;i++)
     val[i]=x.val[i];
}
// Member function to load from array (unaligned)
template <typename T>
ARCH_HOSTDEV inline VecSimple<T> & VecSimple<T>::load(T const * p)
{
  for(unsigned int i=0;i<VECL;i++)
     val[i]=p[i];
  return *this;
}
// Member function to load from array, aligned by 32
template <typename T>
ARCH_HOSTDEV inline VecSimple<T> & VecSimple<T>::load_a(T const * p)
{
   return this->load(p);
}
template <typename T>
ARCH_HOSTDEV inline VecSimple<T> & VecSimple<T>::insert(int i,T const &x)
{
   val[i]=x;
   return *this;
}
// Member function to store into array (unaligned)
template <typename T>
ARCH_HOSTDEV inline void VecSimple<T>::store(T * p) const
{
  for(unsigned int i=0;i<VECL;i++)
       p[i]=val[i];
}
// Member function to store into array, aligned by 32
template <typename T>
ARCH_HOSTDEV inline void VecSimple<T>::store_a(T * p) const
{
   this->store(p);
}
template <typename T>
ARCH_HOSTDEV inline VecSimple<T> & VecSimple<T>::operator = (VecSimple<T> const & r)
{
   for(unsigned int i=0;i<VECL;i++)
      val[i]=r.val[i];
   return *this;
}
template <typename T>
ARCH_HOSTDEV inline T VecSimple<T>::operator [](int i) const
{
   return val[i];
}
template <typename T>
ARCH_HOSTDEV inline T & VecSimple<T>::operator [](int i)
{
   return val[i];
}
template <typename T>
ARCH_HOSTDEV inline VecSimple<T> VecSimple<T>::operator++ (int)
{
   for(unsigned int i=0;i<VECL;i++)
      val[i]++;
   return *this;
}

#endif<|MERGE_RESOLUTION|>--- conflicted
+++ resolved
@@ -22,11 +22,8 @@
 #ifndef VECTORCLASS_PORTABLE_H
 #define VECTORCLASS_PORTABLE_H
 
-<<<<<<< HEAD
-=======
 #include "../arch/arch_device_api.h"
 
->>>>>>> 20551a8d
 #include <stdio.h>
 #include <initializer_list>
 // Prefetching does nothing in the fallback vectorclass, if no system implementation
