--- conflicted
+++ resolved
@@ -677,11 +677,6 @@
       // Initialize number of blocks to 0 and block data to a default value.
       // We need the default for 1 to 1 communications
       if(ccell) {
-<<<<<<< HEAD
-         gpuStream_t stream = gpu_getStream();
-         ccell->get_velocity_blocks(popID)->gpu_prefetchMetadataHost(stream);
-=======
->>>>>>> e40dddf0
          for (uint i = 0; i < MAX_NEIGHBORS_PER_DIM; ++i) {
             ccell->neighbor_block_data[i] = ccell->get_data(popID);
             ccell->neighbor_number_of_blocks[i] = 0;
@@ -694,11 +689,6 @@
    for (auto lc : local_cells) {
       SpatialCell *ccell = mpiGrid[lc];
       if(ccell) {
-<<<<<<< HEAD
-         gpuStream_t stream = gpu_getStream();
-         ccell->get_velocity_blocks(popID)->gpu_prefetchMetadataHost(stream);
-=======
->>>>>>> e40dddf0
          // Initialize number of blocks to 0 and neighbor block data pointer to the local block data pointer
          for (uint i = 0; i < MAX_NEIGHBORS_PER_DIM; ++i) {
             ccell->neighbor_block_data[i] = ccell->get_data(popID);
