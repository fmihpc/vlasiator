--- conflicted
+++ resolved
@@ -117,13 +117,8 @@
                // Valid block
                // Transpose block values so that mapping is along k direction.
                // Store values in Vec-order for efficient reading in propagation
-<<<<<<< HEAD
-               thisPencilOrderedSource[i_trans_ps_blockv_pencil(threadIdx.y, celli, lengthOfPencil)][ti]
-                  = (pencilBlockData[pencilBlockDataOffset + start + celli])[vcell_transpose[threadIdx.y*WID2+ti]];
-=======
                thisPencilOrderedSource[i_trans_ps_blockv_pencil(threadIdx.y, celli, lengthOfPencil)][threadIdx.x]
                   = (pencilBlockData[pencilBlockDataOffset + start + celli])[vcell_transpose[threadIdx.y*WID2+threadIdx.y]];
->>>>>>> d8c39a76
             } else { // Non-existing block, push in zeroes
                thisPencilOrderedSource[i_trans_ps_blockv_pencil(threadIdx.y, celli, lengthOfPencil)][ti] = 0.0;
             }
@@ -144,11 +139,7 @@
             const vmesh::LocalID blockLID = vmesh->warpGetLocalID(blockGID,ti);
             if (blockLID != vmesh->invalidLocalID()) {
                // This block exists for this cell, reset
-<<<<<<< HEAD
-               (pencilBlockData[pencilBlockDataOffset + celli])[threadIdx.y * WID2 + ti] = 0.0;
-=======
                (pencilBlockData[pencilBlockDataOffset + celli])[threadIdx.y * WID2 + threadIdx.x] = 0.0;
->>>>>>> d8c39a76
             }
          }
       } // end loop over all cells
@@ -193,11 +184,7 @@
             Realf areaRatio =    pencilRatios[start + i];
             Realf areaRatio_p1 = pencilRatios[start + i + 1];
 
-<<<<<<< HEAD
-            // (no longer loop over) planes (threadIdx.z) and vectors within planes (threadIdx.y)
-=======
             // (no longer loop over) planes (threadIdx.y) and vectors within planes (just 1 by construction)
->>>>>>> d8c39a76
             const Realf cell_vz = (blockIndicesD * WID + threadIdx.y + 0.5) * dvz + vz_min; //cell centered velocity
             const Realf z_translation = cell_vz * dt / pencilDZ[i]; // how much it moved in time dt (reduced units)
 
@@ -222,11 +209,7 @@
 
             // Check if all values are 0:
             if (!check_skip_remapping(thisPencilOrderedSource
-<<<<<<< HEAD
-                                      + i_trans_ps_blockv_pencil(threadIdx.y, i, lengthOfPencil),ti)) {
-=======
                                       + i_trans_ps_blockv_pencil(threadIdx.y, i, lengthOfPencil),threadIdx.x)) {
->>>>>>> d8c39a76
                // Compute polynomial coefficients
                Realf a[3];
                // Silly indexing into coefficient calculation necessary due to
@@ -235,11 +218,7 @@
                                             thisPencilOrderedSource
                                             + i_trans_ps_blockv_pencil(threadIdx.y, i, lengthOfPencil)
                                             - VLASOV_STENCIL_WIDTH,
-<<<<<<< HEAD
-                                            h4, VLASOV_STENCIL_WIDTH, a, threshold, ti);
-=======
                                             h4, VLASOV_STENCIL_WIDTH, a, threshold, threadIdx.x);
->>>>>>> d8c39a76
                // Compute integral
                const Realf ngbr_target_density =
                   z_2 * ( a[0] + z_2 * ( a[1] + z_2 * a[2] ) ) -
@@ -247,11 +226,6 @@
 
                // Store mapped density in two target cells
                // in the current original cells we will put the rest of the original density
-<<<<<<< HEAD
-               if (areaRatio && block_data) {
-                  const Realf selfContribution = (thisPencilOrderedSource[i_trans_ps_blockv_pencil(threadIdx.y, i, lengthOfPencil)][ti] - ngbr_target_density) * areaRatio;
-                  atomicAdd(&block_data[vcell_transpose[ti + threadIdx.y * WID2]],selfContribution);
-=======
 
                // Now because each GPU block handles all pencils for an unique GID, we don't need atomic addditions here.
                __syncthreads();
@@ -259,30 +233,20 @@
                   const Realf selfContribution = (thisPencilOrderedSource[i_trans_ps_blockv_pencil(threadIdx.y, i, lengthOfPencil)][threadIdx.x] - ngbr_target_density) * areaRatio;
                   //atomicAdd(&block_data[vcell_transpose[threadIdx.x + threadIdx.y * WID2]],selfContribution);
                   block_data[vcell_transpose[threadIdx.x + threadIdx.y * WID2]] += selfContribution;
->>>>>>> d8c39a76
                }
                if (areaRatio_p1 && block_data_p1) {
                   const Realf p1Contribution = (positiveTranslationDirection ? ngbr_target_density
                                                 * pencilDZ[i] / pencilDZ[i + 1] : 0.0) * areaRatio_p1;
-<<<<<<< HEAD
-                  atomicAdd(&block_data_p1[vcell_transpose[ti + threadIdx.y * WID2]],p1Contribution);
-=======
                   //atomicAdd(&block_data_p1[vcell_transpose[threadIdx.x + threadIdx.y * WID2]],p1Contribution);
                   block_data_p1[vcell_transpose[threadIdx.x + threadIdx.y * WID2]] += p1Contribution;
->>>>>>> d8c39a76
                }
                if (areaRatio_m1 && block_data_m1) {
                   const Realf m1Contribution = (!positiveTranslationDirection ? ngbr_target_density
                                                 * pencilDZ[i] / pencilDZ[i - 1] : 0.0) * areaRatio_m1;
-<<<<<<< HEAD
-                  atomicAdd(&block_data_m1[vcell_transpose[ti + threadIdx.y * WID2]],m1Contribution);
-               }
-=======
                   //atomicAdd(&block_data_m1[vcell_transpose[threadIdx.x + threadIdx.y * WID2]],m1Contribution);
                   block_data_m1[vcell_transpose[threadIdx.x + threadIdx.y * WID2]] += m1Contribution;
                }
                __syncthreads();
->>>>>>> d8c39a76
             } // Did not skip remapping
          } // end loop over this pencil
       } // end loop over all pencils
