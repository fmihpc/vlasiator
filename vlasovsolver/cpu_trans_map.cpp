--- conflicted
+++ resolved
@@ -700,13 +700,7 @@
       CellID p_ngbr = INVALID_CELLID;
       CellID m_ngbr = INVALID_CELLID;
 
-<<<<<<< HEAD
-      const auto faceNbrs = mpiGrid.get_face_neighbors_of(local_cells[c]);
-
-      for (const auto nbr : faceNbrs) {
-=======
       for (const auto& nbr : mpiGrid.get_face_neighbors_of(local_cells[c])) {
->>>>>>> 40b2df8d
          if(nbr.second == ((int)dimension + 1) * direction) {
             p_ngbr = nbr.first;
          }
