/*
 * This file is part of Vlasiator.
 * Copyright 2010-2016 Finnish Meteorological Institute
 *
 * For details of usage, see the COPYING file and read the "Rules of the Road"
 * at http://www.physics.helsinki.fi/vlasiator/
 *
 * This program is free software; you can redistribute it and/or modify
 * it under the terms of the GNU General Public License as published by
 * the Free Software Foundation; either version 2 of the License, or
 * (at your option) any later version.
 *
 * This program is distributed in the hope that it will be useful,
 * but WITHOUT ANY WARRANTY; without even the implied warranty of
 * MERCHANTABILITY or FITNESS FOR A PARTICULAR PURPOSE.  See the
 * GNU General Public License for more details.
 *
 * You should have received a copy of the GNU General Public License along
 * with this program; if not, write to the Free Software Foundation, Inc.,
 * 51 Franklin Street, Fifth Floor, Boston, MA 02110-1301 USA.
 */

#include <algorithm>
#include <math.h>
#include <utility>

#ifdef _OPENMP
#include <omp.h>
#endif

#include "../grid.h"
#include "../object_wrapper.h"
#include "vec.h"
#include "cpu_1d_plm.hpp"
#include "cpu_1d_ppm.hpp"
#include "cpu_1d_ppm_nonuniform.hpp"
#include "cpu_1d_pqm.hpp"
#include "cpu_trans_map.hpp"

using namespace std;
using namespace spatial_cell;

// indices in padded source block, which is of type Vec with VECL
// element sin each vector. b_k is the block index in z direction in
// ordinary space [- VLASOV_STENCIL_WIDTH to VLASOV_STENCIL_WIDTH],
// i,j,k are the cell ids inside on block (i in vector elements).
// Vectors with same i,j,k coordinates, but in different spatial cells, are consequtive
//#define i_trans_ps_blockv(j, k, b_k)  ( (b_k + VLASOV_STENCIL_WIDTH ) + ( (((j) * WID + (k) * WID2)/VECL)  * ( 1 + 2 * VLASOV_STENCIL_WIDTH) ) )
#define i_trans_ps_blockv(planeVectorIndex, planeIndex, blockIndex) ( (blockIndex) + VLASOV_STENCIL_WIDTH  +  ( (planeVectorIndex) + (planeIndex) * VEC_PER_PLANE ) * ( 1 + 2 * VLASOV_STENCIL_WIDTH)  )

// indices in padded target block, which is of type Vec with VECL
// element sin each vector. b_k is the block index in z direction in
// ordinary space, i,j,k are the cell ids inside on block (i in vector
// elements).
//#define i_trans_pt_blockv(j, k, b_k) ( ( (j) * WID + (k) * WID2 + ((b_k) + 1 ) * WID3) / VECL )
#define i_trans_pt_blockv(planeVectorIndex, planeIndex, blockIndex)  ( planeVectorIndex + planeIndex * VEC_PER_PLANE + (blockIndex + 1) * VEC_PER_BLOCK)

//Is cell translated? It is not translated if DO_NO_COMPUTE or if it is sysboundary cell and not in first sysboundarylayer
bool do_translate_cell(SpatialCell* SC){
   if(SC->sysBoundaryFlag == sysboundarytype::DO_NOT_COMPUTE ||
      (SC->sysBoundaryLayer != 1 && SC->sysBoundaryFlag != sysboundarytype::NOT_SYSBOUNDARY))
      return false;
   else
      return true;
}

/*
 * return INVALID_CELLID if the spatial neighbor does not exist, or if
 * it is a cell that is not computed. If the
 * include_first_boundary_layer flag is set, then also first boundary
 * layer is inlcuded (does not return INVALID_CELLID).
 * This does not use dccrg's get_neighbor_of function as it does not support computing neighbors for remote cells
 */
CellID get_spatial_neighbor(const dccrg::Dccrg<SpatialCell,dccrg::Cartesian_Geometry>& mpiGrid,
                            const CellID& cellID,
                            const bool include_first_boundary_layer,
                            const int spatial_di,
                            const int spatial_dj,
                            const int spatial_dk ) {
   dccrg::Types<3>::indices_t indices_unsigned = mpiGrid.mapping.get_indices(cellID);
   int64_t indices[3];
   dccrg::Grid_Length::type length = mpiGrid.mapping.length.get();

   //compute raw new indices
   indices[0] = spatial_di + indices_unsigned[0];
   indices[1] = spatial_dj + indices_unsigned[1];
   indices[2] = spatial_dk + indices_unsigned[2];

   //take periodicity into account
   for(uint i = 0; i<3; i++) {
      if(mpiGrid.topology.is_periodic(i)) {
         while(indices[i] < 0 )
            indices[i] += length[i];
         while(indices[i] >= static_cast<int64_t>(length[i]) )
            indices[i] -= length[i];
      }
   }
   //return INVALID_CELLID for cells outside system (non-periodic)
   for(uint i = 0; i<3; i++) {
      if(indices[i]< 0)
         return INVALID_CELLID;
      if(indices[i]>=static_cast<int64_t>(length[i]))
         return INVALID_CELLID;
   }
   //store nbr indices into the correct datatype
   for(uint i = 0; i<3; i++) {
      indices_unsigned[i] = indices[i];
   }
   //get nbrID
   CellID nbrID = mpiGrid.mapping.get_cell_from_indices(indices_unsigned,0);
   if (nbrID == dccrg::error_cell ) {
      std::cerr << __FILE__ << ":" << __LINE__
                << " No neighbor for cell?" << cellID
                << " at offsets " << spatial_di << ", " << spatial_dj << ", " << spatial_dk
                << std::endl;
      abort();
   }

   // not existing cell or do not compute
   if( mpiGrid[nbrID]->sysBoundaryFlag == sysboundarytype::DO_NOT_COMPUTE)
      return INVALID_CELLID;

   //cell on boundary, but not first layer and we want to include
   //first layer (e.g. when we compute source cells)
   if( include_first_boundary_layer &&
       mpiGrid[nbrID]->sysBoundaryFlag != sysboundarytype::NOT_SYSBOUNDARY &&
       mpiGrid[nbrID]->sysBoundaryLayer != 1 ) {
      return INVALID_CELLID;
   }

   //cell on boundary, and we want none of the layers,
   //invalid.(e.g. when we compute targets)
   if( !include_first_boundary_layer &&
       mpiGrid[nbrID]->sysBoundaryFlag != sysboundarytype::NOT_SYSBOUNDARY){
      return INVALID_CELLID;
   }

   return nbrID; //no AMR
}


/*
 * return NULL if the spatial neighbor does not exist, or if
 * it is a cell that is not computed. If the
 * include_first_boundary_layer flag is set, then also first boundary
 * layer is inlcuded (does not return INVALID_CELLID).
 * This does not use dccrg's get_neighbor_of function as it does not support computing neighbors for remote cells


 */

SpatialCell* get_spatial_neighbor_pointer(const dccrg::Dccrg<SpatialCell,dccrg::Cartesian_Geometry>& mpiGrid,
                                          const CellID& cellID,
                                          const bool include_first_boundary_layer,
                                          const int spatial_di,
                                          const int spatial_dj,
                                          const int spatial_dk ) {
   CellID nbrID=get_spatial_neighbor(mpiGrid, cellID, include_first_boundary_layer, spatial_di, spatial_dj, spatial_dk);

   if(nbrID!=INVALID_CELLID)
      return mpiGrid[nbrID];
   else
      return NULL;
}

/*compute spatial neighbors for source stencil with a size of 2*
 * VLASOV_STENCIL_WIDTH + 1, cellID at VLASOV_STENCIL_WIDTH. First
 * bondary layer included. Invalid cells are replaced by closest good
 * cells (i.e. boundary condition uses constant extrapolation for the
 * stencil values at boundaries*/

void compute_spatial_source_neighbors(const dccrg::Dccrg<SpatialCell,dccrg::Cartesian_Geometry>& mpiGrid,
                                      const CellID& cellID,
                                      const uint dimension,
                                      SpatialCell **neighbors){
   for(int i = -VLASOV_STENCIL_WIDTH; i <= VLASOV_STENCIL_WIDTH; i++){
      switch (dimension){
      case 0:
         neighbors[i + VLASOV_STENCIL_WIDTH] = get_spatial_neighbor_pointer(mpiGrid, cellID, true, i, 0, 0);
         break;
      case 1:
         neighbors[i + VLASOV_STENCIL_WIDTH] = get_spatial_neighbor_pointer(mpiGrid, cellID, true, 0, i, 0);
         break;
      case 2:
         neighbors[i + VLASOV_STENCIL_WIDTH] = get_spatial_neighbor_pointer(mpiGrid, cellID, true, 0, 0, i);
         break;
      }
   }

   SpatialCell* last_good_cell = mpiGrid[cellID];
   /*loop to neative side and replace all invalid cells with the closest good cell*/
   for(int i = -1;i>=-VLASOV_STENCIL_WIDTH;i--){
      if(neighbors[i + VLASOV_STENCIL_WIDTH] == NULL)
         neighbors[i + VLASOV_STENCIL_WIDTH] = last_good_cell;
      else
         last_good_cell = neighbors[i + VLASOV_STENCIL_WIDTH];
   }

   last_good_cell = mpiGrid[cellID];
   /*loop to positive side and replace all invalid cells with the closest good cell*/
   for(int i = 1; i <= VLASOV_STENCIL_WIDTH; i++){
      if(neighbors[i + VLASOV_STENCIL_WIDTH] == NULL)
         neighbors[i + VLASOV_STENCIL_WIDTH] = last_good_cell;
      else
         last_good_cell = neighbors[i + VLASOV_STENCIL_WIDTH];
   }
}

/*compute spatial target neighbors, stencil has a size of 3. No boundary cells are included*/
void compute_spatial_target_neighbors(const dccrg::Dccrg<SpatialCell,dccrg::Cartesian_Geometry>& mpiGrid,
                                      const CellID& cellID,
                                      const uint dimension,
                                      SpatialCell **neighbors){

   for(int i = -1; i <= 1; i++){
      switch (dimension){
      case 0:
         neighbors[i + 1] = get_spatial_neighbor_pointer(mpiGrid, cellID, false, i, 0, 0);
         break;
      case 1:
         neighbors[i + 1] = get_spatial_neighbor_pointer(mpiGrid, cellID, false, 0, i, 0);
         break;
      case 2:
         neighbors[i + 1] = get_spatial_neighbor_pointer(mpiGrid, cellID, false, 0, 0, i);
         break;
      }
   }

}

/* Copy the data to the temporary values array, so that the
 * dimensions are correctly swapped. Also, copy the same block for
 * then neighboring spatial cells (in the dimension). neighbors
 * generated with compute_spatial_neighbors_wboundcond).
 *
 * This function must be thread-safe.
 *
 * @param source_neighbors Array containing the VLASOV_STENCIL_WIDTH closest
 * spatial neighbors of this cell in the propagated dimension.
 * @param blockGID Global ID of the velocity block.
 * @param values Vector where loaded data is stored.
 * @param vcell_transpose
 * @param popID ID of the particle species.
 */
void copy_trans_block_data(
    SpatialCell** source_neighbors,
    const vmesh::GlobalID blockGID,
    Vec* values,
    const unsigned int* const vcell_transpose,
    const uint popID) { 

   /*load pointers to blocks and prefetch them to L1*/
   Realf* blockDatas[VLASOV_STENCIL_WIDTH * 2 + 1];
   for (int b = -VLASOV_STENCIL_WIDTH; b <= VLASOV_STENCIL_WIDTH; ++b) {
      SpatialCell* srcCell = source_neighbors[b + VLASOV_STENCIL_WIDTH];
      const vmesh::LocalID blockLID = srcCell->get_velocity_block_local_id(blockGID,popID);
      if (blockLID != srcCell->invalid_local_id()) {
         blockDatas[b + VLASOV_STENCIL_WIDTH] = srcCell->get_data(blockLID,popID);
#ifndef VEC_FALLBACK_GENERIC
         //prefetch storage pointers to L1
         _mm_prefetch((char *)(blockDatas[b + VLASOV_STENCIL_WIDTH]), _MM_HINT_T0);
         _mm_prefetch((char *)(blockDatas[b + VLASOV_STENCIL_WIDTH]) + 64, _MM_HINT_T0);
         _mm_prefetch((char *)(blockDatas[b + VLASOV_STENCIL_WIDTH]) + 128, _MM_HINT_T0);
         _mm_prefetch((char *)(blockDatas[b + VLASOV_STENCIL_WIDTH]) + 192, _MM_HINT_T0);
         if ((VPREC  == 8) || (VPREC  == 16)) {
            _mm_prefetch((char *)(blockDatas[b + VLASOV_STENCIL_WIDTH]) + 256, _MM_HINT_T0);
            _mm_prefetch((char *)(blockDatas[b + VLASOV_STENCIL_WIDTH]) + 320, _MM_HINT_T0);
            _mm_prefetch((char *)(blockDatas[b + VLASOV_STENCIL_WIDTH]) + 384, _MM_HINT_T0);
            _mm_prefetch((char *)(blockDatas[b + VLASOV_STENCIL_WIDTH]) + 448, _MM_HINT_T0);
         }
         if (VPREC  == 16) {
            _mm_prefetch((char *)(blockDatas[b + VLASOV_STENCIL_WIDTH]) + 512, _MM_HINT_T0);
            _mm_prefetch((char *)(blockDatas[b + VLASOV_STENCIL_WIDTH]) + 576, _MM_HINT_T0);
            _mm_prefetch((char *)(blockDatas[b + VLASOV_STENCIL_WIDTH]) + 640, _MM_HINT_T0);
            _mm_prefetch((char *)(blockDatas[b + VLASOV_STENCIL_WIDTH]) + 704, _MM_HINT_T0);
            _mm_prefetch((char *)(blockDatas[b + VLASOV_STENCIL_WIDTH]) + 768, _MM_HINT_T0);
            _mm_prefetch((char *)(blockDatas[b + VLASOV_STENCIL_WIDTH]) + 832, _MM_HINT_T0);
            _mm_prefetch((char *)(blockDatas[b + VLASOV_STENCIL_WIDTH]) + 896, _MM_HINT_T0);
            _mm_prefetch((char *)(blockDatas[b + VLASOV_STENCIL_WIDTH]) + 960, _MM_HINT_T0);
            }
#endif
      }
      else{
         blockDatas[b + VLASOV_STENCIL_WIDTH] = NULL;
      }
   }

   //  Copy volume averages of this block from all spatial cells:
   for (int b = -VLASOV_STENCIL_WIDTH; b <= VLASOV_STENCIL_WIDTH; ++b) {
      if(blockDatas[b + VLASOV_STENCIL_WIDTH] != NULL) {
         Realv blockValues[WID3];
         const Realf* block_data = blockDatas[b + VLASOV_STENCIL_WIDTH];
         // Copy data to a temporary array and transpose values so that mapping is along k direction.
         // spatial source_neighbors already taken care of when
         // creating source_neighbors table. If a normal spatial cell does not
         // simply have the block, its value will be its null_block which
         // is fine. This null_block has a value of zero in data, and that
         // is thus the velocity space boundary
         for (uint i=0; i<WID3; ++i) {
            blockValues[i] = block_data[vcell_transpose[i]];
         }

         // now load values into the actual values table..
         uint offset =0;
         for (uint k=0; k<WID; ++k) {
            for(uint planeVector = 0; planeVector < VEC_PER_PLANE; planeVector++){
               // store data, when reading data from data we swap dimensions
               // using precomputed plane_index_to_id and cell_indices_to_id
               values[i_trans_ps_blockv(planeVector, k, b)].load(blockValues + offset);
               offset += VECL;
            }
         }
      } else {
         for (uint k=0; k<WID; ++k) {
            for(uint planeVector = 0; planeVector < VEC_PER_PLANE; planeVector++) {
               values[i_trans_ps_blockv(planeVector, k, b)] = Vec(0);
            }
         }
      }
   }
}

/*
   Here we map from the current time step grid, to a target grid which
   is the lagrangian departure grid (so th grid at timestep +dt,
   tracked backwards by -dt). This is done in ordinary space in the translation step

   This function can, and should be, safely called in a parallel
   OpenMP region (as long as it does only one dimension per parallel
   refion). It is safe as each thread only computes certain blocks (blockID%tnum_threads = thread_num */

bool trans_map_1d(const dccrg::Dccrg<SpatialCell,dccrg::Cartesian_Geometry>& mpiGrid,
                  const vector<CellID>& localPropagatedCells,
                  const vector<CellID>& remoteTargetCells,
                  const uint dimension,
                  const Realv dt,
                  const uint popID) {
   // values used with an stencil in 1 dimension, initialized to 0.
   // Contains a block, and its spatial neighbours in one dimension.
<<<<<<< HEAD
   Realv dz,dvz,vz_min; // z_min,
=======
   Realv dz,dvz,vz_min;
>>>>>>> 3fee0488
   uint cell_indices_to_id[3]; /*< used when computing id of target cell in block*/
   unsigned int  vcell_transpose[WID3]; /*< defines the transpose for the solver internal (transposed) id: i + j*WID + k*WID2 to actual one*/

   if(localPropagatedCells.size() == 0)
      return true;
//vector with all cells
   vector<CellID> allCells(localPropagatedCells);
   allCells.insert(allCells.end(), remoteTargetCells.begin(), remoteTargetCells.end());

   const uint nSourceNeighborsPerCell = 1 + 2 * VLASOV_STENCIL_WIDTH;
   std::vector<SpatialCell*> allCellsPointer(allCells.size());
   std::vector<SpatialCell*> sourceNeighbors(localPropagatedCells.size() * nSourceNeighborsPerCell);
   std::vector<SpatialCell*> targetNeighbors(3 * localPropagatedCells.size() );

#pragma omp parallel for
   for(uint celli = 0; celli < allCells.size(); celli++)
   {
      allCellsPointer[celli] = mpiGrid[allCells[celli]];
   }

#pragma omp parallel for
   for(uint celli = 0; celli < localPropagatedCells.size(); celli++){
         // compute spatial neighbors, separately for targets and source. In
         // source cells we have a wider stencil and take into account
         // boundaries. For targets we only have actual cells as we do not
         // want to propagate boundary cells (array may contain
         // INVALID_CELLIDs at boundaries).
      compute_spatial_source_neighbors(mpiGrid, localPropagatedCells[celli], dimension, sourceNeighbors.data() + celli * nSourceNeighborsPerCell);
      compute_spatial_target_neighbors(mpiGrid, localPropagatedCells[celli], dimension, targetNeighbors.data() + celli * 3);
   }


   //Get a unique sorted list of blockids that are in any of the
   // propagated cells. First use set for this, then add to vector (may not
   // be the most nice way to do this and in any case we could do it along
   // dimension for data locality reasons => copy acc map column code, TODO: FIXME
   std::unordered_set<vmesh::GlobalID> unionOfBlocksSet;



   for(uint celli = 0; celli < allCellsPointer.size(); celli++) {
      vmesh::VelocityMesh* vmesh = allCellsPointer[celli]->get_velocity_mesh(popID);
      for (vmesh::LocalID block_i=0; block_i< vmesh->size(); ++block_i) {
         unionOfBlocksSet.insert(vmesh->getGlobalID(block_i));
      }
   }

   std::vector<vmesh::GlobalID> unionOfBlocks;
   unionOfBlocks.reserve(unionOfBlocksSet.size());
   for(const auto blockGID:  unionOfBlocksSet) {
      unionOfBlocks.push_back(blockGID);
   }




   const uint8_t REFLEVEL=0;
   const vmesh::VelocityMesh* vmesh = allCellsPointer[0]->get_velocity_mesh(popID);
   // set cell size in dimension direction
   dvz = vmesh->getCellSize(REFLEVEL)[dimension];
   vz_min = vmesh->getMeshMinLimits()[dimension];
   switch (dimension) {
   case 0:
      dz = P::dx_ini;
<<<<<<< HEAD
      //z_min = P::xmin;
      // set values in array that is used to convert block indices
=======
      // set values in array that is used to convert block indices 
>>>>>>> 3fee0488
      // to global ID using a dot product.
      cell_indices_to_id[0]=WID2;
      cell_indices_to_id[1]=WID;
      cell_indices_to_id[2]=1;
      break;
   case 1:
      dz = P::dy_ini;
<<<<<<< HEAD
      //z_min = P::ymin;
      // set values in array that is used to convert block indices
=======
      // set values in array that is used to convert block indices 
>>>>>>> 3fee0488
      // to global ID using a dot product
      cell_indices_to_id[0]=1;
      cell_indices_to_id[1]=WID2;
      cell_indices_to_id[2]=WID;
      break;
   case 2:
      dz = P::dz_ini;
<<<<<<< HEAD
      //z_min = P::zmin;
=======
>>>>>>> 3fee0488
      // set values in array that is used to convert block indices
      // to global id using a dot product.
      cell_indices_to_id[0]=1;
      cell_indices_to_id[1]=WID;
      cell_indices_to_id[2]=WID2;
      break;
   default:
      cerr << __FILE__ << ":"<< __LINE__ << " Wrong dimension, abort"<<endl;
      abort();
      break;
   }

   // init plane_index_to_id
   for (uint k=0; k<WID; ++k) {
      for (uint j=0; j<WID; ++j) {
         for (uint i=0; i<WID; ++i) {
            const uint cell =
               i * cell_indices_to_id[0] +
               j * cell_indices_to_id[1] +
               k * cell_indices_to_id[2];
            vcell_transpose[ i + j * WID + k * WID2] = cell;
         }
      }
   }

   const Realv i_dz=1.0/dz;

   int t1 = phiprof::initializeTimer("mapping");
   int t2 = phiprof::initializeTimer("store");

#pragma omp parallel
   {
      std::vector<Realf> targetBlockData(3 * localPropagatedCells.size() * WID3);
      std::vector<bool> targetsValid(localPropagatedCells.size());
      std::vector<vmesh::LocalID> allCellsBlockLocalID(allCells.size());



#pragma omp for schedule(guided)
      for(uint blocki = 0; blocki < unionOfBlocks.size(); blocki++){
         vmesh::GlobalID blockGID = unionOfBlocks[blocki];
         phiprof::start(t1);

         for(uint celli = 0; celli < allCellsPointer.size(); celli++){
            allCellsBlockLocalID[celli] = allCellsPointer[celli]->get_velocity_block_local_id(blockGID, popID);
         }


         for(uint celli = 0; celli < localPropagatedCells.size(); celli++){
            SpatialCell *spatial_cell = allCellsPointer[celli];
            const CellID cellID =  localPropagatedCells[celli];
            const vmesh::LocalID blockLID = allCellsBlockLocalID[celli];

            //Reset list of valid targets, will be set to true later for those
            //that are valid
            targetsValid[celli] = false;

            if (blockLID == vmesh::VelocityMesh::invalidLocalID() ||
                get_spatial_neighbor(mpiGrid, cellID, true, 0, 0, 0) == INVALID_CELLID) {
               //do nothing if it is not a normal cell, or a cell that is in the
               //first boundary layer, or the block does not exist in this
               //spatial cell
               continue;
            }


            // Vector buffer where we write data, initialized to 0*/
            Vec targetVecValues[3 * WID3 / VECL];
            // init target_values
            for (uint i = 0; i< 3 * WID3 / VECL; ++i) {
               targetVecValues[i] = Vec(0.0);
            }

            // buffer where we read in source data. i index vectorized
            Vec values[(1 + 2 * VLASOV_STENCIL_WIDTH) * WID3 / VECL];
            copy_trans_block_data(sourceNeighbors.data() + celli * nSourceNeighborsPerCell, blockGID, values, vcell_transpose, popID);
            velocity_block_indices_t block_indices;
            uint8_t refLevel;
            vmesh->getIndices(blockGID,refLevel, block_indices[0], block_indices[1], block_indices[2]);

            //i,j,k are now relative to the order in which we copied data to the values array.
            //After this point in the k,j,i loops there should be no branches based on dimensions
            //
            //Note that the i dimension is vectorized, and thus there are no loops over i
            for (uint k=0; k<WID; ++k) {
               const Realv cell_vz = (block_indices[dimension] * WID + k + 0.5) * dvz + vz_min; //cell centered velocity
               const Realv z_translation = cell_vz * dt * i_dz; // how much it moved in time dt (reduced units)
               const int target_scell_index = (z_translation > 0) ? 1: -1; //part of density goes here (cell index change along spatial direcion)

               //the coordinates (scaled units from 0 to 1) between which we will
               //integrate to put mass in the target  neighboring cell.
               //As we are below CFL<1, we know
               //that mass will go to two cells: current and the new one.
               Realv z_1,z_2;
               if ( z_translation < 0 ) {
                  z_1 = 0;
                  z_2 = -z_translation;
               } else {
                  z_1 = 1.0 - z_translation;
                  z_2 = 1.0;
               }

               for (uint planeVector = 0; planeVector < VEC_PER_PLANE; planeVector++) {
                  //compute reconstruction
#ifdef TRANS_SEMILAG_PLM
                  Vec a[3];
                  compute_plm_coeff(values + i_trans_ps_blockv(planeVector, k, -VLASOV_STENCIL_WIDTH), VLASOV_STENCIL_WIDTH, a, spatial_cell->getVelocityBlockMinValue(popID));
#endif
#ifdef TRANS_SEMILAG_PPM
                  Vec a[3];
                  //Check that stencil width VLASOV_STENCIL_WIDTH in grid.h corresponds to order of face estimates  (h4 & h5 =2, H6=3, h8=4)
                  compute_ppm_coeff(values + i_trans_ps_blockv(planeVector, k, -VLASOV_STENCIL_WIDTH), h4, VLASOV_STENCIL_WIDTH, a, spatial_cell->getVelocityBlockMinValue(popID));
#endif
#ifdef TRANS_SEMILAG_PQM
                  Vec a[5];
                  //Check that stencil width VLASOV_STENCIL_WIDTH in grid.h corresponds to order of face estimates (h4 & h5 =2, H6=3, h8=4)
                  compute_pqm_coeff(values + i_trans_ps_blockv(planeVector, k, -VLASOV_STENCIL_WIDTH), h6, VLASOV_STENCIL_WIDTH, a, spatial_cell->getVelocityBlockMinValue(popID));
#endif

#ifdef TRANS_SEMILAG_PLM
                  const Vec ngbr_target_density =
                     z_2 * ( a[0] + z_2 * a[1] ) -
                     z_1 * ( a[0] + z_1 * a[1] );
#endif
#ifdef TRANS_SEMILAG_PPM
                  const Vec ngbr_target_density =
                     z_2 * ( a[0] + z_2 * ( a[1] + z_2 * a[2] ) ) -
                     z_1 * ( a[0] + z_1 * ( a[1] + z_1 * a[2] ) );
#endif
#ifdef TRANS_SEMILAG_PQM
                  const Vec ngbr_target_density =
                     z_2 * ( a[0] + z_2 * ( a[1] + z_2 * ( a[2] + z_2 * ( a[3] + z_2 * a[4] ) ) ) ) -
                     z_1 * ( a[0] + z_1 * ( a[1] + z_1 * ( a[2] + z_1 * ( a[3] + z_1 * a[4] ) ) ) );
#endif
                  targetVecValues[i_trans_pt_blockv(planeVector, k, target_scell_index)] +=  ngbr_target_density;                     //in the current original cells we will put this density
                  targetVecValues[i_trans_pt_blockv(planeVector, k, 0)] +=  values[i_trans_ps_blockv(planeVector, k, 0)] - ngbr_target_density; //in the current original cells we will put the rest of the original density
               }
            }

            //Store final vector data in temporary data for all target blocks,
            //and mark that this celli produced valid targets

            targetsValid[celli] = true;
            for (int b = -1; b< 2 ; ++b) {
               Realv vector[VECL];
               for (uint k=0; k<WID; ++k) {
                  for(uint planeVector = 0; planeVector < VEC_PER_PLANE; planeVector++){
                     targetVecValues[i_trans_pt_blockv(planeVector, k, b)].store(vector);
                     #pragma omp simd
                     for(uint i = 0; i< VECL; i++){
                        // store data, when reading data from data we swap
                        // dimensions
                        // using precomputed plane_index_to_id and
                        // cell_indices_to_id
                        targetBlockData[(celli * 3 + b + 1) * WID3 +  vcell_transpose[i + planeVector * VECL + k * WID2]] =
                           vector[i];
                     }
                  }
               }
            }
         }

         phiprof::stop(t1);
         phiprof::start(t2);

         //reset blocks in all non-sysboundary spatial cells for this block id
         for(uint celli = 0; celli < allCellsPointer.size(); celli++){
            SpatialCell* spatial_cell = allCellsPointer[celli];
            if(spatial_cell->sysBoundaryFlag == sysboundarytype::NOT_SYSBOUNDARY) {
               const vmesh::LocalID blockLID = allCellsBlockLocalID[celli];
               if (blockLID != vmesh::VelocityMesh::invalidLocalID()) {
                  Realf* blockData = spatial_cell->get_data(blockLID, popID);
                  for(int i = 0; i < WID3; i++) {
                     blockData[i] = 0.0;
                  }
               }
            }
         }

         //store values from target_values array to the actual blocks
         for(uint celli = 0; celli < localPropagatedCells.size(); celli++){
            if(targetsValid[celli]) {
               for(uint ti = 0; ti < 3; ti++) {
                  SpatialCell* spatial_cell = targetNeighbors[celli * 3 + ti];
                  if(spatial_cell ==NULL) {
                     //invalid target spatial cell
                     continue;
                  }

                  const vmesh::LocalID blockLID = spatial_cell->get_velocity_block_local_id(blockGID, popID);
                  if (blockLID == vmesh::VelocityMesh::invalidLocalID()) {
                     // block does not exist. If so, we do not create it and add stuff to it here.
                     // We have already created blocks around blocks with content in
                     // spatial sense, so we have no need to create even more blocks here
                     // TODO add loss counter
                     continue;
                  }
                  Realf* blockData = spatial_cell->get_data(blockLID, popID);
                  for(int i = 0; i < WID3 ; i++) {
                     blockData[i] += targetBlockData[(celli * 3 + ti) * WID3 + i];
                  }
               }
            }

         }
         phiprof::stop(t2);


      } //loop over set of blocks on process
   }


   return true;
}

/*!

  This function communicates the mapping on process boundaries, and then updates the data to their correct values.
  TODO, this could be inside an openmp region, in which case some m ore barriers and masters should be added

  \par dimension: 0,1,2 for x,y,z
  \par direction: 1 for + dir, -1 for - dir
*/

void update_remote_mapping_contribution(
   dccrg::Dccrg<SpatialCell,dccrg::Cartesian_Geometry>& mpiGrid,
   const uint dimension,
   int direction,
   const uint popID) {
   
   const vector<CellID>& local_cells = getLocalCells();
   const vector<CellID> remote_cells = mpiGrid.get_remote_cells_on_process_boundary(VLASOV_SOLVER_NEIGHBORHOOD_ID);
   vector<CellID> receive_cells;
   vector<CellID> send_cells;
   vector<Realf*> receiveBuffers;

//    int myRank;
//    MPI_Comm_rank(MPI_COMM_WORLD,&myRank);

   // MPI_Barrier(MPI_COMM_WORLD);
   // cout << "begin update_remote_mapping_contribution, dimension = " << dimension << ", direction = " << direction << endl;
   // MPI_Barrier(MPI_COMM_WORLD);

   //normalize
   if(direction > 0) direction = 1;
   if(direction < 0) direction = -1;
   for (size_t c=0; c<remote_cells.size(); ++c) {
      SpatialCell *ccell = mpiGrid[remote_cells[c]];
      //default values, to avoid any extra sends and receives
      for (uint i = 0; i < MAX_NEIGHBORS_PER_DIM; ++i) {
         if(i == 0) {
            ccell->neighbor_block_data.at(i) = ccell->get_data(popID);
         } else {
            ccell->neighbor_block_data.at(i) = NULL;
         }
         ccell->neighbor_number_of_blocks.at(i) = 0;
      }
   }

   //TODO: prepare arrays, make parallel by avoidin push_back and by checking also for other stuff
   for (size_t c = 0; c < local_cells.size(); ++c) {

      SpatialCell *ccell = mpiGrid[local_cells[c]];
      //default values, to avoid any extra sends and receives
      for (uint i = 0; i < MAX_NEIGHBORS_PER_DIM; ++i) {
         if(i == 0) {
            ccell->neighbor_block_data.at(i) = ccell->get_data(popID);
         } else {
            ccell->neighbor_block_data.at(i) = NULL;
         }
         ccell->neighbor_number_of_blocks.at(i) = 0;
      }
      CellID p_ngbr = INVALID_CELLID;
      CellID m_ngbr = INVALID_CELLID;

      for (const auto& [neighbor, dir] : mpiGrid.get_face_neighbors_of(local_cells[c])) {
         if(dir == ((int)dimension + 1) * direction) {
            p_ngbr = neighbor;
         }

         if(dir == -1 * ((int)dimension + 1) * direction) {
            m_ngbr = neighbor;
         }
      }

      //internal cell, not much to do
      if (mpiGrid.is_local(p_ngbr) && mpiGrid.is_local(m_ngbr)) continue;

      SpatialCell *pcell = NULL;
      if (p_ngbr != INVALID_CELLID) pcell = mpiGrid[p_ngbr];
      SpatialCell *mcell = NULL;
      if (m_ngbr != INVALID_CELLID) mcell = mpiGrid[m_ngbr];
      if (p_ngbr != INVALID_CELLID && pcell->sysBoundaryFlag == sysboundarytype::NOT_SYSBOUNDARY)
         if (!mpiGrid.is_local(p_ngbr) && do_translate_cell(ccell)) {
            //if (p_ngbr != INVALID_CELLID && !mpiGrid.is_local(p_ngbr) && do_translate_cell(ccell)) {
            //Send data in p_ngbr target array that we just
            //mapped to if 1) it is a valid target,
            //2) is remote cell, 3) if the source cell in center was
            //translated
            ccell->neighbor_block_data[0] = pcell->get_data(popID);
            ccell->neighbor_number_of_blocks[0] = pcell->get_number_of_velocity_blocks(popID);
            send_cells.push_back(p_ngbr);
         }
      if (m_ngbr != INVALID_CELLID &&
          !mpiGrid.is_local(m_ngbr) &&
          ccell->sysBoundaryFlag == sysboundarytype::NOT_SYSBOUNDARY) {
         //Receive data that mcell mapped to ccell to this local cell
         //data array, if 1) m is a valid source cell, 2) center cell is to be updated (normal cell) 3) m is remote
         //we will here allocate a receive buffer, since we need to aggregate values
         mcell->neighbor_number_of_blocks[0] = ccell->get_number_of_velocity_blocks(popID);
         mcell->neighbor_block_data[0] = (Realf*) aligned_malloc(mcell->neighbor_number_of_blocks[0] * WID3 * sizeof(Realf), WID3);

         receive_cells.push_back(local_cells[c]);
         receiveBuffers.push_back(mcell->neighbor_block_data[0]);
      }
   }

   // Do communication
   SpatialCell::setCommunicatedSpecies(popID);
   SpatialCell::set_mpi_transfer_type(Transfer::NEIGHBOR_VEL_BLOCK_DATA);
   switch(dimension) {
   case 0:
      if(direction > 0) mpiGrid.update_copies_of_remote_neighbors(SHIFT_P_X_NEIGHBORHOOD_ID);
      if(direction < 0) mpiGrid.update_copies_of_remote_neighbors(SHIFT_M_X_NEIGHBORHOOD_ID);
      break;
   case 1:
      if(direction > 0) mpiGrid.update_copies_of_remote_neighbors(SHIFT_P_Y_NEIGHBORHOOD_ID);
      if(direction < 0) mpiGrid.update_copies_of_remote_neighbors(SHIFT_M_Y_NEIGHBORHOOD_ID);
      break;
   case 2:
      if(direction > 0) mpiGrid.update_copies_of_remote_neighbors(SHIFT_P_Z_NEIGHBORHOOD_ID);
      if(direction < 0) mpiGrid.update_copies_of_remote_neighbors(SHIFT_M_Z_NEIGHBORHOOD_ID);
      break;
   }

#pragma omp parallel
   {
      //reduce data: sum received data in the data array to
      // the target grid in the temporary block container
      for (size_t c=0; c < receive_cells.size(); ++c) {
         SpatialCell* spatial_cell = mpiGrid[receive_cells[c]];
         Realf *blockData = spatial_cell->get_data(popID);

#pragma omp for
         for(unsigned int cell = 0; cell<WID3 * spatial_cell->get_number_of_velocity_blocks(popID); ++cell) {
            blockData[cell] += receiveBuffers[c][cell];
         }
      }

      // send cell data is set to zero. This is to avoid double copy if
      // one cell is the neighbor on bot + and - side to the same
      // process
      for (size_t c=0; c<send_cells.size(); ++c) {
         SpatialCell* spatial_cell = mpiGrid[send_cells[c]];
         Realf * blockData = spatial_cell->get_data(popID);

#pragma omp for nowait
         for(unsigned int cell = 0; cell< WID3 * spatial_cell->get_number_of_velocity_blocks(popID); ++cell) {
            // copy received target data to temporary array where target data is stored.
            blockData[cell] = 0;
         }
      }
   }

   //and finally free temporary receive buffer
   for (size_t c=0; c < receiveBuffers.size(); ++c) {
      aligned_free(receiveBuffers[c]);
   }

   // MPI_Barrier(MPI_COMM_WORLD);
   // cout << "end update_remote_mapping_contribution, dimension = " << dimension << ", direction = " << direction << endl;
   // MPI_Barrier(MPI_COMM_WORLD);

}<|MERGE_RESOLUTION|>--- conflicted
+++ resolved
@@ -337,11 +337,7 @@
                   const uint popID) {
    // values used with an stencil in 1 dimension, initialized to 0.
    // Contains a block, and its spatial neighbours in one dimension.
-<<<<<<< HEAD
-   Realv dz,dvz,vz_min; // z_min,
-=======
    Realv dz,dvz,vz_min;
->>>>>>> 3fee0488
    uint cell_indices_to_id[3]; /*< used when computing id of target cell in block*/
    unsigned int  vcell_transpose[WID3]; /*< defines the transpose for the solver internal (transposed) id: i + j*WID + k*WID2 to actual one*/
 
@@ -406,12 +402,7 @@
    switch (dimension) {
    case 0:
       dz = P::dx_ini;
-<<<<<<< HEAD
-      //z_min = P::xmin;
-      // set values in array that is used to convert block indices
-=======
       // set values in array that is used to convert block indices 
->>>>>>> 3fee0488
       // to global ID using a dot product.
       cell_indices_to_id[0]=WID2;
       cell_indices_to_id[1]=WID;
@@ -419,12 +410,7 @@
       break;
    case 1:
       dz = P::dy_ini;
-<<<<<<< HEAD
-      //z_min = P::ymin;
-      // set values in array that is used to convert block indices
-=======
       // set values in array that is used to convert block indices 
->>>>>>> 3fee0488
       // to global ID using a dot product
       cell_indices_to_id[0]=1;
       cell_indices_to_id[1]=WID2;
@@ -432,10 +418,6 @@
       break;
    case 2:
       dz = P::dz_ini;
-<<<<<<< HEAD
-      //z_min = P::zmin;
-=======
->>>>>>> 3fee0488
       // set values in array that is used to convert block indices
       // to global id using a dot product.
       cell_indices_to_id[0]=1;
