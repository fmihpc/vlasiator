--- conflicted
+++ resolved
@@ -641,13 +641,8 @@
    const uint dimension,
    int direction,
    const uint popID) {
-<<<<<<< HEAD
-
-   const vector<CellID> local_cells = mpiGrid.get_cells();
-=======
    
    const vector<CellID>& local_cells = getLocalCells();
->>>>>>> adcbac85
    const vector<CellID> remote_cells = mpiGrid.get_remote_cells_on_process_boundary(VLASOV_SOLVER_NEIGHBORHOOD_ID);
    vector<CellID> receive_cells;
    vector<CellID> send_cells;
