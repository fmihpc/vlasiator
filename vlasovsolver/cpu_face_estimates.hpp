/*
 * This file is part of Vlasiator.
 * Copyright 2010-2021 Finnish Meteorological Institute
 *
 * For details of usage, see the COPYING file and read the "Rules of the Road"
 * at http://www.physics.helsinki.fi/vlasiator/
 *
 * This program is free software; you can redistribute it and/or modify
 * it under the terms of the GNU General Public License as published by
 * the Free Software Foundation; either version 2 of the License, or
 * (at your option) any later version.
 *
 * This program is distributed in the hope that it will be useful,
 * but WITHOUT ANY WARRANTY; without even the implied warranty of
 * MERCHANTABILITY or FITNESS FOR A PARTICULAR PURPOSE.  See the
 * GNU General Public License for more details.
 *
 * You should have received a copy of the GNU General Public License along
 * with this program; if not, write to the Free Software Foundation, Inc.,
 * 51 Franklin Street, Fifth Floor, Boston, MA 02110-1301 USA.
 */

#ifndef HOSTDEV_FACE_ESTIMATES_H
#define HOSTDEV_FACE_ESTIMATES_H

#include "vec.h"
#include "cpu_slope_limiters.hpp"

<<<<<<< HEAD
=======
#include "../arch/arch_device_api.h"
>>>>>>> 20551a8d

/*enum for setting face value and derivative estimates. Implicit ones
  not supported in the solver, so they are now not listed*/
enum face_estimate_order {h4, h5, h6, h8};

/*!
  Compute left face value based on the explicit h8 estimate.

  Right face value can be obtained as left face value of cell i + 1.

  \param values Array with volume averages. It is assumed a large enough stencil is defined around i.
  \param i Index of cell in values for which the left face is computed
  \param fv_l Face value on left face of cell i
*/
ARCH_HOSTDEV inline void compute_h8_left_face_value(const Vec * const values, uint k, Vec &fv_l)
{
   fv_l = 1.0/840.0 * (
              - 3.0 * values[k - 4]
              + 29.0 * values[k - 3]
              - 139.0 * values[k - 2]
              + 533.0 * values[k - 1]
              + 533.0 * values[k]
              - 139.0 * values[k + 1]
              + 29.0 * values[k + 2]
              - 3.0 * values[k + 3]);
}


/*!
  Compute left face derivative based on the explicit h7 estimate.

  Right face derivative can be obtained as left face derivative of cell i + 1.

  \param values Array with volume averages. It is assumed a large enough stencil is defined around i.
  \param i Index of cell in values for which the left face derivativeis computed
  \param fd_l Face derivative on left face of cell i
*/
ARCH_HOSTDEV inline void compute_h7_left_face_derivative(const Vec * const values, uint k, Vec &fd_l){
    fd_l = 1.0/5040.0 * (
       + 9.0 * values[k - 4]
       - 119.0 * values[k - 3]
       + 889.0 * values[k - 2]
       - 7175.0 * values[k - 1]
       + 7175.0 * values[k]
       - 889.0 * values[k + 1]
       + 119.0 * values[k + 2]
       - 9.0 * values[k + 3]);
}

/*!
  Compute left face value based on the explicit h6 estimate.

  Right face value can be obtained as left face value of cell i + 1.

  \param values Array with volume averages. It is assumed a large enough stencil is defined around i.
  \param i Index of cell in values for which the left face is computed
  \param fv_l Face value on left face of cell i
*/
ARCH_HOSTDEV inline void compute_h6_left_face_value(const Vec * const values, uint k, Vec &fv_l)
{
  //compute left value
   fv_l = 1.0/60.0 * (values[k - 3]
            - 8.0 * values[k - 2]
            + 37.0 * values[k - 1]
            + 37.0 * values[k ]
            - 8.0 * values[k + 1]
            + values[k + 2]);
}

/*!
  Compute left face derivative based on the explicit h5 estimate.

  Right face derivative can be obtained as left face derivative of cell i + 1.

  \param values Array with volume averages. It is assumed a large enough stencil is defined around i.
  \param i Index of cell in values for which the left face derivativeis computed
  \param fd_l Face derivative on left face of cell i
*/
ARCH_HOSTDEV inline void compute_h5_left_face_derivative(const Vec * const values, uint k, Vec &fd_l)
{
  fd_l = 1.0/180.0 * (245 * (values[k] - values[k - 1])
                     - 25 * (values[k + 1] - values[k - 2])
                     + 2 * (values[k + 2] - values[k - 3]));
}

/*!
  Compute left and right face value based on the explicit h5 estimate.

  \param values Array with volume averages. It is assumed a large enough stencil is defined around i.
  \param i Index of cell in values for which the left face is computed
  \param fv_l Face value on left face of cell i
*/
ARCH_HOSTDEV inline void compute_h5_face_values(const Vec * const values, uint k, Vec &fv_l, Vec &fv_r)
{
  //compute left values
  fv_l = 1.0/60.0 * (- 3.0 * values[k - 2]
                     + 27.0 * values[k - 1]
                     + 47.0 * values[k ]
                     - 13.0 * values[k + 1]
                     + 2.0 * values[k + 2]);
  fv_r = 1.0/60.0 * ( 2.0 * values[k - 2]
                     - 13.0 * values[k - 1]
                     + 47.0 * values[k]
                     + 27.0 * values[k + 1]
                     - 3.0 * values[k + 2]);
}
/*!
  Compute left face derivative based on the explicit h4 estimate.

  Right face derivative can be obtained as left face derivative of cell i + 1.

  \param values Array with volume averages. It is assumed a large enough stencil is defined around i.
  \param i Index of cell in values for which the left face derivativeis computed
  \param fd_l Face derivative on left face of cell i
*/
ARCH_HOSTDEV inline void compute_h4_left_face_derivative(const Vec * const values, uint k, Vec &fd_l)
{
  fd_l = 1.0/12.0 * (15.0 * (values[k] - values[k - 1]) - (values[k + 1] - values[k - 2]));
}

/*!
  Compute left face value based on the explicit h4 estimate.

  Right face value can be obtained as left face value of cell i + 1.

  \param values Array with volume averages. It is assumed a large enough stencil is defined around i.
  \param i Index of cell in values for which the left face is computed
  \param fv_l Face value on left face of cell i
*/
ARCH_HOSTDEV inline void compute_h4_left_face_value(const Vec * const values, uint k, Vec &fv_l)
{
  //compute left value
  fv_l = 1.0/12.0 * ( - 1.0 * values[k - 2]
                      + 7.0 * values[k - 1]
                      + 7.0 * values[k]
                      - 1.0 * values[k + 1]);
}


/*!
  Compute left face value based on the explicit h4 estimate for nonuniform grid.
  Eqn 45 in White et. al. 2008

  \param u Array with volume averages. It is assumed a large enough stencil is defined around i.
  \param i Index of cell in values for which the left face is computed
  \param fv_l Face value on left face of cell i
  \param h Array with cell widths. Can be in abritrary units since they always cancel. Maybe 1/refinement ratio?
*/
<<<<<<< HEAD
ARCH_HOSTDEV inline void compute_h4_left_face_value_nonuniform(const Vec * const h, const Vec * const u, uint k, Vec &fv_l) {

=======
ARCH_HOSTDEV inline void compute_h4_left_face_value_nonuniform(const Realf * const h, const Vec * const u, uint k, Vec &fv_l) {
>>>>>>> 20551a8d
   fv_l = (
           1.0 / ( h[k - 2] + h[k - 1] + h[k] + h[k + 1] )
           * ( ( h[k - 2] + h[k - 1] ) * ( h[k] + h[k + 1] ) / ( h[k - 1] + h[k] )
               * ( u[k - 1] * h[k] + u[k] * h[k - 1] )
               * (1.0 / ( h[k - 2] + h[k - 1] + h[k] ) + 1.0 / ( h[k - 1] + h[k] + h[k + 1] ) )
               + ( h[k] * ( h[k] + h[k + 1] ) ) / ( ( h[k - 2] + h[k - 1] + h[k] ) * (h[k - 2] + h[k - 1] ) )
               * ( u[k - 1] * (h[k - 2] + 2.0 * h[k - 1] ) - ( u[k - 2] * h[k - 1] ) )
               + h[k - 1] * ( h[k - 2] + h[k - 1] ) / ( ( h[k - 1] + h[k] + h[k + 1] ) * ( h[k] + h[k + 1] ) )
               * ( u[k] * ( 2.0 * h[k] + h[k + 1] ) - u[k + 1] * h[k] ) )
           );
}



/*!
  Compute left face value based on the explicit h4 estimate.

  Right face value can be obtained as left face value of cell i + 1.

  \param values Array with volume averages. It is assumed a large enough stencil is defined around i.
  \param i Index of cell in values for which the left face is computed
  \param fv_l Face value on left face of cell i
*/
ARCH_HOSTDEV inline void compute_h3_left_face_derivative(const Vec * const values, uint k, Vec &fv_l)
{
  /*compute left value*/
  fv_l = 1.0/12.0 * (15 * (values[k] - values[k - 1]) - (values[k + 1] - values[k - 2]));
}

/*Filters in section 2.6.1 of white et al. to be used for PQM
  1) Checks for extrema and flattens them
  2) Makes face values bounded
  3) Makes sure face slopes are consistent with PLM slope
*/
ARCH_HOSTDEV inline void compute_filtered_face_values_derivatives(const Vec * const values,uint k, face_estimate_order order, Vec &fv_l, Vec &fv_r, Vec &fd_l, Vec &fd_r, const Realv threshold)
{
   switch(order)
   {
       case h4:
          compute_h4_left_face_value(values, k, fv_l);
          compute_h4_left_face_value(values, k + 1, fv_r);
          compute_h3_left_face_derivative(values, k, fd_l);
          compute_h3_left_face_derivative(values, k + 1, fd_r);
          break;
       case h5:
          compute_h5_face_values(values, k, fv_l, fv_r);
          compute_h4_left_face_derivative(values, k, fd_l);
          compute_h4_left_face_derivative(values, k + 1, fd_r);
          break;
       default:
       case h6:
          compute_h6_left_face_value(values, k, fv_l);
          compute_h6_left_face_value(values, k + 1, fv_r);
          compute_h5_left_face_derivative(values, k, fd_l);
          compute_h5_left_face_derivative(values, k + 1, fd_r);
          break;
       case h8:
          compute_h8_left_face_value(values, k, fv_l);
          compute_h8_left_face_value(values, k + 1, fv_r);
          compute_h7_left_face_derivative(values, k, fd_l);
          compute_h7_left_face_derivative(values, k + 1, fd_r);
          break;
   }
   Vec slope_abs,slope_sign;
   // scale values closer to 1 for more accurate slope limiter calculation
   const Realv scale = 1./threshold;
   slope_limiter(values[k -1]*scale, values[k]*scale, values[k + 1]*scale, slope_abs, slope_sign);
   slope_abs = slope_abs*threshold;
   //check for extrema, flatten if it is
   Vecb is_extrema = (slope_abs == Vec(0.0));
   if(horizontal_or(is_extrema))
   {
      fv_r = select(is_extrema, values[k], fv_r);
      fv_l = select(is_extrema, values[k], fv_l);
      fd_l = select(is_extrema, 0.0 , fd_l);
      fd_r = select(is_extrema, 0.0 , fd_r);
   }
   //Fix left face if needed; boundary value is not bounded or slope is not consistent
   Vecb filter = (values[k -1] - fv_l) * (fv_l - values[k]) < 0 || slope_sign * fd_l < 0.0;
   if(horizontal_or (filter))
   {
      //Go to linear (PLM) estimates if not ok (this is always ok!)
      fv_l=select(filter, values[k ] - slope_sign * 0.5 * slope_abs, fv_l);
      fd_l=select(filter, slope_sign * slope_abs, fd_l);
   }
   //Fix right face if needed; boundary value is not bounded or slope is not consistent
   filter = (values[k + 1] - fv_r) * (fv_r - values[k]) < 0 || slope_sign * fd_r < 0.0;
   if(horizontal_or (filter))
   {
      //Go to linear (PLM) estimates if not ok (this is always ok!)
      fv_r=select(filter, values[k] + slope_sign * 0.5 * slope_abs, fv_r);
      fd_r=select(filter, slope_sign * slope_abs, fd_r);
   }
}

/*Filters in section 2.6.1 of white et al. to be used for PPM
  1) Checks for extrema and flattens them
  2) Makes face values bounded
  3) Makes sure face slopes are consistent with PLM slope
*/
ARCH_HOSTDEV inline void compute_filtered_face_values(const Vec * const values, uint k, face_estimate_order order, Vec &fv_l, Vec &fv_r, const Realv threshold)
{
  switch(order)
  {
      case h4:
         compute_h4_left_face_value(values, k, fv_l);
         compute_h4_left_face_value(values, k + 1, fv_r);
         break;
      case h5:
         compute_h5_face_values(values, k, fv_l, fv_r);
         break;
      default:
      case h6:
          compute_h6_left_face_value(values, k, fv_l);
          compute_h6_left_face_value(values, k + 1, fv_r);
         break;
      case h8:
          compute_h8_left_face_value(values, k, fv_l);
          compute_h8_left_face_value(values, k + 1, fv_r);
         break;
  }
  Vec slope_abs, slope_sign;
  // scale values closer to 1 for more accurate slope limiter calculation
  const Realv scale = 1./threshold;
  slope_limiter(values[k -1]*scale, values[k]*scale, values[k + 1]*scale, slope_abs, slope_sign);
  slope_abs = slope_abs*threshold;

  //check for extrema, flatten if it is
  Vecb is_extrema = (slope_abs == Vec(0.0));
  if(horizontal_or(is_extrema))
  {
     fv_r = select(is_extrema, values[k], fv_r);
     fv_l = select(is_extrema, values[k], fv_l);
  }
  //Fix left face if needed; boundary value is not bounded
  Vecb filter = (values[k -1] - fv_l) * (fv_l - values[k]) < 0 ;
  if(horizontal_or (filter))
  {
     //Go to linear (PLM) estimates if not ok (this is always ok!)
     fv_l = select(filter, values[k ] - slope_sign * 0.5 * slope_abs, fv_l);
  }
  //Fix  face if needed; boundary value is not bounded
  filter = (values[k + 1] - fv_r) * (fv_r - values[k]) < 0;
  if(horizontal_or (filter))
  {
     //Go to linear (PLM) estimates if not ok (this is always ok!)
     fv_r = select(filter, values[k] + slope_sign * 0.5 * slope_abs, fv_r);
  }
}






<<<<<<< HEAD
ARCH_HOSTDEV inline void compute_filtered_face_values_nonuniform(const Vec * const dv, const Vec * const values,uint k, face_estimate_order order, Vec &fv_l, Vec &fv_r, const Realv threshold){
=======
ARCH_HOSTDEV inline void compute_filtered_face_values_nonuniform(const Realf * const dv, const Vec * const values, uint k, face_estimate_order order, Vec &fv_l, Vec &fv_r, const Realv threshold){
>>>>>>> 20551a8d
  switch(order){
  case h4:
     compute_h4_left_face_value_nonuniform(dv, values, k, fv_l);
     compute_h4_left_face_value_nonuniform(dv, values, k + 1, fv_r);
     break;
  // case h5:
  //   compute_h5_face_values(dv, values, k, fv_l, fv_r);
  //   break;
  // case h6:
  //   compute_h6_left_face_value(dv, values, k, fv_l);
  //   compute_h6_left_face_value(dv, values, k + 1, fv_r);
  //   break;
  // case h8:
  //   compute_h8_left_face_value(dv, values, k, fv_l);
  //   compute_h8_left_face_value(dv, values, k + 1, fv_r);
  //   break;
  default:
     printf("Order %d has not been implemented (yet)\n",order);
     break;
  }
   Vec slope_abs,slope_sign;
   if (threshold>0) {
      // scale values closer to 1 for more accurate slope limiter calculation
      const Realv scale = 1./threshold;
      slope_limiter(values[k -1]*scale, values[k]*scale, values[k + 1]*scale, slope_abs, slope_sign);
      slope_abs = slope_abs*threshold;
   } else {
      slope_limiter(values[k -1], values[k], values[k + 1], slope_abs, slope_sign);
   }

   //check for extrema, flatten if it is
   Vecb is_extrema = (slope_abs == Vec(0.0));
   if(horizontal_or(is_extrema)) {
      fv_r = select(is_extrema, values[k], fv_r);
      fv_l = select(is_extrema, values[k], fv_l);
   }

   //Fix left face if needed; boundary value is not bounded
   Vecb filter = (values[k -1] - fv_l) * (fv_l - values[k]) < 0 ;
   if(horizontal_or (filter)) {
      //Go to linear (PLM) estimates if not ok (this is always ok!)
      fv_l=select(filter, values[k ] - slope_sign * 0.5 * slope_abs, fv_l);
   }

   //Fix  face if needed; boundary value is not bounded
   filter = (values[k + 1] - fv_r) * (fv_r - values[k]) < 0;
   if(horizontal_or (filter)) {
      //Go to linear (PLM) estimates if not ok (this is always ok!)
      fv_r=select(filter, values[k] + slope_sign * 0.5 * slope_abs, fv_r);
   }
}

<<<<<<< HEAD
ARCH_HOSTDEV inline Vec get_D2aLim(const Vec * h, const Vec * values, uint k, const Vec C, Vec & fv) {
=======
ARCH_HOSTDEV inline Vec get_D2aLim(const Realf * h, const Vec * values, uint k, const Vec C, Vec & fv) {
>>>>>>> 20551a8d

  // Colella & Sekora, eq. 18
  Vec invh2 = 1.0 / (h[k] * h[k]);
  Vec d2a =  invh2 * 3.0 * (values[k]     - 2.0 * fv            + values[k + 1]);
  Vec d2aL = invh2       * (values[k - 1] - 2.0 * values[k]     + values[k + 1]);
  Vec d2aR = invh2       * (values[k]     - 2.0 * values[k + 1] + values[k + 2]);
  Vec d2aLim;
  if ( (horizontal_or(d2a * d2aL >= 0)) && (horizontal_or(d2a * d2aR >= 0)) &&
       horizontal_and(d2a != 0)) {
    d2aLim = d2a / abs(d2a) * min(abs(d2a),min(C*abs(d2aL),C*abs(d2aR)));
  } else {
    d2aLim = 0.0;
  }

  return d2aLim;

}

<<<<<<< HEAD
ARCH_HOSTDEV inline void constrain_face_values(const Vec * h,const Vec * values,uint k,Vec & fv_l, Vec & fv_r) {
=======
ARCH_HOSTDEV inline void constrain_face_values(const Realf * h,const Vec * values,uint k,Vec & fv_l, Vec & fv_r) {
>>>>>>> 20551a8d

  const Vec C = 1.25;
  Vec invh2 = 1.0 / (h[k] * h[k]);

  // Colella & Sekora, eq 19
  Vec p_face = 0.5 * (values[k] + values[k + 1])
    - h[k] * h[k] / 3.0 * get_D2aLim(h,values,k  ,C,fv_r);
  Vec m_face = 0.5 * (values[k-1] + values[k])
    - h[k-1] * h[k-1] / 3.0 * get_D2aLim(h,values,k-1,C,fv_l);

  // Colella & Sekora, eq 21
  Vec d2a = -2.0 * invh2 * 6.0 * (values[k] - 3.0 * (m_face + p_face)); // a6,j from eq. 7
  Vec d2aC = invh2 * (values[k - 1] - 2.0 * values[k    ] + values[k + 1]);
  // Note: Corrected the index of 2nd term in d2aL to k - 1.
  //       In the paper it is k but that is almost certainly an error.
  Vec d2aL = invh2 * (values[k - 2] - 2.0 * values[k - 1] + values[k    ]);
  Vec d2aR = invh2 * (values[k    ] - 2.0 * values[k + 1] + values[k + 2]);
  Vec d2aLim;

  // Colella & Sekora, eq 22
  if ( (horizontal_or(d2a * d2aL >= 0)) && (horizontal_or(d2a * d2aR >= 0)) &&
       (horizontal_or(d2a * d2aC >= 0)) && horizontal_and(d2a != 0)) {

    d2aLim = d2a / abs(d2a) * min(C * abs(d2aL), min(C * abs(d2aR), min(C * abs(d2aC), abs(d2a))));
  } else {
    d2aLim = 0.0;
    if( horizontal_or(d2a == 0.0)) {
      // Set a non-zero value for the denominator in eq. 23.
      // According to the paper the ratio d2aLim/d2a should be 0
      d2a = 1.0;
    }
  }

  // Colella & Sekora, eq 23
  fv_r = values[k] + (p_face - values[k]) * d2aLim / d2a;
  fv_l = values[k] + (m_face - values[k]) * d2aLim / d2a;

  //std::pair<Vec,Vec> faceInterpolants;
  //faceInterpolants = std::make_pair(m_face_interpolant,p_face_interpolant);

  // if(horizontal_and(values[k] > 1.0))
  //   std::cout << "k, a-, a+, <a>: " << k << ", " << p_face_interpolant[0] << ", " << m_face_interpolant[0] << ", " << values[k][0] << endl;

  //return faceInterpolants;
}

<<<<<<< HEAD
ARCH_HOSTDEV inline void compute_filtered_face_values_nonuniform_conserving(const Vec * const dv, const Vec * const values,uint k, face_estimate_order order, Vec &fv_l, Vec &fv_r, const Realv threshold){
=======
ARCH_HOSTDEV inline void compute_filtered_face_values_nonuniform_conserving(const Realf * const dv, const Vec * const values,uint k, face_estimate_order order, Vec &fv_l, Vec &fv_r, const Realv threshold){
>>>>>>> 20551a8d
   switch(order){
      case h4:
         compute_h4_left_face_value_nonuniform(dv, values, k, fv_l);
         compute_h4_left_face_value_nonuniform(dv, values, k + 1, fv_r);
         break;
         // case h5:
         //   compute_h5_face_values(dv, values, k, fv_l, fv_r);
         //   break;
         // case h6:
         //   compute_h6_left_face_value(dv, values, k, fv_l);
         //   compute_h6_left_face_value(dv, values, k + 1, fv_r);
         //   break;
         // case h8:
         //   compute_h8_left_face_value(dv, values, k, fv_l);
         //   compute_h8_left_face_value(dv, values, k + 1, fv_r);
         //   break;
      default:
         printf("Order %d has not been implemented (yet)\n",order);
         break;
   }

   Vec slope_abs,slope_sign;
   if (threshold>0) {
      // scale values closer to 1 for more accurate slope limiter calculation
      const Realv scale = 1./threshold;
      slope_limiter(values[k -1]*scale, values[k]*scale, values[k + 1]*scale, slope_abs, slope_sign);
      slope_abs = slope_abs*threshold;
   } else {
      slope_limiter(values[k -1], values[k], values[k + 1], slope_abs, slope_sign);
   }

   //check for extrema
   //Vecb is_extrema = (slope_abs == Vec(0.0));
   //Vecb filter_l = (values[k - 1] - fv_l) * (fv_l - values[k]) < 0 ;
   //Vecb filter_r = (values[k + 1] - fv_r) * (fv_r - values[k]) < 0;
   //  if(horizontal_or(is_extrema) || horizontal_or(filter_l) || horizontal_or(filter_r)) {
   // Colella & Sekora, eq. 20
   if(horizontal_or((fv_r - values[k]) * (values[k] - fv_l) <= Vec(0.0))
      && horizontal_or((values[k - 1] - values[k]) * (values[k] - values[k + 1]) <= Vec(0.0))) {
      constrain_face_values(dv, values, k, fv_l, fv_r);

      //    fv_r = select(is_extrema, values[k], fv_r);
      //    fv_l = select(is_extrema, values[k], fv_l);
   } else {

      //Fix left face if needed; boundary value is not bounded
      Vecb filter = (values[k -1] - fv_l) * (fv_l - values[k]) < 0 ;
      if(horizontal_or (filter)) {
         //Go to linear (PLM) estimates if not ok (this is always ok!)
         fv_l=select(filter, values[k ] - slope_sign * 0.5 * slope_abs, fv_l);
      }

      //Fix  face if needed; boundary value is not bounded
      filter = (values[k + 1] - fv_r) * (fv_r - values[k]) < 0;
      if(horizontal_or (filter)) {
         //Go to linear (PLM) estimates if not ok (this is always ok!)
         fv_r=select(filter, values[k] + slope_sign * 0.5 * slope_abs, fv_r);
      }
   }

   // //Fix left face if needed; boundary value is not bounded
   // Vecb filter = (values[k -1] - fv_l) * (fv_l - values[k]) < 0 ;
   // if(horizontal_or (filter)) {
   //   //Go to linear (PLM) estimates if not ok (this is always ok!)
   //   fv_l=select(filter, values[k ] - slope_sign * 0.5 * slope_abs, fv_l);
   // }

   // //Fix  face if needed; boundary value is not bounded
   // filter = (values[k + 1] - fv_r) * (fv_r - values[k]) < 0;
   // if(horizontal_or (filter)) {
   //   //Go to linear (PLM) estimates if not ok (this is always ok!)
   //   fv_r=select(filter, values[k] + slope_sign * 0.5 * slope_abs, fv_r);
   // }

}



/****
      Define functions for Realf instead of Vec
***/




ARCH_DEV inline void compute_h8_left_face_value(const Vec * const values, uint k, Realf &fv_l, const int index)
{
   fv_l = 1.0/840.0 * (
              - 3.0 * values[k - 4][index]
              + 29.0 * values[k - 3][index]
              - 139.0 * values[k - 2][index]
              + 533.0 * values[k - 1][index]
              + 533.0 * values[k][index]
              - 139.0 * values[k + 1][index]
              + 29.0 * values[k + 2][index]
              - 3.0 * values[k + 3][index]);
}
ARCH_DEV inline void compute_h7_left_face_derivative(const Vec * const values, uint k, Realf &fd_l, const int index){
    fd_l = 1.0/5040.0 * (
       + 9.0 * values[k - 4][index]
       - 119.0 * values[k - 3][index]
       + 889.0 * values[k - 2][index]
       - 7175.0 * values[k - 1][index]
       + 7175.0 * values[k][index]
       - 889.0 * values[k + 1][index]
       + 119.0 * values[k + 2][index]
       - 9.0 * values[k + 3][index]);
}
ARCH_DEV inline void compute_h6_left_face_value(const Vec * const values, uint k, Realf &fv_l, const int index)
{
  //compute left value
   fv_l = 1.0/60.0 * (values[k - 3][index]
            - 8.0 * values[k - 2][index]
            + 37.0 * values[k - 1][index]
            + 37.0 * values[k ][index]
            - 8.0 * values[k + 1][index]
            + values[k + 2][index]);
}
ARCH_DEV inline void compute_h5_left_face_derivative(const Vec * const values, uint k, Realf &fd_l, const int index)
{
  fd_l = 1.0/180.0 * (245 * (values[k][index] - values[k - 1][index])
                     - 25 * (values[k + 1][index] - values[k - 2][index])
                     + 2 * (values[k + 2][index] - values[k - 3][index]));
}
ARCH_DEV inline void compute_h5_face_values(const Vec * const values, uint k, Realf &fv_l, Realf &fv_r, const int index)
{
  //compute left values
  fv_l = 1.0/60.0 * (- 3.0 * values[k - 2][index]
                     + 27.0 * values[k - 1][index]
                     + 47.0 * values[k ][index]
                     - 13.0 * values[k + 1][index]
                     + 2.0 * values[k + 2][index]);
  fv_r = 1.0/60.0 * ( 2.0 * values[k - 2][index]
                     - 13.0 * values[k - 1][index]
                     + 47.0 * values[k][index]
                     + 27.0 * values[k + 1][index]
                     - 3.0 * values[k + 2][index]);
}
ARCH_DEV inline void compute_h4_left_face_derivative(const Vec * const values, uint k, Realf &fd_l, const int index)
{
  fd_l = 1.0/12.0 * (15.0 * (values[k][index] - values[k - 1][index]) - (values[k + 1][index] - values[k - 2][index]));
}
ARCH_DEV inline void compute_h4_left_face_value(const Vec * const values, uint k, Realf &fv_l, const int index)
{
  //compute left value
  fv_l = 1.0/12.0 * ( - 1.0 * values[k - 2][index]
                      + 7.0 * values[k - 1][index]
                      + 7.0 * values[k][index]
                      - 1.0 * values[k + 1][index]);
}

<<<<<<< HEAD
ARCH_DEV inline void compute_h4_left_face_value_nonuniform(const Vec * const h, const Vec * const u, uint k, Realf &fv_l, const int index) {

=======
ARCH_DEV inline void compute_h4_left_face_value_nonuniform(const Realf * const h, const Vec * const u, uint k, Realf &fv_l, const int index) {
>>>>>>> 20551a8d
   fv_l = (
           1.0 / ( h[k - 2] + h[k - 1] + h[k] + h[k + 1] )
           * ( ( h[k - 2] + h[k - 1] ) * ( h[k] + h[k + 1] ) / ( h[k - 1] + h[k] )
               * ( u[k - 1][index] * h[k] + u[k][index] * h[k - 1] )
               * (1.0 / ( h[k - 2] + h[k - 1] + h[k] ) + 1.0 / ( h[k - 1] + h[k] + h[k + 1] ) )
               + ( h[k] * ( h[k] + h[k + 1] ) ) / ( ( h[k - 2] + h[k - 1] + h[k] ) * (h[k - 2] + h[k - 1] ) )
               * ( u[k - 1][index] * (h[k - 2] + 2.0 * h[k - 1] ) - ( u[k - 2][index] * h[k - 1] ) )
               + h[k - 1] * ( h[k - 2] + h[k - 1] ) / ( ( h[k - 1] + h[k] + h[k + 1] ) * ( h[k] + h[k + 1] ) )
               * ( u[k][index] * ( 2.0 * h[k] + h[k + 1] ) - u[k + 1][index] * h[k] ) )
           );
}




ARCH_DEV inline void compute_h3_left_face_derivative(const Vec * const values, uint k, Realf &fv_l, const int index)
{
  /*compute left value*/
  fv_l = 1.0/12.0 * (15 * (values[k][index] - values[k - 1][index]) - (values[k + 1][index] - values[k - 2][index]));
}

ARCH_DEV inline void compute_filtered_face_values_derivatives(const Vec * const values, uint k, face_estimate_order order, Realf &fv_l, Realf &fv_r, Realf &fd_l, Realf &fd_r, const Realv threshold, const int index)
{
   switch(order)
   {
       case h4:
          compute_h4_left_face_value(values, k, fv_l, index);
          compute_h4_left_face_value(values, k + 1, fv_r, index);
          compute_h3_left_face_derivative(values, k, fd_l, index);
          compute_h3_left_face_derivative(values, k + 1, fd_r, index);
          break;
       case h5:
          compute_h5_face_values(values, k, fv_l, fv_r, index);
          compute_h4_left_face_derivative(values, k, fd_l, index);
          compute_h4_left_face_derivative(values, k + 1, fd_r, index);
          break;
       default:
       case h6:
          compute_h6_left_face_value(values, k, fv_l, index);
          compute_h6_left_face_value(values, k + 1, fv_r, index);
          compute_h5_left_face_derivative(values, k, fd_l, index);
          compute_h5_left_face_derivative(values, k + 1, fd_r, index);
          break;
       case h8:
          compute_h8_left_face_value(values, k, fv_l, index);
          compute_h8_left_face_value(values, k + 1, fv_r, index);
          compute_h7_left_face_derivative(values, k, fd_l, index);
          compute_h7_left_face_derivative(values, k + 1, fd_r, index);
          break;
   }
   Realf slope_abs,slope_sign;
   // scale values closer to 1 for more accurate slope limiter calculation
   const Realv scale = 1./threshold;
   slope_limiter(values[k - 1][index]*scale, values[k][index]*scale, values[k + 1][index]*scale, slope_abs, slope_sign);
   slope_abs = slope_abs*threshold;
   //check for extrema, flatten if it is
   bool is_extrema = (slope_abs == 0.0);
   if(is_extrema)
   {
      fv_r = (is_extrema) ? values[k][index] : fv_r;
      fv_l = (is_extrema) ? values[k][index] : fv_l;
      fd_l = (is_extrema) ? 0.0 : fd_l;
      fd_r = (is_extrema) ? 0.0 : fd_r;
   }
   //Fix left face if needed; boundary value is not bounded or slope is not consistent
   bool filter = (values[k - 1][index] - fv_l) * (fv_l - values[k][index]) < 0 || slope_sign * fd_l < 0.0;
   if(filter)
   {
      //Go to linear (PLM) estimates if not ok (this is always ok!)
      fv_l= (filter) ? values[k ][index] - slope_sign * 0.5 * slope_abs : fv_l;
      fd_l= (filter) ? slope_sign * slope_abs : fd_l;
   }
   //Fix right face if needed; boundary value is not bounded or slope is not consistent
   filter = (values[k + 1][index] - fv_r) * (fv_r - values[k][index]) < 0 || slope_sign * fd_r < 0.0;
   if(filter)
   {
      //Go to linear (PLM) estimates if not ok (this is always ok!)
      fv_r= (filter) ? values[k][index] + slope_sign * 0.5 * slope_abs : fv_r;
      fd_r= (filter) ? slope_sign * slope_abs : fd_r;
   }
}

/*Filters in section 2.6.1 of white et al. to be used for PPM
  1) Checks for extrema and flattens them
  2) Makes face values bounded
  3) Makes sure face slopes are consistent with PLM slope
*/
ARCH_DEV inline void compute_filtered_face_values(const Vec * const values, uint k, face_estimate_order order, Realf &fv_l, Realf &fv_r, const Realv threshold, const int index)
{
  switch(order)
  {
      case h4:
         compute_h4_left_face_value(values, k, fv_l, index);
         compute_h4_left_face_value(values, k + 1, fv_r, index);
         break;
      case h5:
         compute_h5_face_values(values, k, fv_l, fv_r, index);
         break;
      default:
      case h6:
          compute_h6_left_face_value(values, k, fv_l, index);
          compute_h6_left_face_value(values, k + 1, fv_r, index);
         break;
      case h8:
          compute_h8_left_face_value(values, k, fv_l, index);
          compute_h8_left_face_value(values, k + 1, fv_r, index);
         break;
  }
  Realf slope_abs, slope_sign;
  // scale values closer to 1 for more accurate slope limiter calculation
  const Realv scale = 1./threshold;
  slope_limiter(values[k -1][index]*scale, values[k][index]*scale, values[k + 1][index]*scale, slope_abs, slope_sign);
  slope_abs = slope_abs*threshold;

  //check for extrema, flatten if it is
  bool is_extrema = (slope_abs == 0.0);
  if(is_extrema)
  {
     fv_r = (is_extrema) ? values[k][index] : fv_r;
     fv_l = (is_extrema) ? values[k][index] : fv_l;
  }
  //Fix left face if needed; boundary value is not bounded
  bool filter = (values[k -1][index] - fv_l) * (fv_l - values[k][index]) < 0 ;
  if(filter)
  {
     //Go to linear (PLM) estimates if not ok (this is always ok!)
     fv_l = (filter) ? values[k ][index] - slope_sign * 0.5 * slope_abs : fv_l;
  }
  //Fix  face if needed; boundary value is not bounded
  filter = (values[k + 1][index] - fv_r) * (fv_r - values[k][index]) < 0;
  if(filter)
  {
     //Go to linear (PLM) estimates if not ok (this is always ok!)
     fv_r = (filter) ? values[k][index] + slope_sign * 0.5 * slope_abs : fv_r;
  }
}

<<<<<<< HEAD
ARCH_DEV inline void compute_filtered_face_values_nonuniform(const Vec * const dv, const Vec * const values,uint k, face_estimate_order order, Realf &fv_l, Realf &fv_r, const Realv threshold, const int index){
=======
ARCH_DEV inline void compute_filtered_face_values_nonuniform(const Realf * const dv, const Vec * const values,uint k, face_estimate_order order, Realf &fv_l, Realf &fv_r, const Realv threshold, const int index){
>>>>>>> 20551a8d
  switch(order){
  case h4:
     compute_h4_left_face_value_nonuniform(dv, values, k, fv_l, index);
     compute_h4_left_face_value_nonuniform(dv, values, k + 1, fv_r, index);
     break;
  // case h5:
  //   compute_h5_face_values(dv, values, k, fv_l, fv_r, index);
  //   break;
  // case h6:
  //   compute_h6_left_face_value(dv, values, k, fv_l, index);
  //   compute_h6_left_face_value(dv, values, k + 1, fv_r, index);
  //   break;
  // case h8:
  //   compute_h8_left_face_value(dv, values, k, fv_l, index);
  //   compute_h8_left_face_value(dv, values, k + 1, fv_r, index);
  //   break;
  default:
     printf("Order %d has not been implemented (yet)\n",order);
     break;
  }
   Realf slope_abs,slope_sign;
   if (threshold>0) {
      // scale values closer to 1 for more accurate slope limiter calculation
      const Realv scale = 1./threshold;
      slope_limiter(values[k -1][index]*scale, values[k][index]*scale, values[k + 1][index]*scale, slope_abs, slope_sign);
      slope_abs = slope_abs*threshold;
   } else {
      slope_limiter(values[k -1][index], values[k][index], values[k + 1][index], slope_abs, slope_sign);
   }

   //check for extrema, flatten if it is
   if(slope_abs == 0) {
      fv_r = values[k][index];
      fv_l = values[k][index];
   }

   //Fix left face if needed; boundary value is not bounded
   if ((values[k -1][index] - fv_l) * (fv_l - values[k][index]) < 0) {
      //Go to linear (PLM) estimates if not ok (this is always ok!)
      fv_l=values[k][index] - slope_sign * 0.5 * slope_abs;
   }

   //Fix  face if needed; boundary value is not bounded
   if ((values[k + 1][index] - fv_r) * (fv_r - values[k][index]) < 0) {
      //Go to linear (PLM) estimates if not ok (this is always ok!)
      fv_r=values[k][index] + slope_sign * 0.5 * slope_abs;
   }
}

<<<<<<< HEAD
ARCH_DEV inline Realf get_D2aLim(const Vec * h, const Vec * values, uint k, const Realv C, Realf & fv, const int index) {
=======
ARCH_DEV inline Realf get_D2aLim(const Realf * h, const Vec * values, uint k, const Realv C, Realf & fv, const int index) {
>>>>>>> 20551a8d

  // Colella & Sekora, eq. 18
  Realf invh2 = 1.0 / (h[k] * h[k]);
  Realf d2a =  invh2 * 3.0 * (values[k    ][index] - 2.0 * fv                   + values[k + 1][index]);
  Realf d2aL = invh2       * (values[k - 1][index] - 2.0 * values[k    ][index] + values[k + 1][index]);
  Realf d2aR = invh2       * (values[k    ][index] - 2.0 * values[k + 1][index] + values[k + 2][index]);
  Realf d2aLim;
  if ( (d2a * d2aL >= 0) && (d2a * d2aR >= 0) && (d2a != 0) ) {
    d2aLim = d2a / abs(d2a) * min(abs(d2a),min(C*abs(d2aL),C*abs(d2aR)));
  } else {
    d2aLim = 0.0;
  }

  return d2aLim;

}

<<<<<<< HEAD
ARCH_DEV inline void constrain_face_values(const Vec * h,const Vec * values,uint k,Realf & fv_l, Realf & fv_r, const int index) {
=======
ARCH_DEV inline void constrain_face_values(const Realf * h,const Vec * values,uint k,Realf & fv_l, Realf & fv_r, const int index) {
>>>>>>> 20551a8d

  const Realv C = 1.25;
  Realf invh2 = 1.0 / (h[k] * h[k]);

  // Colella & Sekora, eq 19
  Realf p_face = 0.5 * (values[k][index] + values[k + 1][index])
     - h[k] * h[k] / 3.0 * get_D2aLim(h,values,k  ,C,fv_r, index);
  Realf m_face = 0.5 * (values[k-1][index] + values[k][index])
     - h[k-1] * h[k-1] / 3.0 * get_D2aLim(h,values,k-1,C,fv_l, index);

  // Colella & Sekora, eq 21
  Realf d2a = -2.0 * invh2 * 6.0 * (values[k][index] - 3.0 * (m_face + p_face)); // a6,j from eq. 7
  Realf d2aC = invh2 * (values[k - 1][index] - 2.0 * values[k    ][index] + values[k + 1][index]);
  // Note: Corrected the index of 2nd term in d2aL to k - 1.
  //       In the paper it is k but that is almost certainly an error.
  Realf d2aL = invh2 * (values[k - 2][index] - 2.0 * values[k - 1][index] + values[k    ][index]);
  Realf d2aR = invh2 * (values[k    ][index] - 2.0 * values[k + 1][index] + values[k + 2][index]);
  Realf d2aLim;

  // Colella & Sekora, eq 22
  if ( (d2a * d2aL >= 0) && (d2a * d2aR >= 0) &&
       (d2a * d2aC >= 0) && (d2a != 0) ) {

    d2aLim = d2a / abs(d2a) * min(C * abs(d2aL), min(C * abs(d2aR), min(C * abs(d2aC), abs(d2a))));
  } else {
    d2aLim = 0.0;
    if (d2a == 0.0) {
      // Set a non-zero value for the denominator in eq. 23.
      // According to the paper the ratio d2aLim/d2a should be 0
      d2a = 1.0;
    }
  }

  // Colella & Sekora, eq 23
  fv_r = values[k][index] + (p_face - values[k][index]) * d2aLim / d2a;
  fv_l = values[k][index] + (m_face - values[k][index]) * d2aLim / d2a;

  //std::pair<Realf,Realf> faceInterpolants;
  //faceInterpolants = std::make_pair(m_face_interpolant,p_face_interpolant);

  // if(horizontal_and(values[k] > 1.0))
  //   std::cout << "k, a-, a+, <a>: " << k << ", " << p_face_interpolant[0] << ", " << m_face_interpolant[0] << ", " << values[k][0] << endl;

  //return faceInterpolants;
}

<<<<<<< HEAD
ARCH_DEV inline void compute_filtered_face_values_nonuniform_conserving(const Vec * const dv, const Vec * const values,uint k, face_estimate_order order, Realf &fv_l, Realf &fv_r, const Realv threshold, const int index){
=======
ARCH_DEV inline void compute_filtered_face_values_nonuniform_conserving(const Realf * const dv, const Vec * const values,uint k, face_estimate_order order, Realf &fv_l, Realf &fv_r, const Realv threshold, const int index){
>>>>>>> 20551a8d
   switch(order){
      case h4:
         compute_h4_left_face_value_nonuniform(dv, values, k, fv_l, index);
         compute_h4_left_face_value_nonuniform(dv, values, k + 1, fv_r, index);
         break;
         // case h5:
         //   compute_h5_face_values(dv, values, k, fv_l, fv_r);
         //   break;
         // case h6:
         //   compute_h6_left_face_value(dv, values, k, fv_l);
         //   compute_h6_left_face_value(dv, values, k + 1, fv_r);
         //   break;
         // case h8:
         //   compute_h8_left_face_value(dv, values, k, fv_l);
         //   compute_h8_left_face_value(dv, values, k + 1, fv_r);
         //   break;
      default:
         printf("Order %d has not been implemented (yet)\n",order);
         break;
   }

   Realf slope_abs,slope_sign;
   if (threshold>0) {
      // scale values closer to 1 for more accurate slope limiter calculation
      const Realv scale = 1./threshold;
      slope_limiter(values[k -1][index]*scale, values[k][index]*scale, values[k + 1][index]*scale, slope_abs, slope_sign);
      slope_abs = slope_abs*threshold;
   } else {
      slope_limiter(values[k -1][index], values[k][index], values[k + 1][index], slope_abs, slope_sign);
   }

   //check for extrema
   //bool is_extrema = (slope_abs == 0.0);
   bool filter_l = (values[k - 1][index] - fv_l) * (fv_l - values[k][index]) < 0 ;
   bool filter_r = (values[k + 1][index] - fv_r) * (fv_r - values[k][index]) < 0;
   //  if(horizontal_or(is_extrema) || horizontal_or(filter_l) || horizontal_or(filter_r)) {
   // Colella & Sekora, eq. 20
   if (((fv_r - values[k][index]) * (values[k][index] - fv_l) <= 0.0)
       && ((values[k - 1][index] - values[k][index]) * (values[k][index] - values[k + 1][index]) <= 0.0)) {
      constrain_face_values(dv, values, k, fv_l, fv_r, index);

      //    fv_r = select(is_extrema, values[k], fv_r);
      //    fv_l = select(is_extrema, values[k], fv_l);
   } else {

      //Fix left face if needed; boundary value is not bounded
      bool filter = (values[k -1][index] - fv_l) * (fv_l - values[k][index]) < 0 ;
      if (filter) {
         //Go to linear (PLM) estimates if not ok (this is always ok!)
         fv_l=values[k ][index] - slope_sign * 0.5 * slope_abs;
      }

      //Fix  face if needed; boundary value is not bounded
      filter = (values[k + 1][index] - fv_r) * (fv_r - values[k][index]) < 0;
      if (filter) {
         //Go to linear (PLM) estimates if not ok (this is always ok!)
         fv_r=values[k][index] + slope_sign * 0.5 * slope_abs;
      }
   }
}

#endif<|MERGE_RESOLUTION|>--- conflicted
+++ resolved
@@ -26,10 +26,7 @@
 #include "vec.h"
 #include "cpu_slope_limiters.hpp"
 
-<<<<<<< HEAD
-=======
 #include "../arch/arch_device_api.h"
->>>>>>> 20551a8d
 
 /*enum for setting face value and derivative estimates. Implicit ones
   not supported in the solver, so they are now not listed*/
@@ -178,12 +175,7 @@
   \param fv_l Face value on left face of cell i
   \param h Array with cell widths. Can be in abritrary units since they always cancel. Maybe 1/refinement ratio?
 */
-<<<<<<< HEAD
-ARCH_HOSTDEV inline void compute_h4_left_face_value_nonuniform(const Vec * const h, const Vec * const u, uint k, Vec &fv_l) {
-
-=======
 ARCH_HOSTDEV inline void compute_h4_left_face_value_nonuniform(const Realf * const h, const Vec * const u, uint k, Vec &fv_l) {
->>>>>>> 20551a8d
    fv_l = (
            1.0 / ( h[k - 2] + h[k - 1] + h[k] + h[k + 1] )
            * ( ( h[k - 2] + h[k - 1] ) * ( h[k] + h[k + 1] ) / ( h[k - 1] + h[k] )
@@ -339,11 +331,7 @@
 
 
 
-<<<<<<< HEAD
-ARCH_HOSTDEV inline void compute_filtered_face_values_nonuniform(const Vec * const dv, const Vec * const values,uint k, face_estimate_order order, Vec &fv_l, Vec &fv_r, const Realv threshold){
-=======
 ARCH_HOSTDEV inline void compute_filtered_face_values_nonuniform(const Realf * const dv, const Vec * const values, uint k, face_estimate_order order, Vec &fv_l, Vec &fv_r, const Realv threshold){
->>>>>>> 20551a8d
   switch(order){
   case h4:
      compute_h4_left_face_value_nonuniform(dv, values, k, fv_l);
@@ -396,11 +384,7 @@
    }
 }
 
-<<<<<<< HEAD
-ARCH_HOSTDEV inline Vec get_D2aLim(const Vec * h, const Vec * values, uint k, const Vec C, Vec & fv) {
-=======
 ARCH_HOSTDEV inline Vec get_D2aLim(const Realf * h, const Vec * values, uint k, const Vec C, Vec & fv) {
->>>>>>> 20551a8d
 
   // Colella & Sekora, eq. 18
   Vec invh2 = 1.0 / (h[k] * h[k]);
@@ -419,11 +403,7 @@
 
 }
 
-<<<<<<< HEAD
-ARCH_HOSTDEV inline void constrain_face_values(const Vec * h,const Vec * values,uint k,Vec & fv_l, Vec & fv_r) {
-=======
 ARCH_HOSTDEV inline void constrain_face_values(const Realf * h,const Vec * values,uint k,Vec & fv_l, Vec & fv_r) {
->>>>>>> 20551a8d
 
   const Vec C = 1.25;
   Vec invh2 = 1.0 / (h[k] * h[k]);
@@ -470,11 +450,7 @@
   //return faceInterpolants;
 }
 
-<<<<<<< HEAD
-ARCH_HOSTDEV inline void compute_filtered_face_values_nonuniform_conserving(const Vec * const dv, const Vec * const values,uint k, face_estimate_order order, Vec &fv_l, Vec &fv_r, const Realv threshold){
-=======
 ARCH_HOSTDEV inline void compute_filtered_face_values_nonuniform_conserving(const Realf * const dv, const Vec * const values,uint k, face_estimate_order order, Vec &fv_l, Vec &fv_r, const Realv threshold){
->>>>>>> 20551a8d
    switch(order){
       case h4:
          compute_h4_left_face_value_nonuniform(dv, values, k, fv_l);
@@ -626,12 +602,7 @@
                       - 1.0 * values[k + 1][index]);
 }
 
-<<<<<<< HEAD
-ARCH_DEV inline void compute_h4_left_face_value_nonuniform(const Vec * const h, const Vec * const u, uint k, Realf &fv_l, const int index) {
-
-=======
 ARCH_DEV inline void compute_h4_left_face_value_nonuniform(const Realf * const h, const Vec * const u, uint k, Realf &fv_l, const int index) {
->>>>>>> 20551a8d
    fv_l = (
            1.0 / ( h[k - 2] + h[k - 1] + h[k] + h[k + 1] )
            * ( ( h[k - 2] + h[k - 1] ) * ( h[k] + h[k + 1] ) / ( h[k - 1] + h[k] )
@@ -769,11 +740,7 @@
   }
 }
 
-<<<<<<< HEAD
-ARCH_DEV inline void compute_filtered_face_values_nonuniform(const Vec * const dv, const Vec * const values,uint k, face_estimate_order order, Realf &fv_l, Realf &fv_r, const Realv threshold, const int index){
-=======
 ARCH_DEV inline void compute_filtered_face_values_nonuniform(const Realf * const dv, const Vec * const values,uint k, face_estimate_order order, Realf &fv_l, Realf &fv_r, const Realv threshold, const int index){
->>>>>>> 20551a8d
   switch(order){
   case h4:
      compute_h4_left_face_value_nonuniform(dv, values, k, fv_l, index);
@@ -823,11 +790,7 @@
    }
 }
 
-<<<<<<< HEAD
-ARCH_DEV inline Realf get_D2aLim(const Vec * h, const Vec * values, uint k, const Realv C, Realf & fv, const int index) {
-=======
 ARCH_DEV inline Realf get_D2aLim(const Realf * h, const Vec * values, uint k, const Realv C, Realf & fv, const int index) {
->>>>>>> 20551a8d
 
   // Colella & Sekora, eq. 18
   Realf invh2 = 1.0 / (h[k] * h[k]);
@@ -845,11 +808,7 @@
 
 }
 
-<<<<<<< HEAD
-ARCH_DEV inline void constrain_face_values(const Vec * h,const Vec * values,uint k,Realf & fv_l, Realf & fv_r, const int index) {
-=======
 ARCH_DEV inline void constrain_face_values(const Realf * h,const Vec * values,uint k,Realf & fv_l, Realf & fv_r, const int index) {
->>>>>>> 20551a8d
 
   const Realv C = 1.25;
   Realf invh2 = 1.0 / (h[k] * h[k]);
@@ -896,11 +855,7 @@
   //return faceInterpolants;
 }
 
-<<<<<<< HEAD
-ARCH_DEV inline void compute_filtered_face_values_nonuniform_conserving(const Vec * const dv, const Vec * const values,uint k, face_estimate_order order, Realf &fv_l, Realf &fv_r, const Realv threshold, const int index){
-=======
 ARCH_DEV inline void compute_filtered_face_values_nonuniform_conserving(const Realf * const dv, const Vec * const values,uint k, face_estimate_order order, Realf &fv_l, Realf &fv_r, const Realv threshold, const int index){
->>>>>>> 20551a8d
    switch(order){
       case h4:
          compute_h4_left_face_value_nonuniform(dv, values, k, fv_l, index);
