#include "cpu_1d_ppm_nonuniform.hpp"
//#include "cpu_1d_ppm_nonuniform_conserving.hpp"
#include "vec.h"
#include "../grid.h"
#include "../object_wrapper.h"
#include "../memoryallocation.h"
#include "cpu_trans_map_amr.hpp"
#include "cpu_trans_map.hpp"

// use DCCRG version Nov 8t 2018

using namespace std;
using namespace spatial_cell;

// indices in padded source block, which is of type Vec with VECL
// element sin each vector. b_k is the block index in z direction in
// ordinary space [- VLASOV_STENCIL_WIDTH to VLASOV_STENCIL_WIDTH],
// i,j,k are the cell ids inside on block (i in vector elements).
// Vectors with same i,j,k coordinates, but in different spatial cells, are consequtive
#define i_trans_ps_blockv(planeVectorIndex, planeIndex, blockIndex) ( (blockIndex) + VLASOV_STENCIL_WIDTH  +  ( (planeVectorIndex) + (planeIndex) * VEC_PER_PLANE ) * ( 1 + 2 * VLASOV_STENCIL_WIDTH)  )

// indices in padded target block, which is of type Vec with VECL
// element sin each vector. b_k is the block index in z direction in
// ordinary space, i,j,k are the cell ids inside on block (i in vector
// elements).
#define i_trans_pt_blockv(planeVectorIndex, planeIndex, blockIndex)  ( planeVectorIndex + planeIndex * VEC_PER_PLANE + (blockIndex + 1) * VEC_PER_BLOCK)

#define i_trans_ps_blockv_pencil(planeVectorIndex, planeIndex, blockIndex, lengthOfPencil) ( (blockIndex) + VLASOV_STENCIL_WIDTH  +  ( (planeVectorIndex) + (planeIndex) * VEC_PER_PLANE ) * ( lengthOfPencil + 2 * VLASOV_STENCIL_WIDTH) )


/* Get the one-dimensional neighborhood index for a given direction and neighborhood size.
 * 
 * @param dimension spatial dimension of neighborhood
 * @param stencil neighborhood size in cells
 * @return neighborhood index that can be passed to DCCRG functions
 */
int getNeighborhood(const uint dimension, const uint stencil) {

   int neighborhood = 0;

   if (stencil == 1) {
      switch (dimension) {
      case 0:
         neighborhood = VLASOV_SOLVER_TARGET_X_NEIGHBORHOOD_ID;
         break;
      case 1:
         neighborhood = VLASOV_SOLVER_TARGET_Y_NEIGHBORHOOD_ID;
         break;
      case 2:
         neighborhood = VLASOV_SOLVER_TARGET_Z_NEIGHBORHOOD_ID;
         break;
      }
   }

   if (stencil > 1) {
      switch (dimension) {
      case 0:
         neighborhood = VLASOV_SOLVER_X_NEIGHBORHOOD_ID;
         break;
      case 1:
         neighborhood = VLASOV_SOLVER_Y_NEIGHBORHOOD_ID;
         break;
      case 2:
         neighborhood = VLASOV_SOLVER_Z_NEIGHBORHOOD_ID;
         break;
      }
   }
   
   return neighborhood;
   
}


/* Get pointers to spatial cells that are considered source cells for a pencil.
 * Source cells are cells that the pencil reads data from to compute polynomial
 * fits that are used for propagation in the vlasov solver. All cells included
 * in the pencil + VLASOV_STENCIL_WIDTH cells on both ends are source cells.
 * Invalid cells are replaced by closest good cells.
 * Boundary cells are included.
 * Now uses get_face_neighbors_of().
 *
 * @param [in] mpiGrid DCCRG grid object
 * @param [in] pencils pencil data struct
 * @param [in] ipencil index of a pencil in the pencils data struct
 * @param [in] dimension spatial dimension
 * @param [out] sourceCells pointer to an array of pointers to SpatialCell objects for the source cells
 */
void computeSpatialSourceCellsForPencilWithFaces(const dccrg::Dccrg<SpatialCell,dccrg::Cartesian_Geometry>& mpiGrid,
                                        setOfPencils& pencils,
                                        const uint iPencil,
                                        const uint dimension,
                                        SpatialCell **sourceCells){

   // L = length of the pencil iPencil
   int L = pencils.lengthOfPencils[iPencil];
   vector<CellID> ids = pencils.getIds(iPencil);
   //int neighborhoodId = getNeighborhood(dimension,VLASOV_STENCIL_WIDTH);

   // Get pointers for each cell id of the pencil
   for (int i = 0; i < L; ++i) {
      sourceCells[i + VLASOV_STENCIL_WIDTH] = mpiGrid[ids[i]];
   }
   int refLvl;
   std::vector<CellID> ngh_front;
   std::vector<CellID> ngh_back;
   std::vector<CellID> neighbors;
   ngh_front.push_back(ids.front());
   ngh_back.push_back(ids.back());
//   for (int ngh_i = 0; ngh_i < VLASOV_STENCIL_WIDTH; ++ngh_i) {
      for (int ngh_i = 0; ngh_i < VLASOV_STENCIL_WIDTH-1; ++ngh_i) {
     const auto frontNeighbors = mpiGrid.get_face_neighbors_of(ngh_front.front());
     refLvl = mpiGrid.get_refinement_level(ngh_front.front());
     if (frontNeighbors.size() > 0) {
       for (const auto nbr: frontNeighbors) {
	 if(nbr.second == (-((int)dimension + 1))) {
	   neighbors.push_back(nbr.first);
	 }
       }
       if (neighbors.size() == 1) {
	 if (neighbors[0]==INVALID_CELLID || mpiGrid[neighbors[0]]->sysBoundaryFlag == sysboundarytype::DO_NOT_COMPUTE) {
	   sourceCells[VLASOV_STENCIL_WIDTH-1-ngh_i] = mpiGrid[ngh_front.front()];
	 } else {
	   sourceCells[VLASOV_STENCIL_WIDTH-1-ngh_i] = mpiGrid[neighbors[0]];
	   ngh_front.erase(ngh_front.begin());
	   ngh_front.push_back(neighbors[0]);
	 }
       } else if (neighbors.size() == 0) {
	 // At edge of simulation
	 sourceCells[VLASOV_STENCIL_WIDTH-1-ngh_i] = mpiGrid[ngh_front.front()];
	 if (mpiGrid[ngh_front.front()]->sysBoundaryFlag==sysboundarytype::NOT_SYSBOUNDARY)
	   std::cerr<<"error no accepted front face neighbors for non-sysboundary cell"<<std::endl;
       } else if ( pencils.path[iPencil][refLvl] < neighbors.size() ) {
	 if (neighbors[pencils.path[iPencil][refLvl]]==INVALID_CELLID || mpiGrid[neighbors[pencils.path[iPencil][refLvl]]]->sysBoundaryFlag == sysboundarytype::DO_NOT_COMPUTE) {
	   sourceCells[VLASOV_STENCIL_WIDTH-1-ngh_i] = mpiGrid[ngh_front.front()];
	 } else {
	   sourceCells[VLASOV_STENCIL_WIDTH-1-ngh_i] = mpiGrid[neighbors[pencils.path[iPencil][refLvl]]];
	   ngh_front.erase(ngh_front.begin());
	   ngh_front.push_back(neighbors[pencils.path[iPencil][refLvl]]);
	 }
       }
     } else {
       std::cerr<<"error, found front cell "<<ngh_front.front()<<" without any face neighbors at refLvl "<<refLvl<<std::endl;
       abort();
     }
     neighbors.clear();
     const auto backNeighbors = mpiGrid.get_face_neighbors_of(ngh_back.front());
     refLvl = mpiGrid.get_refinement_level(ngh_back.front());
     if (backNeighbors.size() > 0) {
       for (const auto nbr: backNeighbors) {
	 if(nbr.second == ((int)dimension + 1)) {
	 neighbors.push_back(nbr.first);
	 }
       }
       if (neighbors.size() == 1) {
	 if (neighbors[0]==INVALID_CELLID || mpiGrid[neighbors[0]]->sysBoundaryFlag == sysboundarytype::DO_NOT_COMPUTE) {
	   sourceCells[VLASOV_STENCIL_WIDTH+L+ngh_i] = mpiGrid[ngh_back.front()];
	 } else {
	   sourceCells[VLASOV_STENCIL_WIDTH+L+ngh_i] = mpiGrid[neighbors[0]];	   
	   ngh_back.erase(ngh_back.begin());
	   ngh_back.push_back(neighbors[0]);
	 }
       } else if (neighbors.size() == 0) {
	 // At edge of simulation
	 sourceCells[VLASOV_STENCIL_WIDTH+L+ngh_i] = mpiGrid[ngh_back.front()];
	 if (mpiGrid[ngh_back.front()]->sysBoundaryFlag==sysboundarytype::NOT_SYSBOUNDARY)
	   std::cerr<<"error no accepted back face neighbors for non-sysboundary cell"<<std::endl;
       } else if ( pencils.path[iPencil][refLvl] < neighbors.size() ) {
	 if (neighbors[pencils.path[iPencil][refLvl]]==INVALID_CELLID || mpiGrid[neighbors[pencils.path[iPencil][refLvl]]]->sysBoundaryFlag == sysboundarytype::DO_NOT_COMPUTE) {
	   sourceCells[VLASOV_STENCIL_WIDTH+L+ngh_i] = mpiGrid[ngh_back.front()];
	 } else {
	   sourceCells[VLASOV_STENCIL_WIDTH+L+ngh_i] = mpiGrid[neighbors[pencils.path[iPencil][refLvl]]];
	   ngh_back.erase(ngh_back.begin());
	   ngh_back.push_back(neighbors[pencils.path[iPencil][refLvl]]);
	 }
       }
     } else {
       std::cerr<<"error, found back cell "<<ngh_back.front()<<" without any face neighbors at refLvl "<<refLvl<<std::endl;
       abort();
     }
     neighbors.clear();
   }

   /*loop to negative side and replace all invalid cells with the closest good cell*/
   SpatialCell* lastGoodCell = mpiGrid[ids.front()];
   for(int i = VLASOV_STENCIL_WIDTH - 1; i >= 0 ;--i){
      if(sourceCells[i] == NULL || sourceCells[i]->sysBoundaryFlag == sysboundarytype::DO_NOT_COMPUTE) {
         sourceCells[i] = lastGoodCell;
         //if (lastGoodCell->sysBoundaryFlag != sysboundarytype::NOT_SYSBOUNDARY )
	    //std::cerr<<" Error found non-sysboundary back cell without accepted neigbors!"<<std::endl;
      } else {
         lastGoodCell = sourceCells[i];
      }
   }
   /*loop to positive side and replace all invalid cells with the closest good cell*/
   lastGoodCell = mpiGrid[ids.back()];
   for(int i = VLASOV_STENCIL_WIDTH + L; i < (L + 2*VLASOV_STENCIL_WIDTH); ++i){
      if(sourceCells[i] == NULL || sourceCells[i]->sysBoundaryFlag == sysboundarytype::DO_NOT_COMPUTE) {
         sourceCells[i] = lastGoodCell;
         //if (lastGoodCell->sysBoundaryFlag != sysboundarytype::NOT_SYSBOUNDARY )
            //std::cerr<<" Error found non-sysboundary front cell without accepted neigbors!"<<std::endl;
      } else {
	 lastGoodCell = sourceCells[i];
      }
   }
}

/* revert back to old version which does not use face neighbor information for remote cells
 */
void computeSpatialSourceCellsForPencil(const dccrg::Dccrg<SpatialCell,dccrg::Cartesian_Geometry>& mpiGrid,
                                        setOfPencils& pencils,
                                        const uint iPencil,
                                        const uint dimension,
                                        SpatialCell **sourceCells){

   // L = length of the pencil iPencil
   int L = pencils.lengthOfPencils[iPencil];
   vector<CellID> ids = pencils.getIds(iPencil);

   // These neighborhoods now include the AMR addition beyond the regular vlasov stencil
   int neighborhood = getNeighborhood(dimension,VLASOV_STENCIL_WIDTH);

   // Get pointers for each cell id of the pencil
   for (int i = 0; i < L; ++i) {
      sourceCells[i + VLASOV_STENCIL_WIDTH] = mpiGrid[ids[i]];
   }

   // Insert pointers for neighbors of ids.front() and ids.back()
   const auto* frontNbrPairs = mpiGrid.get_neighbors_of(ids.front(), neighborhood);
   const auto* backNbrPairs  = mpiGrid.get_neighbors_of(ids.back(),  neighborhood);
   
   int ix=0,iy=0;         
   switch(dimension) {
      case 0:
         ix = 1;
         iy = 2;
         break;
      case 1:
         ix = 0;
         iy = 2;
         break;
      case 2:
         ix = 0;
         iy = 1;
         break;
   }

   int maxRefLvl = mpiGrid.get_maximum_refinement_level();

   // Create list of unique distances in the negative direction from the first cell in pencil
   std::set< int > distances;
   //int nbrcounter=0;
   for (const auto nbrPair : *frontNbrPairs) {
      //std::cerr<<"front"<<nbrcounter<<" "<<nbrPair.second[0]<<" "<<nbrPair.second[1]<<" "<<nbrPair.second[2]<<std::endl;
      //nbrcounter++;
      if(nbrPair.second[dimension] < 0) {
         // gather positive values
         distances.insert(-nbrPair.second[dimension]);
      }
   }

   int iSrc = VLASOV_STENCIL_WIDTH - 1;
   
   /// Iterate through distances for VLASOV_STENCIL_WIDTH elements starting from the smallest distance.
   /// Distances are negative here so largest distance has smallest value
   //auto irend = distances.rbegin();
   //std::advance(irend, std::min((int)distances.size(), VLASOV_STENCIL_WIDTH));
   //for (auto it = distances.rbegin(); it != irend; ++it) {

   auto iend = distances.begin();
   std::advance(iend,std::min((int)distances.size(), VLASOV_STENCIL_WIDTH));
   for (auto it = distances.begin(); it != iend; ++it) {

      // Collect all neighbors at distance *it to a vector
      //std::vector< CellID > neighbors;
      std::list< CellID > neighbors;
      for (const auto nbrPair : *frontNbrPairs) {
         int distanceInRefinedCells = -nbrPair.second[dimension];
         if(distanceInRefinedCells == *it) neighbors.push_back(nbrPair.first);
         //std::cerr<<"dist+"<<distanceInRefinedCells<<"/"<<*it<<std::endl;
      }
      neighbors.unique();
      int refLvl = mpiGrid.get_refinement_level(ids.front());

      if (neighbors.size() == 0) std::cerr<<"neigh+0"<<std::endl;
      if (neighbors.size() == 1) {
         sourceCells[iSrc--] = mpiGrid[neighbors.front()];
      } else if ( pencils.path[iPencil][refLvl] < neighbors.size() ) {
         if (neighbors.size()==4) std::cerr<<"neighborsize4!"<<std::endl;
         //sourceCells[iSrc--] = mpiGrid[neighbors.at(pencils.path[iPencil][refLvl])];
         bool accept = false;
         sourceCells[iSrc] = NULL;
         std::array<double, 3> parentCoords = mpiGrid.get_center(ids.front());
         std::array<double, 3> storedCoords;
         for (CellID n : neighbors) {
            //auto myCoords = mpiGrid.get_center(neighbors.at(pencils.path[iPencil][refLvl]));
            std::array<double, 3> myCoords = mpiGrid.get_center(n);
            switch (pencils.path[iPencil][refLvl]) {
               case 0:
                  if (myCoords[ix] < parentCoords[ix] && myCoords[iy] < parentCoords[iy]) accept=true;
                  break;
               case 1:
                  if (myCoords[ix] > parentCoords[ix] && myCoords[iy] < parentCoords[iy]) accept=true;
                     break;
               case 2:
                  if (myCoords[ix] < parentCoords[ix] && myCoords[iy] > parentCoords[iy]) accept=true;
                  break;
               case 3:
                  if (myCoords[ix] > parentCoords[ix] && myCoords[iy] > parentCoords[iy]) accept=true;
                  break;
            }
            if (accept) {
               accept = false;
               // Check to see if we've already saved a cell here:
               if (sourceCells[iSrc] != NULL) {
                  if (storedCoords[dimension] > myCoords[dimension]) {
                     // Swap these
                     auto store = sourceCells[iSrc];
                     sourceCells[iSrc] = mpiGrid[n];
                     // Add next one?
                     if (iSrc-1 >= 0) {
                        sourceCells[iSrc-1] = store;
                        iSrc--; // Now done with this distance level
                        break;
                     }
                  } else {
                     // in correct order. Add next one?
                     if (iSrc-1 >= 0) {
                        sourceCells[iSrc-1] = mpiGrid[n];
                        iSrc--; // Now done with this distance level
                        break;
                     }                  
                  }
               } else {
                  sourceCells[iSrc] = mpiGrid[n];
                  storedCoords = myCoords;
               }               
            }                        
         }
         iSrc--; // Now done with this distance level
      } else {
         std::cerr<<"error too few neighbors for path! "<<*it<<" "<<neighbors.size() <<std::endl; 
         auto parentCoords = mpiGrid.get_center(ids.front());
         for (CellID n : neighbors) {
            //auto myCoords = mpiGrid.get_center(neighbors.at(pencils.path[iPencil][refLvl]));
            auto myCoords = mpiGrid.get_center(n);
            //std::cerr<<" dim "<<dimension<<" "<<neigh_i<<" "<<pencils.path[iPencil][refLvl]<<" coords "<<myCoords[ix]<<" "<<myCoords[iy]<<" in pencil "<<parentCoords[ix]<<" "<<parentCoords[iy]<<std::endl;
         }
      }
   }
   /*
     The neighbors are always in the following order:
     - if all neighbors are of the same size then they are in z order, e.g.
       with a neighborhood size of 2 the first neighbor is at offset (-2, -2, -2)
       from the given cell, the second one is at (-1, -2, -2), etc, in size units
       of the given cell.
     - if one or more of the cells in 1) is refined then instead of one cell
       there are 8 which are again in z order.

     For example with maximum refinement level 1 and neighborhood size of 1
     the neighbors of a cell of refinement level 0 at indices (2, 2, 2) could
     be in the following order: (0, 0, 0), (1, 0, 0), (0, 1, 0), (1, 1, 0),
     rest of refined cells..., (2, 0, 0), (3, 0, 0), (0, 2, 0), (2, 2, 0), ...

     Offset (0, 0, 0) is skipped in all neighbor lists, so with a neighborhood
     size of 2 the minimum length of neighbors lists is 124 and not 5^3 = 125.
     If given a non-default neighborhood neighbors are in the same order as
     the offsets in the given neighborhood.

     SO:

     if in x direction, the 4 cells at each distance if the neighbor is refined will be:
       (+N, 0, 0), (+N, +M, 0), (+N, 0, +M), (+N, +M, +M)
      

   */
   iSrc = L + VLASOV_STENCIL_WIDTH;
   distances.clear();
   // Create list of unique distances in the positive direction from the last cell in pencil
   for (const auto nbrPair : *backNbrPairs) {
      if(nbrPair.second[dimension] > 0) {
         distances.insert(nbrPair.second[dimension]);
      }
   }

   // Iterate through distances for VLASOV_STENCIL_WIDTH elements starting from the smallest distance.
   // Distances are positive here so smallest distance has smallest value.
   auto iend2 = distances.begin();
   std::advance(iend2,std::min((int)distances.size(), VLASOV_STENCIL_WIDTH));
   for (auto it = distances.begin(); it != iend2; ++it) {

      // Collect all neighbors at distance *it to a vector
      //std::vector< CellID > neighbors;
      std::list< CellID > neighbors;
      for (const auto nbrPair : *backNbrPairs) {
         int distanceInRefinedCells = nbrPair.second[dimension];
         if(distanceInRefinedCells == *it) neighbors.push_back(nbrPair.first);
         //std::cerr<<"dist-"<<distanceInRefinedCells<<"/"<<*it<<std::endl;
      }
      neighbors.unique();

      int refLvl = mpiGrid.get_refinement_level(ids.back());
      if (neighbors.size() == 0) std::cerr<<"neigh-0"<<std::endl;
      if (neighbors.size() == 1) {
         sourceCells[iSrc++] = mpiGrid[neighbors.front()];
      } else if ( pencils.path[iPencil][refLvl] < neighbors.size() ) {
         if (neighbors.size()==4) std::cerr<<"neighborsize4!"<<std::endl;
         //sourceCells[iSrc++] = mpiGrid[neighbors.at(pencils.path[iPencil][refLvl])];

         bool accept = false;
         sourceCells[iSrc] = NULL;
         std::array<double, 3> parentCoords = mpiGrid.get_center(ids.front());
         std::array<double, 3> storedCoords;
         for (CellID n : neighbors) {
            //auto myCoords = mpiGrid.get_center(neighbors.at(pencils.path[iPencil][refLvl]));
            std::array<double, 3> myCoords = mpiGrid.get_center(n);
            switch (pencils.path[iPencil][refLvl]) {
               case 0:
                  if (myCoords[ix] < parentCoords[ix] && myCoords[iy] < parentCoords[iy]) accept=true;
                  break;
               case 1:
                  if (myCoords[ix] > parentCoords[ix] && myCoords[iy] < parentCoords[iy]) accept=true;
                     break;
               case 2:
                  if (myCoords[ix] < parentCoords[ix] && myCoords[iy] > parentCoords[iy]) accept=true;
                  break;
               case 3:
                  if (myCoords[ix] > parentCoords[ix] && myCoords[iy] > parentCoords[iy]) accept=true;
                  break;
            }
            if (accept) {
               accept = false;
               // Check to see if we've already saved a cell here:
               if (sourceCells[iSrc] != NULL) {
                  if (storedCoords[dimension] > myCoords[dimension]) {
                     // Swap these
                     auto store = sourceCells[iSrc];
                     sourceCells[iSrc] = mpiGrid[n];
                     // Add next one?
                     if (iSrc+1 < L + 2*VLASOV_STENCIL_WIDTH) {
                        sourceCells[iSrc+1] = store;
                        iSrc++; // Now done with this distance level
                        break;
                     }
                  } else {
                     // in correct order. Add next one?
                     if (iSrc+1 < L + 2*VLASOV_STENCIL_WIDTH) {
                        sourceCells[iSrc+1] = mpiGrid[n];
                        iSrc++; // Now done with this distance level
                        break;
                     }                  
                  }
               } else {
                  sourceCells[iSrc] = mpiGrid[n];
                  storedCoords = myCoords;
               }               
            }                        
         }
         iSrc++; // Now done with this distance level

         // auto myCoords = mpiGrid.get_center(neighbors.at(pencils.path[iPencil][refLvl]));
         // auto parentCoords = mpiGrid.get_center(ids.back());
         // int steptobe = -1;
         // if        (myCoords[ix] < parentCoords[ix] && myCoords[iy] < parentCoords[iy]) {
         //    steptobe = 0;
         // } else if (myCoords[ix] > parentCoords[ix] && myCoords[iy] < parentCoords[iy]) {
         //    steptobe = 1;
         // } else if (myCoords[ix] < parentCoords[ix] && myCoords[iy] > parentCoords[iy]) {
         //    steptobe = 2;
         // } else if (myCoords[ix] > parentCoords[ix] && myCoords[iy] > parentCoords[iy]) {
         //    steptobe = 3;
         // }
         // if (steptobe != pencils.path[iPencil][refLvl]) {
         //    std::cerr<<"error in source neighbors! dim "<<dimension<<" "<<steptobe<<" "<<pencils.path[iPencil][refLvl]<<" coords "<<myCoords[ix]<<" "<<myCoords[iy]<<" in pencil "<<parentCoords[ix]<<" "<<parentCoords[iy]<<std::endl;
         // }
      } else {
         std::cerr<<"error too few neighbors for path!"<<std::endl;
      }
   }

   /*loop to negative side and replace all invalid cells with the closest good cell*/
   SpatialCell* lastGoodCell = mpiGrid[ids.front()];
   for(int i = VLASOV_STENCIL_WIDTH - 1; i >= 0 ;i--){
      if(sourceCells[i] == NULL)
         sourceCells[i] = lastGoodCell;
      else
         lastGoodCell = sourceCells[i];
   }
   /*loop to positive side and replace all invalid cells with the closest good cell*/
   lastGoodCell = mpiGrid[ids.back()];
   for(int i = L + VLASOV_STENCIL_WIDTH; i < L + 2*VLASOV_STENCIL_WIDTH; i++){
      if(sourceCells[i] == NULL)
         sourceCells[i] = lastGoodCell;
      else
         lastGoodCell = sourceCells[i];
   }
}


/* Get pointers to spatial cells that are considered target cells for all pencils.
 * Target cells are cells that the pencil writes data into after translation by
 * the vlasov solver. All cells included in the pencil + 1 cells on both ends 
 * are source cells. Boundary cells are not included.
 * Now uses get_face_neighbors_of().
 *
 * @param [in] mpiGrid DCCRG grid object
 * @param [in] pencils pencil data struct
 * @param [in] dimension spatial dimension
 * @param [out] targetCells pointer to an array of pointers to SpatialCell objects for the target cells
 *
 */
void computeSpatialTargetCellsForPencilsWithFaces(const dccrg::Dccrg<SpatialCell,dccrg::Cartesian_Geometry>& mpiGrid,
                                         setOfPencils& pencils,
                                         const uint dimension,
                                         SpatialCell **targetCells){

   uint GID = 0;
   // Loop over pencils
   for(uint iPencil = 0; iPencil < pencils.N; iPencil++){
      int L = pencils.lengthOfPencils[iPencil];
      vector<CellID> ids = pencils.getIds(iPencil);

      // Get pointers for each cell id of the pencil
      for (int i = 0; i < L; ++i) {
         targetCells[GID + i + 1] = mpiGrid[ids[i]];
      }

      int refLvl;
      vector <CellID> frontNeighborIds;
      vector <CellID> backNeighborIds;
      const auto frontNeighbors = mpiGrid.get_face_neighbors_of(ids.front());
      if (frontNeighbors.size() > 0) {
	for (const auto nbr: frontNeighbors) {
	  if(nbr.second == (-((int)dimension + 1))) {
	    frontNeighborIds.push_back(nbr.first);
	  }
	}
	refLvl = mpiGrid.get_refinement_level(ids.front());

	if (frontNeighborIds.size() == 0) {
	  std::cerr<<"abort frontNeighborIds.size() == 0 at "<<ids.front()<<std::endl;
	  for( const auto nbrPair: frontNeighbors ) {
	    std::cerr<<ids.front()<<" dim "<<dimension<<" "<<nbrPair.first<<" "<<nbrPair.second<<std::endl;
	  }
	}
	if (frontNeighborIds.size() == 1) {
	  targetCells[GID] = mpiGrid[frontNeighborIds[0]];
	} else if ( pencils.path[iPencil][refLvl] < frontNeighborIds.size() ) {
	  targetCells[GID] = mpiGrid[frontNeighborIds[pencils.path[iPencil][refLvl]]];
	}
      } else {
	std::cerr<<"error, found cell without any face neighbors"<<std::endl;
      }
      frontNeighborIds.clear();

      const auto backNeighbors = mpiGrid.get_face_neighbors_of(ids.back());
      if (backNeighbors.size() > 0) {
	for (const auto nbr: backNeighbors) {
	  if(nbr.second == ((int)dimension + 1)) {
	  backNeighborIds.push_back(nbr.first);
	  }
	}
	refLvl = mpiGrid.get_refinement_level(ids.back());
	if (backNeighborIds.size() == 0) {
	  std::cerr<<"abort backNeighborIds.size() == 0 at "<<ids.back()<<std::endl;
	  for( const auto nbrPair: backNeighbors ) {
	    std::cerr<<ids.back()<<" dim "<<dimension<<" "<<nbrPair.first<<" "<<nbrPair.second<<std::endl;
	  }
	}
	if (backNeighborIds.size() == 1) {
	  targetCells[GID + L + 1] = mpiGrid[backNeighborIds[0]];
	} else if ( pencils.path[iPencil][refLvl] < backNeighborIds.size() ) {
	  targetCells[GID + L + 1] = mpiGrid[backNeighborIds[pencils.path[iPencil][refLvl]]];
	}
      } else {
	std::cerr<<"error, found cell without any face neighbors"<<std::endl;
      }
      backNeighborIds.clear();

      // Incerment global id by L + 2 ghost cells.
      GID += (L + 2);
   }

   // Remove any boundary cells from the list of valid targets
   for (uint i = 0; i < GID; ++i) {
      if (targetCells[i] && targetCells[i]->sysBoundaryFlag != sysboundarytype::NOT_SYSBOUNDARY ) {
         targetCells[i] = NULL;
      }
   }
}

/* Select one nearest neighbor of a cell on the + side in a given dimension. If the neighbor
 * has a higher level of refinement, a path variable is needed to make the selection.
 * Returns INVALID_CELLID if the nearest neighbor is not local to this process.
 * 
 * @param grid DCCRG grid object
 * @param id DCCRG cell id
 * @param dimension spatial dimension
 * @param path index of the desired face neighbor
 * @return neighbor DCCRG cell id of the neighbor
 */
CellID selectNeighbor(const dccrg::Dccrg<SpatialCell,dccrg::Cartesian_Geometry> &grid,
                      CellID id, int dimension = 0, uint path = 0) {

   //int neighborhood = getNeighborhood(dimension,1);
   //const auto* nbrPairs = grid.get_neighbors_of(id, neighborhood);
   
   vector < CellID > myNeighbors;
   CellID neighbor = INVALID_CELLID;
   
   // Iterate through neighbor ids in the positive direction of the chosen dimension,
   // select the neighbor indicated by path, if it is local to this process.
   const auto faceNbrs = grid.get_face_neighbors_of(id);
   for (const auto nbr : faceNbrs) {
     if (nbr.second == ((int)dimension + 1)) {
	 myNeighbors.push_back(nbr.first);
      }
   }
   
   if( myNeighbors.size() == 0 ) {
      return neighbor;
   }
   
   int neighborIndex = 0;
   if (myNeighbors.size() > 1) {
      neighborIndex = path;
   }
   // neighbor at offset    0, 1, 2, 3, 4, 5, 6, 7 is
   // face neighbor of given cell when neighbors are in
   // dim = 0, dir = -1      , y,  , y,  , y,  , y
   // dim = 0, dir = +1     y,  , y,  , y,  , y,
   // dim = 1, dir = -1      ,  , y, y,  ,  , y, y
   // dim = 1, dir = +1     y, y,  ,  , y, y,  ,
   // dim = 2, dir = -1      ,  ,  ,  , y, y, y, y
   // dim = 2, dir = +1     y, y, y, y,  ,  ,  , 
   
   if (grid.is_local(myNeighbors[neighborIndex])) {
     neighbor = myNeighbors[neighborIndex];
   }
   
   return neighbor;
}

/* Recursive function for building one-dimensional pencils to cover local DCCRG cells.
 * Starts from a given seedID and proceeds finding the nearest neighbor in the given dimension
 * and adding it to the pencil until no neighbors are found or an endId is met. When a higher
 * refinement level (ie. multiple nearest neighbors) is met, the pencil splits into four
 * copies to remain at a width of 1 cell. This is done by the function calling itself recursively
 * and passing as inputs the cells added so far. The cell selected by each copy of the function
 * at a split is stored in the path variable, the same path has to be followed if a refinement
 * level is encoutered multiple times.
 *
 * @param [in] grid DCCRG grid object
 * @param [out] pencils Pencil data struct
 * @param [in] seedId DCCRG cell id where we start building the pencil. 
 *             The pencil will continue in the + direction in the given dimension until an end condition is met
 * @param [in] dimension Spatial dimension
 * @param [in] path Integer value that determines which neighbor is added to the pencil when a higher refinement level is met
 * @param [in] endIds Prescribed end conditions for the pencil. If any of these cell ids is about to be added to the pencil,
 *             the builder terminates.
 */
setOfPencils buildPencilsWithNeighbors( const dccrg::Dccrg<SpatialCell,dccrg::Cartesian_Geometry> &grid, 
					setOfPencils &pencils, const CellID seedId,
					vector<CellID> ids, const uint dimension, 
					vector<uint> path, const vector<CellID> &endIds) {

   const bool debug = false;
   CellID nextNeighbor;
   CellID id = seedId;
   int startingRefLvl = grid.get_refinement_level(id);
   bool periodic = false;
   // If this is a new pencil (instead of being a result of a pencil being split
   if( ids.size() == 0 )
      ids.push_back(seedId);

   // If the cell where we start is refined, we need to figure out which path
   // to follow in future refined cells. This is a bit hacky but we have to
   // use the order or the children of the parent cell to figure out which
   // corner we are in.

   std::array<double, 3> coordinates = grid.get_center(seedId);
   int startingPathSize = path.size();
   auto it = path.end();
   if( startingRefLvl > startingPathSize ) {

      CellID myId = seedId;
      
      for ( int i = path.size(); i < startingRefLvl; ++i) {

         //CellID parentId = grid.mapping.get_parent(myId);
         CellID parentId = grid.get_parent(myId);
         
         auto myCoords = grid.get_center(myId);
         auto parentCoords = grid.get_center(parentId);

         int ix=0,iy=0;

         switch(dimension) {
         case 0:
            ix = 1;
            iy = 2;
            break;
         case 1:
            ix = 0;
            iy = 2;
            break;
         case 2:
            ix = 0;
            iy = 1;
            break;
         }
         //int ix = (dimension + 1) % 3; // incorrect for DCCRG
         //int iy = (dimension + 2) % 3;

         int step = -1;
         
         if        (myCoords[ix] < parentCoords[ix] && myCoords[iy] < parentCoords[iy]) {
            step = 0;
         } else if (myCoords[ix] > parentCoords[ix] && myCoords[iy] < parentCoords[iy]) {
            step = 1;
         } else if (myCoords[ix] < parentCoords[ix] && myCoords[iy] > parentCoords[iy]) {
            step = 2;
         } else if (myCoords[ix] > parentCoords[ix] && myCoords[iy] > parentCoords[iy]) {
            step = 3;
         }

         it = path.insert(it, step);

         myId = parentId;
      }
   }
   
   while (id != INVALID_CELLID) {

      periodic = false;
      bool neighborExists = false;
      int refLvl = 0;
      
      // Find the refinement level in the neighboring cell. Check all possible neighbors
      // in case some of them are remote.
      for (int tmpPath = 0; tmpPath < 4; ++tmpPath) {
         nextNeighbor = selectNeighbor(grid,id,dimension,tmpPath);
         if(nextNeighbor != INVALID_CELLID) {
            refLvl = max(refLvl,grid.get_refinement_level(nextNeighbor));
            neighborExists = true;
         }
      }
         
      // If there are no neighbors, we can stop.
      if (!neighborExists)
         break;   

      if (refLvl > 0) {
    
         // If we have encountered this refinement level before and stored
         // the path this builder follows, we will just take the same path
         // again.
         if ( static_cast<int>(path.size()) >= refLvl ) {
      
            if(debug) {
               std::cout << "I am cell " << id << ". ";
               std::cout << "I have seen refinement level " << refLvl << " before. Path is ";
               for (auto k = path.begin(); k != path.end(); ++k)
                  std::cout << *k << " ";
               std::cout << std::endl;
            }
	
            nextNeighbor = selectNeighbor(grid,id,dimension,path[refLvl - 1]);      
	    coordinates = grid.get_center(nextNeighbor);

         } else {
	
            if(debug) {
               std::cout << "I am cell " << id << ". ";
               std::cout << "I have NOT seen refinement level " << refLvl << " before. Path is ";
               for (auto k = path.begin(); k != path.end(); ++k)
                  std::cout << *k << ' ';
               std::cout << std::endl;
            }
	
            // New refinement level, create a path through each neighbor cell
            for ( uint i : {0,1,2,3} ) {
	  
               vector < uint > myPath = path;
               myPath.push_back(i);
	  
               nextNeighbor = selectNeighbor(grid,id,dimension,myPath.back());
	  
               if ( i == 3 ) {
	    
                  // This builder continues with neighbor 3
                  path = myPath;
		  coordinates = grid.get_center(nextNeighbor);

               } else {
	    
                  // Spawn new builders for neighbors 0,1,2
                  buildPencilsWithNeighbors(grid,pencils,id,ids,dimension,myPath,endIds);
	    
               }
	  
            }
	
         }

      } else {
         if(debug) {
            std::cout << "I am cell " << id << ". ";
            std::cout << " This pencil has reached refinement level 0." << std::endl;
         }
      }// Closes if (refLvl == 0)

      // If we found a neighbor, add it to the list of ids for this pencil.
      if(nextNeighbor != INVALID_CELLID) {
         if (debug) {
            std::cout << " Next neighbor is " << nextNeighbor << "." << std::endl;
         }

         if ( std::any_of(endIds.begin(), endIds.end(), [nextNeighbor](uint i){return i == nextNeighbor;}) ||
              !do_translate_cell(grid[nextNeighbor])) {
            
            nextNeighbor = INVALID_CELLID;
         } else {
            ids.push_back(nextNeighbor);
         }
      }
      
      id = nextNeighbor;
   } // Closes while loop

   // Get the x,y - coordinates of the pencil (in the direction perpendicular to the pencil)
   double x,y;
   int ix=0,iy=0;

   switch(dimension) {
   case 0:
      ix = 1;
      iy = 2;
      break;
   case 1:
      ix = 0;
      iy = 2;
      break;
   case 2:
      ix = 0;
      iy = 1;
      break;
   }
   //ix = (dimension + 1) % 3; // incorrect for DCCRG
   //iy = (dimension + 2) % 3;
      
   x = coordinates[ix];
   y = coordinates[iy];

   pencils.addPencil(ids,x,y,periodic,path);
   
   // TODO why do we have both return value and the argument modified in place? Could be made consistent.
   return pencils;
  
}

/* Propagate a given velocity block in all spatial cells of a pencil by a time step dt using a PPM reconstruction.
 *
 * @param dz Width of spatial cells in the direction of the pencil, vector datatype
 * @param values Density values of the block, vector datatype
 * @param dimension Satial dimension
 * @param blockGID Global ID of the velocity block.
 * @param dt Time step
 * @param vmesh Velocity mesh object
 * @param lengthOfPencil Number of cells in the pencil
 */
void propagatePencil(
   Vec* dz,
   Vec* values,
   Vec* targetValues, // thread-owned aligned-allocated
   const uint dimension,
   const uint blockGID,
   const Realv dt,
   const vmesh::VelocityMesh<vmesh::GlobalID,vmesh::LocalID> &vmesh,
   const uint lengthOfPencil,
   const Realv threshold
) {
   // Get velocity data from vmesh that we need later to calculate the translation
   velocity_block_indices_t block_indices;
   uint8_t refLevel;
   vmesh.getIndices(blockGID,refLevel, block_indices[0], block_indices[1], block_indices[2]);
   Realv dvz = vmesh.getCellSize(refLevel)[dimension];
   Realv vz_min = vmesh.getMeshMinLimits()[dimension];
   
   // Assuming 1 neighbor in the target array because of the CFL condition
   // In fact propagating to > 1 neighbor will give an error
   // Also defined in the calling function for the allocation of targetValues
   const uint nTargetNeighborsPerPencil = 1;

   
   for (uint i = 0; i < (lengthOfPencil + 2 * nTargetNeighborsPerPencil) * WID3 / VECL; i++) {
      
      // init target_values
      targetValues[i] = Vec(0.0);
      
   }
   
   // Go from 0 to length here to propagate all the cells in the pencil
   for (uint i = 0; i < lengthOfPencil; i++){
      
      // The source array is padded by VLASOV_STENCIL_WIDTH on both sides.
      uint i_source   = i + VLASOV_STENCIL_WIDTH;
      
      for (uint k = 0; k < WID; ++k) {

         const Realv cell_vz = (block_indices[dimension] * WID + k + 0.5) * dvz + vz_min; //cell centered velocity
         const Vec z_translation = cell_vz * dt / dz[i_source]; // how much it moved in time dt (reduced units)

         // Determine direction of translation
         // part of density goes here (cell index change along spatial direcion)
         Vecb positiveTranslationDirection = (z_translation > Vec(0.0));
         
         // Calculate normalized coordinates in current cell.
         // The coordinates (scaled units from 0 to 1) between which we will
         // integrate to put mass in the target  neighboring cell.
         // Normalize the coordinates to the origin cell. Then we scale with the difference
         // in volume between target and origin later when adding the integrated value.
         Vec z_1,z_2;
         z_1 = select(positiveTranslationDirection, 1.0 - z_translation, 0.0);
         z_2 = select(positiveTranslationDirection, 1.0, - z_translation);

         // if( horizontal_or(abs(z_1) > Vec(1.0)) || horizontal_or(abs(z_2) > Vec(1.0)) ) {
         //    std::cout << "Error, CFL condition violated\n";
         //    std::cout << "Exiting\n";
         //    std::exit(1);
         // }
         
         for (uint planeVector = 0; planeVector < VEC_PER_PLANE; planeVector++) {   
      
            // Compute polynomial coefficients
            Vec a[3];
            // Dz: is a padded array, pointer can point to the beginning, i + VLASOV_STENCIL_WIDTH will get the right cell.
            // values: transpose function adds VLASOV_STENCIL_WIDTH to the block index, therefore we substract it here, then
            // i + VLASOV_STENCIL_WIDTH will point to the right cell. Complicated! Why! Sad! MVGA!
            compute_ppm_coeff_nonuniform(dz + i,
                                         values + i_trans_ps_blockv_pencil(planeVector, k, i-VLASOV_STENCIL_WIDTH, lengthOfPencil),
                                         h4, VLASOV_STENCIL_WIDTH, a, threshold);
            
            // Compute integral
            const Vec ngbr_target_density =
               z_2 * ( a[0] + z_2 * ( a[1] + z_2 * a[2] ) ) -
               z_1 * ( a[0] + z_1 * ( a[1] + z_1 * a[2] ) );
                                    
            // Store mapped density in two target cells
            // in the neighbor cell we will put this density
            targetValues[i_trans_pt_blockv(planeVector, k, i + 1)] += select( positiveTranslationDirection,
                                                                              ngbr_target_density
                                                                              * dz[i_source] / dz[i_source + 1],
                                                                              Vec(0.0));
            targetValues[i_trans_pt_blockv(planeVector, k, i - 1 )] += select(!positiveTranslationDirection,
                                                                              ngbr_target_density
                                                                              * dz[i_source] / dz[i_source - 1],
                                                                              Vec(0.0));
            
            // in the current original cells we will put the rest of the original density
            targetValues[i_trans_pt_blockv(planeVector, k, i)] += 
               values[i_trans_ps_blockv_pencil(planeVector, k, i, lengthOfPencil)] - ngbr_target_density;
         }
      }
   }

   // Previously we wrote target data into source data, but this is unnecessary
   // for (uint i = 0; i < lengthOfPencil + 2 * nTargetNeighborsPerPencil; i++) {
   //    for (uint k = 0; k < WID; ++k) {
   //       for (uint planeVector = 0; planeVector < VEC_PER_PLANE; planeVector++) {            
   //          int im1 = i - 1; // doing this to shut up compiler warnings
   //          values[i_trans_ps_blockv_pencil(planeVector, k, im1, lengthOfPencil)] =
   //             targetValues[i_trans_pt_blockv(planeVector, k, im1)];
   //       }
   //    }
   // }  
}

/* Determine which cells in the local DCCRG mesh should be starting points for pencils.
 * If a neighbor cell is non-local, across a periodic boundary, or in non-periodic boundary layer 1
 * then we use this cell as a seed for pencils
 *
 * @param [in] mpiGrid DCCRG grid object
 * @param [in] localPropagatedCells List of local cells that get propagated
 * ie. not boundary or DO_NOT_COMPUTE
 * @param [in] dimension Spatial dimension
 * @param [out] seedIds list of cell ids that will be starting points for pencils
 */
void getSeedIds(const dccrg::Dccrg<SpatialCell,dccrg::Cartesian_Geometry>& mpiGrid,
                const vector<CellID> &localPropagatedCells,
                const uint dimension,
                vector<CellID> &seedIds) {

   const bool debug = false;
   int myRank;
   if (debug) MPI_Comm_rank(MPI_COMM_WORLD,&myRank);
   
   int neighborhood = getNeighborhood(dimension,1);
   
   for(auto celli : localPropagatedCells) {

      auto myIndices = mpiGrid.mapping.get_indices(celli);
      
#warning This forces single-cell pencils!
      bool addToSeedIds = P::transShortPencils;
      if (addToSeedIds) {
         seedIds.push_back(celli);
         continue;
      }

      // Returns all neighbors as (id, direction-dimension) pair pointers.
      for ( const auto nbrPair : mpiGrid.get_face_neighbors_of(celli) ) {
	 if ( nbrPair.second == -((int)dimension + 1) ) {
	    // Check that the neighbor is not across a periodic boundary by calculating
	    // the distance in indices between this cell and its neighbor.
	    auto nbrIndices = mpiGrid.mapping.get_indices(nbrPair.first);

	    // If a neighbor is non-local, across a periodic boundary, or in non-periodic boundary layer 1
	    // then we use this cell as a seed for pencils
	    if ( abs ( (int64_t)(myIndices[dimension] - nbrIndices[dimension]) ) >
		 pow(2,mpiGrid.get_maximum_refinement_level()) ||
		 !mpiGrid.is_local(nbrPair.first) ||
		 !do_translate_cell(mpiGrid[nbrPair.first]) ) {
	       addToSeedIds = true;
	    }
	 }
      }

      if ( addToSeedIds ) {
         seedIds.push_back(celli);
      }
   }

   if(debug) {
      cout << "Rank " << myRank << ", Seed ids are: ";
      for (const auto seedId : seedIds) {
         cout << seedId << " ";
      }
      cout << endl;
   }   
}




/* Copy the data to the temporary values array, so that the
 * dimensions are correctly swapped. Also, copy the same block for
 * then neighboring spatial cells (in the dimension). neighbors
 * generated with compute_spatial_neighbors_wboundcond).
 * Adapted from copy_trans_block_data to be suitable for use with
 * AMR and pencils. 
 *
 * This function must be thread-safe.
 *
 * @param source_neighbors Array containing the VLASOV_STENCIL_WIDTH closest 
 * spatial neighbors of this cell in the propagated dimension.
 * @param blockGID Global ID of the velocity block.
 * @param int lengthOfPencil Number of spatial cells in pencil
 * @param values Vector where loaded data is stored.
 * @param cellid_transpose
 * @param popID ID of the particle species.
 */
bool copy_trans_block_data_amr(
    SpatialCell** source_neighbors,
    const vmesh::GlobalID blockGID,
    int lengthOfPencil,
    Vec* values,
    const unsigned char* const cellid_transpose,
    const uint popID) { 

   // Allocate data pointer for all blocks in pencil. Pad on both ends by VLASOV_STENCIL_WIDTH
   Realf* blockDataPointer[lengthOfPencil + 2 * VLASOV_STENCIL_WIDTH];   

   int nonEmptyBlocks = 0;

   for (int b = -VLASOV_STENCIL_WIDTH; b < lengthOfPencil + VLASOV_STENCIL_WIDTH; b++) {
      // Get cell pointer and local block id
      SpatialCell* srcCell = source_neighbors[b + VLASOV_STENCIL_WIDTH];
         
      const vmesh::LocalID blockLID = srcCell->get_velocity_block_local_id(blockGID,popID);
      if (blockLID != srcCell->invalid_local_id()) {
         // Get data pointer
         blockDataPointer[b + VLASOV_STENCIL_WIDTH] = srcCell->get_data(blockLID,popID);
         nonEmptyBlocks++;
         // //prefetch storage pointers to L1
         // _mm_prefetch((char *)(blockDataPointer[b + VLASOV_STENCIL_WIDTH]), _MM_HINT_T0);
         // _mm_prefetch((char *)(blockDataPointer[b + VLASOV_STENCIL_WIDTH]) + 64, _MM_HINT_T0);
         // _mm_prefetch((char *)(blockDataPointer[b + VLASOV_STENCIL_WIDTH]) + 128, _MM_HINT_T0);
         // _mm_prefetch((char *)(blockDataPointer[b + VLASOV_STENCIL_WIDTH]) + 192, _MM_HINT_T0);
         // if(VPREC  == 8) {
         //   //prefetch storage pointers to L1
         //   _mm_prefetch((char *)(blockDataPointer[b + VLASOV_STENCIL_WIDTH]) + 256, _MM_HINT_T0);
         //   _mm_prefetch((char *)(blockDataPointer[b + VLASOV_STENCIL_WIDTH]) + 320, _MM_HINT_T0);
         //   _mm_prefetch((char *)(blockDataPointer[b + VLASOV_STENCIL_WIDTH]) + 384, _MM_HINT_T0);
         //   _mm_prefetch((char *)(blockDataPointer[b + VLASOV_STENCIL_WIDTH]) + 448, _MM_HINT_T0);
         // }
         
      } else {
         blockDataPointer[b + VLASOV_STENCIL_WIDTH] = NULL;
      }
   }
   
   if(nonEmptyBlocks == 0) {
      return false;
   }
   
   //  Copy volume averages of this block from all spatial cells:
   for (int b = -VLASOV_STENCIL_WIDTH; b < lengthOfPencil + VLASOV_STENCIL_WIDTH; b++) {
      if(blockDataPointer[b + VLASOV_STENCIL_WIDTH] != NULL) {
         Realf blockValues[WID3];
         const Realf* block_data = blockDataPointer[b + VLASOV_STENCIL_WIDTH];
         // Copy data to a temporary array and transpose values so that mapping is along k direction.
         // spatial source_neighbors already taken care of when
         // creating source_neighbors table. If a normal spatial cell does not
         // simply have the block, its value will be its null_block which
         // is fine. This null_block has a value of zero in data, and that
         // is thus the velocity space boundary
         for (uint i=0; i<WID3; ++i) {
            blockValues[i] = block_data[cellid_transpose[i]];
         }
         
         // now load values into the actual values table..
         uint offset =0;
         for (uint k=0; k<WID; k++) {
            for(uint planeVector = 0; planeVector < VEC_PER_PLANE; planeVector++){
               // store data, when reading data from data we swap dimensions 
               // using precomputed plane_index_to_id and cell_indices_to_id
               values[i_trans_ps_blockv_pencil(planeVector, k, b, lengthOfPencil)].load(blockValues + offset);
               offset += VECL;
            }
         }
      } else {
         for (uint k=0; k<WID; ++k) {
            for(uint planeVector = 0; planeVector < VEC_PER_PLANE; planeVector++) {
               values[i_trans_ps_blockv_pencil(planeVector, k, b, lengthOfPencil)] = Vec(0);
            }
         }
      }
   }
   return true;
}

/* Check whether the ghost cells around the pencil contain higher refinement than the pencil does.
 * If they do, the pencil must be split to match the finest refined ghost cell.
 *
 * @param mpiGrid DCCRG grid object
 * @param pencils Pencil data struct
 * @param dimension Spatial dimension
 */
void check_ghost_cells(const dccrg::Dccrg<SpatialCell,dccrg::Cartesian_Geometry>& mpiGrid,
                       setOfPencils& pencils,
                       uint dimension) {

   const bool debug = false;
   int neighborhoodId = getNeighborhood(dimension,VLASOV_STENCIL_WIDTH);

   int myRank;
   if(debug) {
      MPI_Comm_rank(MPI_COMM_WORLD,&myRank);
   }
   
   std::vector<CellID> idsToSplit;
   
   for (uint pencili = 0; pencili < pencils.N; ++pencili) {

      if(pencils.periodic[pencili]) continue;
         
      auto ids = pencils.getIds(pencili);

      // It is possible that the pencil has already been refined by the pencil building algorithm
      // and is on a higher refinement level than the refinement level of any of the cells it contains
      // due to e.g. process boundaries.
      int maxPencilRefLvl = pencils.path[pencili].size();
      int maxNbrRefLvl = 0;

      const auto* frontNeighbors = mpiGrid.get_neighbors_of(ids.front(),neighborhoodId);
      const auto* backNeighbors  = mpiGrid.get_neighbors_of(ids.back() ,neighborhoodId);

      for (const auto nbrPair: *frontNeighbors) {
         maxNbrRefLvl = max(maxNbrRefLvl,mpiGrid.get_refinement_level(nbrPair.first));
      }

      for (const auto nbrPair: *backNeighbors) {
         maxNbrRefLvl = max(maxNbrRefLvl,mpiGrid.get_refinement_level(nbrPair.first));
      }
         
      // // loop up to VLASOV_STENCIL_WIDTH face neighbors to check refinement levels
      // CellID ngh_front = ids.front();
      // CellID ngh_back = ids.back();
      // for (int ngh_i = 0; ngh_i < VLASOV_STENCIL_WIDTH; ++ngh_i) {
      //    const auto frontNeighbors = mpiGrid.get_face_neighbors_of(ngh_front);
      //    if (frontNeighbors.size() > 0) {
      //       for (const auto nbr: frontNeighbors) {
      //          if(nbr.second == -((int)dimension + 1)) {
      //   	  ngh_front = nbr.first;
      //   	  maxNbrRefLvl = max(maxNbrRefLvl,mpiGrid.get_refinement_level(nbr.first));
      //   	  continue;
      //          }
      //       }
      //    }
      //    const auto backNeighbors = mpiGrid.get_face_neighbors_of(ngh_back);
      //    if (backNeighbors.size() > 0) {
      //       for (const auto nbr: backNeighbors) {
      //          if(nbr.second == ((int)dimension + 1)) {
      //   	  ngh_back = nbr.first;
      //   	  maxNbrRefLvl = max(maxNbrRefLvl,mpiGrid.get_refinement_level(nbr.first));
      //   	  continue;
      //          }
      //       }
      //    }
      // }

      if (maxNbrRefLvl > maxPencilRefLvl) {
         if(debug) {
            std::cout << "I am rank " << myRank << ". ";
            std::cout << "Found refinement level " << maxNbrRefLvl << " in one of the ghost cells of pencil " << pencili << ". ";
            std::cout << "Highest refinement level in this pencil is " << maxPencilRefLvl;
            std::cout << ". Splitting pencil " << pencili << endl;
         }
         // Let's avoid modifying pencils while we are looping over it. Write down the indices of pencils
         // that need to be split and split them later.
         idsToSplit.push_back(pencili);
      }
   }

   for (auto pencili: idsToSplit) {

      Realv dx = 0.0;
      Realv dy = 0.0;
      // TODO: Double-check that this gives you the right dimensions!
      auto ids = pencils.getIds(pencili);
      switch(dimension) {
      case 0:
         dx = mpiGrid[ids[0]]->SpatialCell::parameters[CellParams::DY];
         dy = mpiGrid[ids[0]]->SpatialCell::parameters[CellParams::DZ];
         break;
      case 1:
         dx = mpiGrid[ids[0]]->SpatialCell::parameters[CellParams::DX];
         dy = mpiGrid[ids[0]]->SpatialCell::parameters[CellParams::DZ];
         break;
      case 2:
         dx = mpiGrid[ids[0]]->SpatialCell::parameters[CellParams::DX];
         dy = mpiGrid[ids[0]]->SpatialCell::parameters[CellParams::DY];
         break;
      }

      pencils.split(pencili,dx,dy);
         
   }
}

/* Checks that each local spatial cell appears in pencils at least 1 time.
 *
 * @param mpiGrid DCCRG grid object
 * @param cells Local spatial cells
 * @param pencils Pencil data struct
 */
bool checkPencils(
   const dccrg::Dccrg<SpatialCell,dccrg::Cartesian_Geometry>& mpiGrid,
   const std::vector<CellID> &cells,
   const setOfPencils& pencils
) {

   bool correct = true;

   for (auto id : cells) {

      if (mpiGrid[id]->sysBoundaryFlag == sysboundarytype::NOT_SYSBOUNDARY )  {
      
         int myCount = std::count(pencils.ids.begin(), pencils.ids.end(), id);
         
         if( myCount == 0) {
            
            std::cerr << "ERROR: Cell ID " << id << " Appears in pencils " << myCount << " times!"<< std::endl;            
            correct = false;
         }

      }
      
   }

   for (uint ipencil = 0; ipencil < pencils.N; ++ipencil) {
      cint nPencilsThroughThisCell = pow(pow(2,pencils.path[ipencil].size()),2);
      auto ids = pencils.getIds(ipencil);
      
      for (auto id : ids) {

         cint myCount = std::count(pencils.ids.begin(), pencils.ids.end(), id);

         if (myCount > nPencilsThroughThisCell) {

            std::cerr << "ERROR: Cell ID " << id << " Appears in pencils " << myCount << " times!"<< std::endl;
            std::cerr << "       It should not appear more than " << nPencilsThroughThisCell << " times." << std::endl;
            correct = false;

         }

      }

   }

   return correct;
   
}

/* Debugging function, prints the list of cells in each pencil
 *
 * @param pencils Pencil data struct
 * @param dimension Spatial dimension
 * @param myRank MPI rank
 */
void printPencilsFunc(const setOfPencils& pencils, const uint dimension, const int myRank) {
   
   // Print out ids of pencils (if needed for debugging)
   uint ibeg = 0;
   uint iend = 0;
   std::cout << "I am rank " << myRank << ", I have " << pencils.N << " pencils along dimension " << dimension << ":\n";
   MPI_Barrier(MPI_COMM_WORLD);
   if(myRank == MASTER_RANK) {
      std::cout << "t, N, mpirank, dimension (x, y): indices {path} " << std::endl;
      std::cout << "-----------------------------------------------------------------" << std::endl;
   }
   MPI_Barrier(MPI_COMM_WORLD);
   for (uint i = 0; i < pencils.N; i++) {
      iend += pencils.lengthOfPencils[i];
      std::cout << P::t << ", ";
      std::cout << i << ", ";
      std::cout << myRank << ", ";
      std::cout << dimension << ", ";
      std::cout << "(" << pencils.x[i] << ", " << pencils.y[i] << "): ";
      for (auto j = pencils.ids.begin() + ibeg; j != pencils.ids.begin() + iend; ++j) {
         std::cout << *j << " ";
      }
      ibeg  = iend;
      
      std::cout << "{";         
      for (auto step : pencils.path[i]) {
         std::cout << step << ", ";
      }
      std::cout << "}";
      
      std::cout << std::endl;
   }

   MPI_Barrier(MPI_COMM_WORLD);
}

/* Map velocity blocks in all local cells forward by one time step in one spatial dimension.
 * This function uses 1-cell wide pencils to update cells in-place to avoid allocating large
 * temporary buffers.
 *
 * @param [in] mpiGrid DCCRG grid object
 * @param [in] localPropagatedCells List of local cells that get propagated
 * ie. not boundary or DO_NOT_COMPUTE
 * @param [in] remoteTargetCells List of non-local target cells
 * @param dimension Spatial dimension
 * @param [in] dt Time step
 * @param [in] popId Particle population ID
 */
bool trans_map_1d_amr(const dccrg::Dccrg<SpatialCell,dccrg::Cartesian_Geometry>& mpiGrid,
                      const vector<CellID>& localPropagatedCells,
                      const vector<CellID>& remoteTargetCells,
                      std::vector<uint>& nPencils,
                      const uint dimension,
                      const Realv dt,
                      const uint popID) {
   
   phiprof::start("setup");

   const bool printPencils = false;
   uint cell_indices_to_id[3]; /*< used when computing id of target cell in block*/
   unsigned char  cellid_transpose[WID3]; /*< defines the transpose for the solver internal (transposed) id: i + j*WID + k*WID2 to actual one*/
   // return if there's no cells to propagate
   if(localPropagatedCells.size() == 0) {
      cout << "Returning because of no cells" << endl;
      return false;
   }

   int myRank;
   if(printPencils) MPI_Comm_rank(MPI_COMM_WORLD,&myRank);
   
   // Vector with all cell ids
   vector<CellID> allCells(localPropagatedCells);
   allCells.insert(allCells.end(), remoteTargetCells.begin(), remoteTargetCells.end());  

   // Vectors of pointers to the cell structs
   std::vector<SpatialCell*> allCellsPointer(allCells.size());  
   
   // Initialize allCellsPointer
   #pragma omp parallel for
   for(uint celli = 0; celli < allCells.size(); celli++){
      allCellsPointer[celli] = mpiGrid[allCells[celli]];
   }

   // Fiddle indices x,y,z in VELOCITY SPACE
   switch (dimension) {
   case 0:
      // set values in array that is used to convert block indices 
      // to global ID using a dot product.
      cell_indices_to_id[0]=WID2;
      cell_indices_to_id[1]=WID;
      cell_indices_to_id[2]=1;
      break;
   case 1:
      // set values in array that is used to convert block indices 
      // to global ID using a dot product
      cell_indices_to_id[0]=1;
      cell_indices_to_id[1]=WID2;
      cell_indices_to_id[2]=WID;
      break;
   case 2:
      // set values in array that is used to convert block indices
      // to global id using a dot product.
      cell_indices_to_id[0]=1;
      cell_indices_to_id[1]=WID;
      cell_indices_to_id[2]=WID2;
      break;
   default:
      cerr << __FILE__ << ":"<< __LINE__ << " Wrong dimension, abort"<<endl;
      abort();
      break;
   }
           
   // ****************************************************************************

   // compute pencils => set of pencils (shared datastructure)
   
   phiprof::start("getSeedIds");
   vector<CellID> seedIds;
   getSeedIds(mpiGrid, localPropagatedCells, dimension, seedIds);
   phiprof::stop("getSeedIds");
   
   phiprof::start("buildPencils");

   // Output vectors for ready pencils
   setOfPencils pencils;
   
   #pragma omp parallel
   {
      // Empty vectors for internal use of buildPencilsWithNeighbors. Could be default values but
      // default vectors are complicated. Should overload buildPencilsWithNeighbors like suggested here
      // https://stackoverflow.com/questions/3147274/c-default-argument-for-vectorint
      vector<CellID> ids;
      vector<uint> path;
      // thread-internal pencil set to be accumulated at the end
      setOfPencils thread_pencils;
      // iterators used in the accumulation
      std::vector<CellID>::iterator ibeg, iend;
      
      #pragma omp for schedule(guided)
      for (uint i=0; i<seedIds.size(); i++) {
         cuint seedId = seedIds[i];
         // Construct pencils from the seedIds into a set of pencils.
         thread_pencils = buildPencilsWithNeighbors(mpiGrid, thread_pencils, seedId, ids, dimension, path, seedIds);
      }
      
      // accumulate thread results in global set of pencils
      #pragma omp critical
      {
	 for (uint i=0; i<thread_pencils.N; i++) {
	    // Use vector range constructor
            ibeg = thread_pencils.ids.begin() + thread_pencils.idsStart[i];
            iend = ibeg + thread_pencils.lengthOfPencils[i];
            std::vector<CellID> pencilIds(ibeg, iend);
            pencils.addPencil(pencilIds,thread_pencils.x[i],thread_pencils.y[i],thread_pencils.periodic[i],thread_pencils.path[i]);
         }
      }

      // init cellid_transpose (moved here to take advantage of the omp parallel region)
      #pragma omp for collapse(3)
      for (uint k=0; k<WID; ++k) {
         for (uint j=0; j<WID; ++j) {
            for (uint i=0; i<WID; ++i) {
               const uint cell =
                  i * cell_indices_to_id[0] +
                  j * cell_indices_to_id[1] +
                  k * cell_indices_to_id[2];
               cellid_transpose[ i + j * WID + k * WID2] = cell;
            }
         }
      }
   }
   
   // Check refinement of two ghost cells on each end of each pencil
   check_ghost_cells(mpiGrid,pencils,dimension);
   // ****************************************************************************   

   if(printPencils) printPencilsFunc(pencils,dimension,myRank);

   // Warning: checkPencils fails to understand situations where pencils reach across 3 levels of refinement.
   // if(!checkPencils(mpiGrid, localPropagatedCells, pencils)) {
   //    std::cerr<<"abort checkpencils"<<std::endl;
   //    abort();
   // }
   
   if (Parameters::prepareForRebalance == true) {
      for (uint i=0; i<localPropagatedCells.size(); i++) {
         cuint myPencilCount = std::count(pencils.ids.begin(), pencils.ids.end(), localPropagatedCells[i]);
         nPencils[i] += myPencilCount;
         nPencils[nPencils.size()-1] += myPencilCount;
      }
   }
   phiprof::stop("buildPencils");
   
   // Get a pointer to the velocity mesh of the first spatial cell
   const vmesh::VelocityMesh<vmesh::GlobalID,vmesh::LocalID>& vmesh = allCellsPointer[0]->get_velocity_mesh(popID);
   
   phiprof::start("buildBlockList");
   // Get a unique sorted list of blockids that are in any of the
   // propagated cells. First use set for this, then add to vector (may not
   // be the most nice way to do this and in any case we could do it along
   // dimension for data locality reasons => copy acc map column code, TODO: FIXME
   // TODO: Do this separately for each pencil?
   std::unordered_set<vmesh::GlobalID> unionOfBlocksSet;
   
   for(auto cell : allCellsPointer) {
      vmesh::VelocityMesh<vmesh::GlobalID,vmesh::LocalID>& cvmesh = cell->get_velocity_mesh(popID);
      for (vmesh::LocalID block_i=0; block_i< cvmesh.size(); ++block_i) {
         unionOfBlocksSet.insert(cvmesh.getGlobalID(block_i));
      }
   }
   
   std::vector<vmesh::GlobalID> unionOfBlocks;
   unionOfBlocks.reserve(unionOfBlocksSet.size());
   for(const auto blockGID:  unionOfBlocksSet) {
      unionOfBlocks.push_back(blockGID);
   }
   phiprof::stop("buildBlockList");
   // ****************************************************************************
   
   // Assuming 1 neighbor in the target array because of the CFL condition
   // In fact propagating to > 1 neighbor will give an error
   const uint nTargetNeighborsPerPencil = 1;
   
   // Compute spatial neighbors for target cells.
   // For targets we need the local cells, plus a padding of 1 cell at both ends
   phiprof::start("computeSpatialTargetCellsForPencils");
   std::vector<SpatialCell*> targetCells(pencils.sumOfLengths + pencils.N * 2 * nTargetNeighborsPerPencil );
   computeSpatialTargetCellsForPencilsWithFaces(mpiGrid, pencils, dimension, targetCells.data());
   phiprof::stop("computeSpatialTargetCellsForPencils");
   
   
   phiprof::stop("setup");
   
   int t1 = phiprof::initializeTimer("mapping");
   int t2 = phiprof::initializeTimer("store");
   
   #pragma omp parallel
   {
      // declarations for variables needed by the threads
      std::vector<Realf, aligned_allocator<Realf, WID3>> targetBlockData((pencils.sumOfLengths + 2 * nTargetNeighborsPerPencil * pencils.N) * WID3);
      std::vector<std::vector<SpatialCell*>> pencilSourceCells;
      
      // Allocate aligned vectors which are needed once per pencil to avoid reallocating once per block loop + pencil loop iteration
      std::vector<std::vector<Vec, aligned_allocator<Vec,WID3>>> pencilTargetValues;
      std::vector<std::vector<Vec, aligned_allocator<Vec,WID3>>> pencilSourceVecData;
      std::vector<std::vector<Vec, aligned_allocator<Vec,WID3>>> pencildz;
      
      for(uint pencili = 0; pencili < pencils.N; ++pencili) {
         
         cint L = pencils.lengthOfPencils[pencili];
         cuint sourceLength = L + 2 * VLASOV_STENCIL_WIDTH;
         
         // Vector buffer where we write data, initialized to 0*/
         std::vector<Vec, aligned_allocator<Vec,WID3>> targetValues((L + 2 * nTargetNeighborsPerPencil) * WID3 / VECL);
         pencilTargetValues.push_back(targetValues);
         // Allocate source data: sourcedata<length of pencil * WID3)
         // Add padding by 2 * VLASOV_STENCIL_WIDTH
         std::vector<Vec, aligned_allocator<Vec,WID3>> sourceVecData(sourceLength * WID3 / VECL);
         pencilSourceVecData.push_back(sourceVecData);

         // Compute spatial neighbors for the source cells of the pencil. In
         // source cells we have a wider stencil and take into account boundaries.
         std::vector<SpatialCell*> sourceCells(sourceLength);
         //computeSpatialSourceCellsForPencilWithFaces(mpiGrid, pencils, pencili, dimension, sourceCells.data());
         computeSpatialSourceCellsForPencil(mpiGrid, pencils, pencili, dimension, sourceCells.data());
         pencilSourceCells.push_back(sourceCells);

         // dz is the cell size in the direction of the pencil
         std::vector<Vec, aligned_allocator<Vec,WID3>> dz(sourceLength);
         for(uint i = 0; i < sourceCells.size(); ++i) {
            dz[i] = sourceCells[i]->parameters[CellParams::DX+dimension];
         }
         pencildz.push_back(dz);
      }
      
      // Loop over velocity space blocks. Thread this loop (over vspace blocks) with OpenMP.
      #pragma omp for schedule(guided)
      for(uint blocki = 0; blocki < unionOfBlocks.size(); blocki++) {

         // Get global id of the velocity block
         vmesh::GlobalID blockGID = unionOfBlocks[blocki];

            phiprof::start(t1);
            
            // Loop over pencils
            uint totalTargetLength = 0;
            for(uint pencili = 0; pencili < pencils.N; ++pencili){
//             for ( auto pencili : unionOfBlocksMapToPencilIds.at(blockGID) ) {
               
               int L = pencils.lengthOfPencils[pencili];
               uint targetLength = L + 2 * nTargetNeighborsPerPencil;
               uint sourceLength = L + 2 * VLASOV_STENCIL_WIDTH;
                              
               // load data(=> sourcedata) / (proper xy reconstruction in future)
               bool pencil_has_data = copy_trans_block_data_amr(pencilSourceCells[pencili].data(), blockGID, L, pencilSourceVecData[pencili].data(),
                                         cellid_transpose, popID);

               if(!pencil_has_data) {
                  totalTargetLength += targetLength;
                  continue;
               }

               // Dz and sourceVecData are both padded by VLASOV_STENCIL_WIDTH
               // Dz has 1 value/cell, sourceVecData has WID3 values/cell
               propagatePencil(pencildz[pencili].data(), pencilSourceVecData[pencili].data(), pencilTargetValues[pencili].data(), dimension, blockGID, dt, vmesh, L, pencilSourceCells[pencili][0]->getVelocityBlockMinValue(popID));

               // sourceVecData => targetBlockData[this pencil])

               // Loop over cells in pencil
               for (uint icell = 0; icell < targetLength; icell++) {
                  // Loop over 1st vspace dimension
                  for (uint k=0; k<WID; k++) {
                     // Loop over 2nd vspace dimension
                     for(uint planeVector = 0; planeVector < VEC_PER_PLANE; planeVector++){

                        // Unpack the vector data
                        Realf vector[VECL];
                        //pencilSourceVecData[pencili][i_trans_ps_blockv_pencil(planeVector, k, icell - 1, L)].store(vector);
			pencilTargetValues[pencili][i_trans_pt_blockv(planeVector, k, icell - 1)].store(vector);

                        // Loop over 3rd (vectorized) vspace dimension
                        for (uint iv = 0; iv < VECL; iv++) {

                           // Store vector data in target data array.
                           targetBlockData[(totalTargetLength + icell) * WID3 +
                                           cellid_transpose[iv + planeVector * VECL + k * WID2]]
                              = vector[iv];
                        }
                     }
                  }
               }
               totalTargetLength += targetLength;
               
            } // Closes loop over pencils. SourceVecData gets implicitly deallocated here.

            phiprof::stop(t1);
            phiprof::start(t2);
            
            // reset blocks in all non-sysboundary neighbor spatial cells for this block id
            // At this point the block data is saved in targetBlockData so we can reset the spatial cells

            for (auto *spatial_cell: targetCells) {
               // Check for null and system boundary
               if (spatial_cell && spatial_cell->sysBoundaryFlag == sysboundarytype::NOT_SYSBOUNDARY) {
                  
                  // Get local velocity block id
                  const vmesh::LocalID blockLID = spatial_cell->get_velocity_block_local_id(blockGID, popID);
                  
                  // Check for invalid block id
                  if (blockLID != vmesh::VelocityMesh<vmesh::GlobalID,vmesh::LocalID>::invalidLocalID()) {
                     
                     // Get a pointer to the block data
                     Realf* blockData = spatial_cell->get_data(blockLID, popID);
                     
                     // Loop over velocity block cells
                     for(int i = 0; i < WID3; i++) {
                        blockData[i] = 0.0;
                     }
                  }
               }
            }

            // store_data(target_data => targetCells)  :Aggregate data for blockid to original location 
            // Loop over pencils again
            totalTargetLength = 0;
            for(uint pencili = 0; pencili < pencils.N; pencili++){
               
               uint targetLength = pencils.lengthOfPencils[pencili] + 2 * nTargetNeighborsPerPencil;
               
               // store values from targetBlockData array to the actual blocks
               // Loop over cells in the pencil, including the padded cells of the target array
               for ( uint celli = 0; celli < targetLength; celli++ ) {
                  
                  uint GID = celli + totalTargetLength; 
                  SpatialCell* targetCell = targetCells[GID];

                  if(targetCell) {
                  
                     const vmesh::LocalID blockLID = targetCell->get_velocity_block_local_id(blockGID, popID);

                     // Check for invalid block id
                     if( blockLID == vmesh::VelocityMesh<vmesh::GlobalID,vmesh::LocalID>::invalidLocalID() ) {
                        continue;
                     }
                     
                     Realf* blockData = targetCell->get_data(blockLID, popID);
                     
                     // areaRatio is the reatio of the cross-section of the spatial cell to the cross-section of the pencil.
                     int diff = targetCell->SpatialCell::parameters[CellParams::REFINEMENT_LEVEL] - pencils.path[pencili].size();
                     int ratio;
                     Realf areaRatio;
                     if(diff>=0) {
                        ratio = 1 << diff;
                        areaRatio = ratio*ratio;
                     } else {
                        ratio = 1 << -diff;
                        areaRatio = 1.0 / (ratio*ratio);
                     }
                     
                     for(int i = 0; i < WID3 ; i++) {
                        blockData[i] += targetBlockData[GID * WID3 + i] * areaRatio;
                     }
                  }
               }

               totalTargetLength += targetLength;
               
            } // closes loop over pencils

            phiprof::stop(t2);
      } // Closes loop over blocks
   } // closes pragma omp parallel

   return true;
}


/* Get an index that identifies which cell in the list of sibling cells this cell is.
 *
 * @param mpiGrid DCCRG grid object
 * @param cellid DCCRG id of this cell
 */
int get_sibling_index(dccrg::Dccrg<SpatialCell,dccrg::Cartesian_Geometry>& mpiGrid, const CellID& cellid) {

   const int NO_SIBLINGS = 0;
   const int ERROR = -1;
   
   if(mpiGrid.get_refinement_level(cellid) == 0) {
      return NO_SIBLINGS;
   }
   
   //CellID parent = mpiGrid.mapping.get_parent(cellid);
   CellID parent = mpiGrid.get_parent(cellid);

   if (parent == INVALID_CELLID) {
      std::cerr<<"Invalid parent id"<<std::endl;
      abort();
   }

   // get_all_children returns an array instead of a vector now, need to map it to a vector for find and distance
<<<<<<< HEAD
   vector<CellID> siblings = mpiGrid.get_all_children(parent);
=======
   // std::array<uint64_t, 8> siblingarr = mpiGrid.mapping.get_all_children(parent);
   // vector<CellID> siblings(siblingarr.begin(), siblingarr.end());
>>>>>>> 60343338
   //vector<CellID> siblings(&siblingarr[0], &siblingarr[0] + sizeof(siblingarr) / sizeof(siblingarr[0]));
   //vector<CellID> siblings = mpiGrid.mapping.get_all_children(parent);
   vector<CellID> siblings = mpiGrid.get_all_children(parent);
   auto location = std::find(siblings.begin(),siblings.end(),cellid);
   auto index = std::distance(siblings.begin(), location);
   if (index>7) {
      std::cerr<<"Invalid parent id"<<std::endl;
      abort();
   }
   return index;
   
}

/* This function communicates the mapping on process boundaries, and then updates the data to their correct values.
 * When sending data between neighbors of different refinement levels, special care has to be taken to ensure that
 * The sending and receiving ranks allocate the correct size arrays for neighbor_block_data.
 * This is partially due to DCCRG defining neighborhood size relative to the host cell. For details, see 
 * https://github.com/fmihpc/dccrg/issues/12
 *
 * @param mpiGrid DCCRG grid object
 * @param dimension Spatial dimension
 * @param direction Direction of communication (+ or -)
 * @param popId Particle population ID
 */
void update_remote_mapping_contribution_amr(
   dccrg::Dccrg<SpatialCell,dccrg::Cartesian_Geometry>& mpiGrid,
   const uint dimension,
   int direction,
   const uint popID) {
   
   vector<CellID> local_cells = mpiGrid.get_cells();
   const vector<CellID> remote_cells = mpiGrid.get_remote_cells_on_process_boundary(VLASOV_SOLVER_NEIGHBORHOOD_ID);
   vector<CellID> receive_cells;
   set<CellID> send_cells;
   
   vector<CellID> receive_origin_cells;
   vector<uint> receive_origin_index;

   int neighborhood = 0;
   
   //normalize and set neighborhoods
   if(direction > 0) {
      direction = 1;
      switch (dimension) {
      case 0:
         neighborhood = SHIFT_P_X_NEIGHBORHOOD_ID;
         break;
      case 1:
         neighborhood = SHIFT_P_Y_NEIGHBORHOOD_ID;
         break;
      case 2:
         neighborhood = SHIFT_P_Z_NEIGHBORHOOD_ID;
         break;
      }
   }
   if(direction < 0) {
      direction = -1;
      switch (dimension) {
      case 0:
         neighborhood = SHIFT_M_X_NEIGHBORHOOD_ID;
         break;
      case 1:
         neighborhood = SHIFT_M_Y_NEIGHBORHOOD_ID;
         break;
      case 2:
         neighborhood = SHIFT_M_Z_NEIGHBORHOOD_ID;
         break;
      }
   }

   // MPI_Barrier(MPI_COMM_WORLD);
   // cout << "begin update_remote_mapping_contribution_amr, dimension = " << dimension << ", direction = " << direction << endl;
   // MPI_Barrier(MPI_COMM_WORLD);

   // Initialize remote cells
   for (auto rc : remote_cells) {
      SpatialCell *ccell = mpiGrid[rc];
      // Initialize number of blocks to 0 and block data to a default value.
      // We need the default for 1 to 1 communications
      if(ccell) {
         for (uint i = 0; i < MAX_NEIGHBORS_PER_DIM; ++i) {
            ccell->neighbor_block_data[i] = ccell->get_data(popID);
            ccell->neighbor_number_of_blocks[i] = 0;
         }
      }
   }

   // Initialize local cells
   for (auto lc : local_cells) {
      SpatialCell *ccell = mpiGrid[lc];
      if(ccell) {
         // Initialize number of blocks to 0 and neighbor block data pointer to the local block data pointer
         for (uint i = 0; i < MAX_NEIGHBORS_PER_DIM; ++i) {
            ccell->neighbor_block_data[i] = ccell->get_data(popID);
            ccell->neighbor_number_of_blocks[i] = 0;
         }
      }
   }
   
   vector<Realf*> receiveBuffers;
   vector<Realf*> sendBuffers;
   
   for (auto c : local_cells) {
      
      SpatialCell *ccell = mpiGrid[c];

      if (!ccell) continue;

      const auto faceNbrs = mpiGrid.get_face_neighbors_of(c);

      vector<CellID> p_nbrs;
      vector<CellID> n_nbrs;
      
      for (const auto nbr : faceNbrs) {
         if(nbr.second == ((int)dimension + 1) * direction) {
            p_nbrs.push_back(nbr.first);
         }

         if(nbr.second == -1 * ((int)dimension + 1) * direction) {
            n_nbrs.push_back(nbr.first);
         }
      }
      
      uint sendIndex = 0;
      uint recvIndex = 0;

      int mySiblingIndex = get_sibling_index(mpiGrid,c);
      
      // Set up sends if any neighbor cells in p_nbrs are non-local.
      if (!all_of(p_nbrs.begin(), p_nbrs.end(), [&mpiGrid](CellID i){return mpiGrid.is_local(i);})) {

         // ccell adds a neighbor_block_data block for each neighbor in the positive direction to its local data
         for (const auto nbr : p_nbrs) {
            
            //Send data in nbr target array that we just mapped to, if
            // 1) it is a valid target,
            // 2) the source cell in center was translated,
            // 3) Cell is remote.
            if(nbr != INVALID_CELLID && do_translate_cell(ccell) && !mpiGrid.is_local(nbr)) {

               /*
                 Select the index to the neighbor_block_data and neighbor_number_of_blocks arrays
                 1) Ref_c == Ref_nbr == 0, index = 0
                 2) Ref_c == Ref_nbr != 0, index = c sibling index
                 3) Ref_c >  Ref_nbr     , index = c sibling index
                 4) Ref_c <  Ref_nbr     , index = nbr sibling index
                */
               
               if(mpiGrid.get_refinement_level(c) >= mpiGrid.get_refinement_level(nbr)) {
                  sendIndex = mySiblingIndex;
               } else {
                  sendIndex = get_sibling_index(mpiGrid,nbr);
               }
            
               SpatialCell *pcell = mpiGrid[nbr];
               
               // 4) it exists and is not a boundary cell,
               if(pcell && pcell->sysBoundaryFlag == sysboundarytype::NOT_SYSBOUNDARY) {

                  ccell->neighbor_number_of_blocks.at(sendIndex) = pcell->get_number_of_velocity_blocks(popID);
                  
                  if(send_cells.find(nbr) == send_cells.end()) {
                     // 5 We have not already sent data from this rank to this cell.
                     
                     ccell->neighbor_block_data.at(sendIndex) = pcell->get_data(popID);
                     send_cells.insert(nbr);
                                                               
                  } else {

                     // The receiving cell can't know which cell is sending the data from this rank.
                     // Therefore, we have to send 0's from other cells in the case where multiple cells
                     // from one rank are sending to the same remote cell so that all sent cells can be
                     // summed for the correct result.
                     
                     ccell->neighbor_block_data.at(sendIndex) =
                        (Realf*) aligned_malloc(ccell->neighbor_number_of_blocks.at(sendIndex) * WID3 * sizeof(Realf), 64);
                     sendBuffers.push_back(ccell->neighbor_block_data.at(sendIndex));
                     for (uint j = 0; j < ccell->neighbor_number_of_blocks.at(sendIndex) * WID3; ++j) {
                        ccell->neighbor_block_data.at(sendIndex)[j] = 0.0;
                        
                     } // closes for(uint j = 0; j < ccell->neighbor_number_of_blocks.at(sendIndex) * WID3; ++j)
                     
                  } // closes if(send_cells.find(nbr) == send_cells.end())
                  
               } // closes if(pcell && pcell->sysBoundaryFlag == sysboundarytype::NOT_SYSBOUNDARY)
               
            } // closes if(nbr != INVALID_CELLID && do_translate_cell(ccell) && !mpiGrid.is_local(nbr))
            
         } // closes for(uint i_nbr = 0; i_nbr < nbrs_to.size(); ++i_nbr)
        
      } // closes if(!all_of(nbrs_to.begin(), nbrs_to.end(),[&mpiGrid](CellID i){return mpiGrid.is_local(i);}))

      // Set up receives if any neighbor cells in n_nbrs are non-local.
      if (!all_of(n_nbrs.begin(), n_nbrs.end(), [&mpiGrid](CellID i){return mpiGrid.is_local(i);})) {

         // ccell adds a neighbor_block_data block for each neighbor in the positive direction to its local data
         for (const auto nbr : n_nbrs) {
         
            if (nbr != INVALID_CELLID && !mpiGrid.is_local(nbr) &&
                ccell->sysBoundaryFlag == sysboundarytype::NOT_SYSBOUNDARY) {
               //Receive data that ncell mapped to this local cell data array,
               //if 1) ncell is a valid source cell, 2) center cell is to be updated (normal cell) 3) ncell is remote

               SpatialCell *ncell = mpiGrid[nbr];

               // Check for null pointer
               if(!ncell) {
                  continue;
               }

               /*
                 Select the index to the neighbor_block_data and neighbor_number_of_blocks arrays
                 1) Ref_nbr == Ref_c == 0, index = 0
                 2) Ref_nbr == Ref_c != 0, index = nbr sibling index
                 3) Ref_nbr >  Ref_c     , index = nbr sibling index
                 4) Ref_nbr <  Ref_c     , index = c   sibling index
                */
                                             
               if(mpiGrid.get_refinement_level(nbr) >= mpiGrid.get_refinement_level(c)) {

                  // Allocate memory for one sibling at recvIndex.
                  
                  recvIndex = get_sibling_index(mpiGrid,nbr);

                  ncell->neighbor_number_of_blocks.at(recvIndex) = ccell->get_number_of_velocity_blocks(popID);
                  ncell->neighbor_block_data.at(recvIndex) =
                     (Realf*) aligned_malloc(ncell->neighbor_number_of_blocks.at(recvIndex) * WID3 * sizeof(Realf), 64);
                  receiveBuffers.push_back(ncell->neighbor_block_data.at(recvIndex));
                  
               } else {

                  recvIndex = mySiblingIndex;
                  
<<<<<<< HEAD
                  auto mySiblings = mpiGrid.get_all_children(mpiGrid.mapping.get_parent(c));
=======
                  // auto mySiblings = mpiGrid.mapping.get_all_children(mpiGrid.mapping.get_parent(c));
                  auto mySiblings = mpiGrid.get_all_children(mpiGrid.get_parent(c));
>>>>>>> 60343338
                  auto myIndices = mpiGrid.mapping.get_indices(c);
                  
                  // Allocate memory for each sibling to receive all the data sent by coarser ncell. 
                  // only allocate blocks for face neighbors.
                  for (uint i_sib = 0; i_sib < MAX_NEIGHBORS_PER_DIM; ++i_sib) {

                     auto sibling = mySiblings.at(i_sib);
                     auto sibIndices = mpiGrid.mapping.get_indices(sibling);
                     
                     // Only allocate siblings that are remote face neighbors to ncell
                     if(mpiGrid.get_process(sibling) != mpiGrid.get_process(nbr)
                        && myIndices.at(dimension) == sibIndices.at(dimension)) {
                     
                        auto* scell = mpiGrid[sibling];
                        
                        ncell->neighbor_number_of_blocks.at(i_sib) = scell->get_number_of_velocity_blocks(popID);
                        ncell->neighbor_block_data.at(i_sib) =
                           (Realf*) aligned_malloc(ncell->neighbor_number_of_blocks.at(i_sib) * WID3 * sizeof(Realf), 64);
                        receiveBuffers.push_back(ncell->neighbor_block_data.at(i_sib));
                     }
                  }
               }
               
               receive_cells.push_back(c);
               receive_origin_cells.push_back(nbr);
               receive_origin_index.push_back(recvIndex);
               
            } // closes (nbr != INVALID_CELLID && !mpiGrid.is_local(nbr) && ...)
            
         } // closes for(uint i_nbr = 0; i_nbr < nbrs_of.size(); ++i_nbr)
         
      } // closes if(!all_of(nbrs_of.begin(), nbrs_of.end(),[&mpiGrid](CellID i){return mpiGrid.is_local(i);}))
      
   } // closes for (auto c : local_cells) {

   MPI_Barrier(MPI_COMM_WORLD);
   
   // Do communication
   SpatialCell::setCommunicatedSpecies(popID);
   SpatialCell::set_mpi_transfer_type(Transfer::NEIGHBOR_VEL_BLOCK_DATA);
   mpiGrid.update_copies_of_remote_neighbors(neighborhood);

   MPI_Barrier(MPI_COMM_WORLD);
   
   // Reduce data: sum received data in the data array to 
   // the target grid in the temporary block container   
   //#pragma omp parallel
   {
      for (size_t c = 0; c < receive_cells.size(); ++c) {
         SpatialCell* receive_cell = mpiGrid[receive_cells[c]];
         SpatialCell* origin_cell = mpiGrid[receive_origin_cells[c]];

         if(!receive_cell || !origin_cell) {
            continue;
         }
         
         Realf *blockData = receive_cell->get_data(popID);
         Realf *neighborData = origin_cell->neighbor_block_data[receive_origin_index[c]];

         //#pragma omp for 
         for(uint vCell = 0; vCell < VELOCITY_BLOCK_LENGTH * receive_cell->get_number_of_velocity_blocks(popID); ++vCell) {
            blockData[vCell] += neighborData[vCell];
         }
      }
      
      // send cell data is set to zero. This is to avoid double copy if
      // one cell is the neighbor on bot + and - side to the same process
      for (auto c : send_cells) {
         SpatialCell* spatial_cell = mpiGrid[c];
         Realf * blockData = spatial_cell->get_data(popID);
         //#pragma omp for nowait
         for(unsigned int vCell = 0; vCell < VELOCITY_BLOCK_LENGTH * spatial_cell->get_number_of_velocity_blocks(popID); ++vCell) {
            // copy received target data to temporary array where target data is stored.
            blockData[vCell] = 0;
         }
      }
   }

   for (auto p : receiveBuffers) {
      aligned_free(p);
   }
   for (auto p : sendBuffers) {
      aligned_free(p);
   }

   // MPI_Barrier(MPI_COMM_WORLD);
   // cout << "end update_remote_mapping_contribution_amr, dimension = " << dimension << ", direction = " << direction << endl;
   // MPI_Barrier(MPI_COMM_WORLD);

}<|MERGE_RESOLUTION|>--- conflicted
+++ resolved
@@ -1748,12 +1748,8 @@
    }
 
    // get_all_children returns an array instead of a vector now, need to map it to a vector for find and distance
-<<<<<<< HEAD
-   vector<CellID> siblings = mpiGrid.get_all_children(parent);
-=======
    // std::array<uint64_t, 8> siblingarr = mpiGrid.mapping.get_all_children(parent);
    // vector<CellID> siblings(siblingarr.begin(), siblingarr.end());
->>>>>>> 60343338
    //vector<CellID> siblings(&siblingarr[0], &siblingarr[0] + sizeof(siblingarr) / sizeof(siblingarr[0]));
    //vector<CellID> siblings = mpiGrid.mapping.get_all_children(parent);
    vector<CellID> siblings = mpiGrid.get_all_children(parent);
@@ -1987,12 +1983,8 @@
 
                   recvIndex = mySiblingIndex;
                   
-<<<<<<< HEAD
-                  auto mySiblings = mpiGrid.get_all_children(mpiGrid.mapping.get_parent(c));
-=======
                   // auto mySiblings = mpiGrid.mapping.get_all_children(mpiGrid.mapping.get_parent(c));
                   auto mySiblings = mpiGrid.get_all_children(mpiGrid.get_parent(c));
->>>>>>> 60343338
                   auto myIndices = mpiGrid.mapping.get_indices(c);
                   
                   // Allocate memory for each sibling to receive all the data sent by coarser ncell. 
