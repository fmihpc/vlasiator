--- conflicted
+++ resolved
@@ -311,7 +311,6 @@
    return neighbor;
 }
 
-<<<<<<< HEAD
 /* Recursive function for building one-dimensional pencils to cover local DCCRG cells.
  * Starts from a given seedID and proceeds finding the nearest neighbor in the given dimension
  * and adding it to the pencil until no neighbors are found or an endId is met. When a higher
@@ -330,8 +329,6 @@
  * @param [in] endIds Prescribed end conditions for the pencil. If any of these cell ids is about to be added to the pencil,
  *             the builder terminates.
  */
-=======
->>>>>>> 39a11262
 setOfPencils buildPencilsWithNeighbors( const dccrg::Dccrg<SpatialCell,dccrg::Cartesian_Geometry> &grid, 
 					setOfPencils &pencils, const CellID seedId,
 					vector<CellID> ids, const uint dimension, 
@@ -339,13 +336,10 @@
 
    const bool debug = false;
    CellID nextNeighbor;
-<<<<<<< HEAD
+
    CellID id = seedId;
-   uint startingRefLvl = grid.get_refinement_level(id);
-=======
-   CellID id = startingId;
    int startingRefLvl = grid.get_refinement_level(id);
->>>>>>> 39a11262
+
    bool periodic = false;   
    if( ids.size() == 0 )
       ids.push_back(seedId);
@@ -502,7 +496,7 @@
   
 }
 
-<<<<<<< HEAD
+
 /* Propagate a given velocity block in all spatial cells of a pencil by a time step dt using a PPM reconstruction.
  *
  * @param dz Width of spatial cells in the direction of the pencil, vector datatype
@@ -513,8 +507,6 @@
  * @param vmesh Velocity mesh object
  * @param lengthOfPencil Number of cells in the pencil
  */
-=======
->>>>>>> 39a11262
 void propagatePencil(Vec* dz, Vec* values, const uint dimension,
                      const uint blockGID, const Realv dt,
                      const vmesh::VelocityMesh<vmesh::GlobalID,vmesh::LocalID> &vmesh, const uint lengthOfPencil) {
@@ -662,11 +654,6 @@
                  pow(2,mpiGrid.get_maximum_refinement_level()) ||
                  !mpiGrid.is_local(nbrPair.first) ||
                  !do_translate_cell(mpiGrid[nbrPair.first]) ) {              
-<<<<<<< HEAD
-                                    
-=======
-                  
->>>>>>> 39a11262
                addToSeedIds = true;
             }
          }
