#include "cpu_1d_ppm_nonuniform.hpp"
//#include "cpu_1d_ppm_nonuniform_conserving.hpp"
#include "vec.h"
#include "../grid.h"
#include "../object_wrapper.h"
#include "../memoryallocation.h"
#include "cpu_trans_map_amr.hpp"
#include "cpu_trans_map.hpp"

// use DCCRG version Nov 8th 2018 01482cfba8

using namespace std;
using namespace spatial_cell;

// indices in padded source block, which is of type Vec with VECL
// element sin each vector. b_k is the block index in z direction in
// ordinary space [- VLASOV_STENCIL_WIDTH to VLASOV_STENCIL_WIDTH],
// i,j,k are the cell ids inside on block (i in vector elements).
// Vectors with same i,j,k coordinates, but in different spatial cells, are consequtive
#define i_trans_ps_blockv(planeVectorIndex, planeIndex, blockIndex) ( (blockIndex) + VLASOV_STENCIL_WIDTH  +  ( (planeVectorIndex) + (planeIndex) * VEC_PER_PLANE ) * ( 1 + 2 * VLASOV_STENCIL_WIDTH)  )

// indices in padded target block, which is of type Vec with VECL
// element sin each vector. b_k is the block index in z direction in
// ordinary space, i,j,k are the cell ids inside on block (i in vector
// elements).
#define i_trans_pt_blockv(planeVectorIndex, planeIndex, blockIndex)  ( planeVectorIndex + planeIndex * VEC_PER_PLANE + (blockIndex + 1) * VEC_PER_BLOCK)

#define i_trans_ps_blockv_pencil(planeVectorIndex, planeIndex, blockIndex, lengthOfPencil) ( (blockIndex) + VLASOV_STENCIL_WIDTH  +  ( (planeVectorIndex) + (planeIndex) * VEC_PER_PLANE ) * ( lengthOfPencil + 2 * VLASOV_STENCIL_WIDTH) )


/* Get the one-dimensional neighborhood index for a given direction and neighborhood size.
 * 
 * @param dimension spatial dimension of neighborhood
 * @param stencil neighborhood size in cells
 * @return neighborhood index that can be passed to DCCRG functions
 */
int getNeighborhood(const uint dimension, const uint stencil) {

   int neighborhood = 0;

   if (stencil == 1) {
      switch (dimension) {
      case 0:
         neighborhood = VLASOV_SOLVER_TARGET_X_NEIGHBORHOOD_ID;
         break;
      case 1:
         neighborhood = VLASOV_SOLVER_TARGET_Y_NEIGHBORHOOD_ID;
         break;
      case 2:
         neighborhood = VLASOV_SOLVER_TARGET_Z_NEIGHBORHOOD_ID;
         break;
      }
   }

   if (stencil > 1) {
      switch (dimension) {
      case 0:
         neighborhood = VLASOV_SOLVER_X_NEIGHBORHOOD_ID;
         break;
      case 1:
         neighborhood = VLASOV_SOLVER_Y_NEIGHBORHOOD_ID;
         break;
      case 2:
         neighborhood = VLASOV_SOLVER_Z_NEIGHBORHOOD_ID;
         break;
      }
   }
   
   return neighborhood;
   
}

void flagSpatialCellsForAmrCommunication(const dccrg::Dccrg<SpatialCell,dccrg::Cartesian_Geometry>& mpiGrid,
                                         const vector<CellID>& localPropagatedCells) {

   // Only flag/unflag cells if AMR is active
   if (mpiGrid.get_maximum_refinement_level()==0) return;

   // return if there's no cells to flag
   if(localPropagatedCells.size() == 0) {
      std::cerr<<"No cells!"<<std::endl;
      return;
   }

   for (int dimension=0; dimension<3; dimension++) {
      // These neighborhoods now include the AMR addition beyond the regular vlasov stencil
      int neighborhood = getNeighborhood(dimension,VLASOV_STENCIL_WIDTH);

      // Set flags: loop over local cells
#pragma omp parallel for
      for (uint i=0; i<localPropagatedCells.size(); i++) {
         CellID c = localPropagatedCells[i];
         SpatialCell *ccell = mpiGrid[c];
         if (!ccell) continue;

         // Translated cells also need to be included in order to communicate boundary cell VDFs.
         // Attempting to leave these out for the x or y dimensions also resulted in diffs.
         // if (!do_translate_cell(ccell)) continue;

         // Start with false
         ccell->SpatialCell::parameters[CellParams::AMR_TRANSLATE_COMM_X+dimension] = false;

         // In dimension, check iteratively if any neighbors up to VLASOV_STENCIL_WIDTH distance away are on a different process
         const auto* NbrPairs = mpiGrid.get_neighbors_of(c, neighborhood);

         // Create list of unique distances
         std::set< int > distancesplus;
         std::set< int > distancesminus;
         std::set<CellID> foundNeighborsP;
         std::set<CellID> foundNeighborsM;
         /** Using sets of cells as well, we should only get one distance per
             (potentially less refined) cell. This should result in safe behaviour
             as long as the neighborhood of a cell does not contain cells with a
             refinement level more than 1 level apart from the cell itself.
         */
         for (const auto& nbrPair : *NbrPairs) {
            if(nbrPair.second[dimension] > 0) {
               if (foundNeighborsP.find(nbrPair.first) == foundNeighborsP.end()) {
                  distancesplus.insert(nbrPair.second[dimension]);
                  foundNeighborsP.insert(nbrPair.first);
               }
            }
            if(nbrPair.second[dimension] < 0) {
               if (foundNeighborsM.find(nbrPair.first) == foundNeighborsM.end()) {
                  distancesminus.insert(-nbrPair.second[dimension]);
                  foundNeighborsM.insert(nbrPair.first);
               }
            }
         }

         foundNeighborsP.clear();
         foundNeighborsM.clear();

         int iSrc = VLASOV_STENCIL_WIDTH - 1;
         // Iterate through positive distances for VLASOV_STENCIL_WIDTH elements starting from the smallest distance.
         for (auto it = distancesplus.begin(); it != distancesplus.end(); ++it) {
            if (ccell->SpatialCell::parameters[CellParams::AMR_TRANSLATE_COMM_X+dimension] == true) iSrc = -1;
            if (iSrc < 0) break; // found enough elements
            // Check all neighbors at distance *it
            for (const auto& nbrPair : *NbrPairs) {
               SpatialCell *ncell = mpiGrid[nbrPair.first];
               if (!ncell) continue;
               int distanceInRefinedCells = nbrPair.second[dimension];
               if (distanceInRefinedCells == *it) {
                  if (foundNeighborsP.find(nbrPair.first) != foundNeighborsP.end()) continue;
                  foundNeighborsP.insert(nbrPair.first);
                  if (!mpiGrid.is_local(nbrPair.first)) {
                     ccell->SpatialCell::parameters[CellParams::AMR_TRANSLATE_COMM_X+dimension] = true;
                     break;
                  }
               }
            } // end loop over neighbors
            iSrc--;
         } // end loop over positive distances

         iSrc = VLASOV_STENCIL_WIDTH - 1;
         // Iterate through negtive distances for VLASOV_STENCIL_WIDTH elements starting from the smallest distance.
         for (auto it = distancesminus.begin(); it != distancesminus.end(); ++it) {
            if (ccell->SpatialCell::parameters[CellParams::AMR_TRANSLATE_COMM_X+dimension] == true) iSrc = -1;
            if (iSrc < 0) break; // found enough elements
            // Check all neighbors at distance *it
            for (const auto& nbrPair : *NbrPairs) {
               SpatialCell *ncell = mpiGrid[nbrPair.first];
               if (!ncell) continue;
               int distanceInRefinedCells = -nbrPair.second[dimension];
               if (distanceInRefinedCells == *it) {
                  if (foundNeighborsM.find(nbrPair.first) != foundNeighborsM.end()) continue;
                  foundNeighborsM.insert(nbrPair.first);
                  if (!mpiGrid.is_local(nbrPair.first)) {
                     ccell->SpatialCell::parameters[CellParams::AMR_TRANSLATE_COMM_X+dimension] = true;
                     break;
                  }
               }
            } // end loop over neighbors
            iSrc--;
         } // end loop over negative distances
      } // end loop over local propagated cells
   } // end loop over dimensions
   return;
}

/* Get pointers to spatial cells that are considered source cells for a pencil.
 * Source cells are cells that the pencil reads data from to compute polynomial
 * fits that are used for propagation in the vlasov solver. All cells included
 * in the pencil + VLASOV_STENCIL_WIDTH cells on both ends are source cells.
 * Invalid cells are replaced by closest good cells.
 * Boundary cells are included.
 *
 * @param [in] mpiGrid DCCRG grid object
 * @param [in] pencils pencil data struct
 * @param [in] ipencil index of a pencil in the pencils data struct
 * @param [in] dimension spatial dimension
 * @param [out] sourceCells pointer to an array of pointers to SpatialCell objects for the source cells
 */
void computeSpatialSourceCellsForPencil(const dccrg::Dccrg<SpatialCell,dccrg::Cartesian_Geometry>& mpiGrid,
                                        setOfPencils& pencils,
                                        const uint iPencil,
                                        const uint dimension,
                                        SpatialCell **sourceCells){

   // L = length of the pencil iPencil
   int L = pencils.lengthOfPencils[iPencil];
   vector<CellID> ids = pencils.getIds(iPencil);

   // These neighborhoods now include the AMR addition beyond the regular vlasov stencil
   int neighborhood = getNeighborhood(dimension,VLASOV_STENCIL_WIDTH);

   // Get pointers for each cell id of the pencil
   for (int i = 0; i < L; ++i) {
      sourceCells[i + VLASOV_STENCIL_WIDTH] = mpiGrid[ids[i]];
   }

   // Insert pointers for neighbors of ids.front() and ids.back()
   const auto* frontNbrPairs = mpiGrid.get_neighbors_of(ids.front(), neighborhood);
   const auto* backNbrPairs  = mpiGrid.get_neighbors_of(ids.back(),  neighborhood);

   // Create list of unique distances in the negative direction from the first cell in pencil
   std::set< int > distances;
   for (const auto& nbrPair : *frontNbrPairs) {
      if(nbrPair.second[dimension] < 0) {
         // gather positive distance values
         distances.insert(-nbrPair.second[dimension]);
      }
   }

   int iSrc = VLASOV_STENCIL_WIDTH - 1;

   // Iterate through distances for VLASOV_STENCIL_WIDTH elements starting from the smallest distance.
   for (auto it = distances.begin(); it != distances.end(); ++it) {
      if (iSrc < 0) break; // found enough elements

      // Collect all neighbors at distance *it to a vector
      std::vector< CellID > neighbors;
      for (const auto& nbrPair : *frontNbrPairs) {
         int distanceInRefinedCells = -nbrPair.second[dimension];
         if(distanceInRefinedCells == *it) neighbors.push_back(nbrPair.first);
      }
      // Get rid of duplicate neighbor cells at single distance
      neighbors.erase(unique(neighbors.begin(), neighbors.end()), neighbors.end());

      int refLvl = mpiGrid.get_refinement_level(ids.front());
      if (neighbors.size() == 1) {
         if (sourceCells[iSrc+1] == mpiGrid[neighbors.at(0)]) continue; // already found this cell for different distance         
         sourceCells[iSrc--] = mpiGrid[neighbors.at(0)];
      } else if ( pencils.path[iPencil][refLvl] < neighbors.size() ) {
         if (sourceCells[iSrc+1] == mpiGrid[neighbors.at(pencils.path[iPencil][refLvl])]) continue; // already found this cell for different distance (should not happen)
         sourceCells[iSrc--] = mpiGrid[neighbors.at(pencils.path[iPencil][refLvl])];
         // Code for alternate approach to verify that multiple neighbors are in correct ordering (z-y-x)
         // int ix=0,iy=0;
         // switch(dimension) {
         //    case 0:
         //       ix = 1;
         //       iy = 2;
         //       break;
         //    case 1:
         //       ix = 0;
         //       iy = 2;
         //       break;
         //    case 2:
         //       ix = 0;
         //       iy = 1;
         //       break;
         // }
         // bool accept = false;
         // std::array<double, 3> parentCoords = mpiGrid.get_center(ids.front());
         // for (CellID n : neighbors) {
         //    std::array<double, 3> myCoords = mpiGrid.get_center(n);
         //    switch (pencils.path[iPencil][refLvl]) {
         //       case 0:
         //          if (myCoords[ix] < parentCoords[ix] && myCoords[iy] < parentCoords[iy]) accept=true;
         //          break;
         //       case 1:
         //          if (myCoords[ix] > parentCoords[ix] && myCoords[iy] < parentCoords[iy]) accept=true;
         //             break;
         //       case 2:
         //          if (myCoords[ix] < parentCoords[ix] && myCoords[iy] > parentCoords[iy]) accept=true;
         //          break;
         //       case 3:
         //          if (myCoords[ix] > parentCoords[ix] && myCoords[iy] > parentCoords[iy]) accept=true;
         //          break;
         //    }
         //    if (accept) {
         //       sourceCells[iSrc--] = mpiGrid[n];
         //       break;
         //    }
         // }
      } else {
         std::cerr<<"error too few neighbors for path! "<<std::endl; 
      }
   }

   iSrc = L + VLASOV_STENCIL_WIDTH;
   distances.clear();
   // Create list of unique distances in the positive direction from the last cell in pencil
   for (const auto& nbrPair : *backNbrPairs) {
      if(nbrPair.second[dimension] > 0) {
         distances.insert(nbrPair.second[dimension]);
      }
   }

   // Iterate through distances for VLASOV_STENCIL_WIDTH elements starting from the smallest distance.
   // Distances are positive here so smallest distance has smallest value.
   for (auto it = distances.begin(); it != distances.end(); ++it) {
      if (iSrc >= L+2*VLASOV_STENCIL_WIDTH) break; // Found enough cells

      // Collect all neighbors at distance *it to a vector
      std::vector< CellID > neighbors;
      for (const auto& nbrPair : *backNbrPairs) {
         int distanceInRefinedCells = nbrPair.second[dimension];
         if(distanceInRefinedCells == *it) neighbors.push_back(nbrPair.first);
      }
      // Get rid of duplicate neighbor cells at single distance
      neighbors.erase(unique(neighbors.begin(), neighbors.end()), neighbors.end());

      int refLvl = mpiGrid.get_refinement_level(ids.back());
      if (neighbors.size() == 1) {
         if (sourceCells[iSrc-1] == mpiGrid[neighbors.at(0)]) continue; // already found this cell for different distance
         sourceCells[iSrc++] = mpiGrid[neighbors.at(0)];
      } else if ( pencils.path[iPencil][refLvl] < neighbors.size() ) {
         if (sourceCells[iSrc-1] == mpiGrid[neighbors.at(pencils.path[iPencil][refLvl])]) continue; // already found this cell for different distance (should not happen)
         sourceCells[iSrc++] = mpiGrid[neighbors.at(pencils.path[iPencil][refLvl])];
      } else {
         std::cerr<<"error too few neighbors for path!"<<std::endl;
      }
   }

   /*loop to negative side and replace all invalid cells with the closest good cell*/
   SpatialCell* lastGoodCell = mpiGrid[ids.front()];
   for(int i = VLASOV_STENCIL_WIDTH - 1; i >= 0 ;--i){
      if(sourceCells[i] == NULL || sourceCells[i]->sysBoundaryFlag == sysboundarytype::DO_NOT_COMPUTE)
         sourceCells[i] = lastGoodCell;
      else
         lastGoodCell = sourceCells[i];
   }
   /*loop to positive side and replace all invalid cells with the closest good cell*/
   lastGoodCell = mpiGrid[ids.back()];
   for(int i = VLASOV_STENCIL_WIDTH + L; i < (L + 2*VLASOV_STENCIL_WIDTH); ++i){
      if(sourceCells[i] == NULL || sourceCells[i]->sysBoundaryFlag == sysboundarytype::DO_NOT_COMPUTE)
         sourceCells[i] = lastGoodCell;
      else
         lastGoodCell = sourceCells[i];
   }
}


/* Get pointers to spatial cells that are considered target cells for all pencils.
 * Target cells are cells that the pencil writes data into after translation by
 * the vlasov solver. All cells included in the pencil + 1 cells on both ends 
 * are source cells. Boundary cells are not included.
 * Now uses get_face_neighbors_of().
 *
 * @param [in] mpiGrid DCCRG grid object
 * @param [in] pencils pencil data struct
 * @param [in] dimension spatial dimension
 * @param [out] targetCells pointer to an array of pointers to SpatialCell objects for the target cells
 *
 */
void computeSpatialTargetCellsForPencilsWithFaces(const dccrg::Dccrg<SpatialCell,dccrg::Cartesian_Geometry>& mpiGrid,
                                         setOfPencils& pencils,
                                         const uint dimension,
                                         SpatialCell **targetCells){

   uint GID = 0;
   // Loop over pencils
   for(uint iPencil = 0; iPencil < pencils.N; iPencil++){
      int L = pencils.lengthOfPencils[iPencil];
      vector<CellID> ids = pencils.getIds(iPencil);

      // Get pointers for each cell id of the pencil
      for (int i = 0; i < L; ++i) {
         targetCells[GID + i + 1] = mpiGrid[ids[i]];
      }

      int refLvl;
      vector <CellID> frontNeighborIds;
      vector <CellID> backNeighborIds;
      const auto& frontNeighbors = mpiGrid.get_face_neighbors_of(ids.front());
      if (frontNeighbors.size() > 0) {
         for (const auto& [neighbor, dir] : frontNeighbors) {
            if(dir == (-((int)dimension + 1))) {
               frontNeighborIds.push_back(neighbor);
            }
         }
         refLvl = mpiGrid.get_refinement_level(ids.front());
         
         if (frontNeighborIds.size() == 0) {
            std::cerr<<"abort frontNeighborIds.size() == 0 at "<<ids.front()<<std::endl;
            for(const auto& nbrPair: frontNeighbors ) {
               std::cerr<<ids.front()<<" dim "<<dimension<<" "<<nbrPair.first<<" "<<nbrPair.second<<std::endl;
            }
         }
         if (frontNeighborIds.size() == 1) {
            targetCells[GID] = mpiGrid[frontNeighborIds[0]];
         } else if ( pencils.path[iPencil][refLvl] < frontNeighborIds.size() ) {
            targetCells[GID] = mpiGrid[frontNeighborIds[pencils.path[iPencil][refLvl]]];
         }
      } else {
         std::cerr<<"error, found cell without any face neighbors"<<std::endl;
      }
      frontNeighborIds.clear();

      const auto& backNeighbors = mpiGrid.get_face_neighbors_of(ids.back());
      if (backNeighbors.size() > 0) {
         for (const auto& [neighbor, dir] : backNeighbors) {
            if(dir == ((int)dimension + 1)) {
               backNeighborIds.push_back(neighbor);
            }
         }
         refLvl = mpiGrid.get_refinement_level(ids.back());
         if (backNeighborIds.size() == 0) {
            std::cerr<<"abort backNeighborIds.size() == 0 at "<<ids.back()<<std::endl;
            for(const auto& nbrPair: backNeighbors ) {
               std::cerr<<ids.back()<<" dim "<<dimension<<" "<<nbrPair.first<<" "<<nbrPair.second<<std::endl;
            }
         }
         if (backNeighborIds.size() == 1) {
            targetCells[GID + L + 1] = mpiGrid[backNeighborIds[0]];
         } else if ( pencils.path[iPencil][refLvl] < backNeighborIds.size() ) {
            targetCells[GID + L + 1] = mpiGrid[backNeighborIds[pencils.path[iPencil][refLvl]]];
         }
      } else {
         std::cerr<<"error, found cell without any face neighbors"<<std::endl;
      }
      backNeighborIds.clear();

      // Incerment global id by L + 2 ghost cells.
      GID += (L + 2);
   }

   // Remove any boundary cells from the list of valid targets
   for (uint i = 0; i < GID; ++i) {
      if (targetCells[i] && targetCells[i]->sysBoundaryFlag != sysboundarytype::NOT_SYSBOUNDARY ) {
         targetCells[i] = NULL;
      }
   }
}

/* Select one nearest neighbor of a cell on the + side in a given dimension. If the neighbor
 * has a higher level of refinement, a path variable is needed to make the selection.
 * Returns INVALID_CELLID if the nearest neighbor is not local to this process.
 * 
 * @param grid DCCRG grid object
 * @param id DCCRG cell id
 * @param dimension spatial dimension
 * @param path index of the desired face neighbor
 * @return neighbor DCCRG cell id of the neighbor
 */
CellID selectNeighbor(const dccrg::Dccrg<SpatialCell,dccrg::Cartesian_Geometry> &grid,
                      CellID id, int dimension = 0, uint path = 0) {

   //int neighborhood = getNeighborhood(dimension,1);
   //const auto* nbrPairs = grid.get_neighbors_of(id, neighborhood);
   
   vector < CellID > myNeighbors;
   CellID neighbor = INVALID_CELLID;
   
   // Iterate through neighbor ids in the positive direction of the chosen dimension,
   // select the neighbor indicated by path, if it is local to this process.
   for (const auto& [neighbor, dir] : grid.get_face_neighbors_of(id)) {
      if (dir == ((int)dimension + 1)) {
         myNeighbors.push_back(neighbor);
      }
   }
   
   if( myNeighbors.size() == 0 ) {
      return neighbor;
   }
   
   int neighborIndex = 0;
   if (myNeighbors.size() > 1) {
      neighborIndex = path;
   }
   
   if (grid.is_local(myNeighbors[neighborIndex])) {
      neighbor = myNeighbors[neighborIndex];
   }
   
   return neighbor;
}

/* Recursive function for building one-dimensional pencils to cover local DCCRG cells.
 * Starts from a given seedID and proceeds finding the nearest neighbor in the given dimension
 * and adding it to the pencil until no neighbors are found or an endId is met. When a higher
 * refinement level (ie. multiple nearest neighbors) is met, the pencil splits into four
 * copies to remain at a width of 1 cell. This is done by the function calling itself recursively
 * and passing as inputs the cells added so far. The cell selected by each copy of the function
 * at a split is stored in the path variable, the same path has to be followed if a refinement
 * level is encoutered multiple times.
 *
 * @param [in] grid DCCRG grid object
 * @param [out] pencils Pencil data struct
 * @param [in] seedId DCCRG cell id where we start building the pencil. 
 *             The pencil will continue in the + direction in the given dimension until an end condition is met
 * @param [in] dimension Spatial dimension
 * @param [in] path Integer value that determines which neighbor is added to the pencil when a higher refinement level is met
 * @param [in] endIds Prescribed end conditions for the pencil. If any of these cell ids is about to be added to the pencil,
 *             the builder terminates.
 */
setOfPencils buildPencilsWithNeighbors( const dccrg::Dccrg<SpatialCell,dccrg::Cartesian_Geometry> &grid, 
					setOfPencils &pencils, const CellID seedId,
					vector<CellID> ids, const uint dimension, 
					vector<uint> path, const vector<CellID> &endIds) {

   const bool debug = false;
   CellID nextNeighbor;
   CellID id = seedId;
   int startingRefLvl = grid.get_refinement_level(id);
   bool periodic = false;
   // If this is a new pencil (instead of being a result of a pencil being split
   if( ids.size() == 0 )
      ids.push_back(seedId);

   // If the cell where we start is refined, we need to figure out which path
   // to follow in future refined cells. This is a bit hacky but we have to
   // use the order or the children of the parent cell to figure out which
   // corner we are in.

   std::array<double, 3> coordinates = grid.get_center(seedId);
   int startingPathSize = path.size();
   auto it = path.end();
   if( startingRefLvl > startingPathSize ) {

      CellID myId = seedId;
      
      for ( int i = path.size(); i < startingRefLvl; ++i) {

         //CellID parentId = grid.mapping.get_parent(myId);
         CellID parentId = grid.get_parent(myId);
         
         auto myCoords = grid.get_center(myId);
         auto parentCoords = grid.get_center(parentId);

         int ix=0,iy=0;

         switch(dimension) {
         case 0:
            ix = 1;
            iy = 2;
            break;
         case 1:
            ix = 0;
            iy = 2;
            break;
         case 2:
            ix = 0;
            iy = 1;
            break;
         }
         //int ix = (dimension + 1) % 3; // incorrect for DCCRG
         //int iy = (dimension + 2) % 3;

         int step = -1;
         
         if        (myCoords[ix] < parentCoords[ix] && myCoords[iy] < parentCoords[iy]) {
            step = 0;
         } else if (myCoords[ix] > parentCoords[ix] && myCoords[iy] < parentCoords[iy]) {
            step = 1;
         } else if (myCoords[ix] < parentCoords[ix] && myCoords[iy] > parentCoords[iy]) {
            step = 2;
         } else if (myCoords[ix] > parentCoords[ix] && myCoords[iy] > parentCoords[iy]) {
            step = 3;
         }

         it = path.insert(it, step);

         myId = parentId;
      }
   }
   
   while (id != INVALID_CELLID) {

      periodic = false;
      bool neighborExists = false;
      int refLvl = 0;
      
      // Find the refinement level in the neighboring cell. Check all possible neighbors
      // in case some of them are remote.
      for (int tmpPath = 0; tmpPath < 4; ++tmpPath) {
         nextNeighbor = selectNeighbor(grid,id,dimension,tmpPath);
         if(nextNeighbor != INVALID_CELLID) {
            refLvl = max(refLvl,grid.get_refinement_level(nextNeighbor));
            neighborExists = true;
         }
      }
         
      // If there are no neighbors, we can stop.
      if (!neighborExists)
         break;   

      if (refLvl > 0) {
    
         // If we have encountered this refinement level before and stored
         // the path this builder follows, we will just take the same path
         // again.
         if ( static_cast<int>(path.size()) >= refLvl ) {
      
            if(debug) {
               std::cout << "I am cell " << id << ". ";
               std::cout << "I have seen refinement level " << refLvl << " before. Path is ";
               for (auto k = path.begin(); k != path.end(); ++k)
                  std::cout << *k << " ";
               std::cout << std::endl;
            }
	
            nextNeighbor = selectNeighbor(grid,id,dimension,path[refLvl - 1]);      
	    coordinates = grid.get_center(nextNeighbor);

         } else {
	
            if(debug) {
               std::cout << "I am cell " << id << ". ";
               std::cout << "I have NOT seen refinement level " << refLvl << " before. Path is ";
               for (auto k = path.begin(); k != path.end(); ++k)
                  std::cout << *k << ' ';
               std::cout << std::endl;
            }
	
            // New refinement level, create a path through each neighbor cell
            for ( uint i : {0,1,2,3} ) {
	  
               vector < uint > myPath = path;
               myPath.push_back(i);
	  
               nextNeighbor = selectNeighbor(grid,id,dimension,myPath.back());
	  
               if ( i == 3 ) {
	    
                  // This builder continues with neighbor 3
                  path = myPath;
		  coordinates = grid.get_center(nextNeighbor);

               } else {
	    
                  // Spawn new builders for neighbors 0,1,2
                  buildPencilsWithNeighbors(grid,pencils,id,ids,dimension,myPath,endIds);
	    
               }
	  
            }
	
         }

      } else {
         if(debug) {
            std::cout << "I am cell " << id << ". ";
            std::cout << " This pencil has reached refinement level 0." << std::endl;
         }
      }// Closes if (refLvl == 0)

      // If we found a neighbor, add it to the list of ids for this pencil.
      if(nextNeighbor != INVALID_CELLID) {
         if (debug) {
            std::cout << " Next neighbor is " << nextNeighbor << "." << std::endl;
         }

         if ( std::any_of(endIds.begin(), endIds.end(), [nextNeighbor](uint i){return i == nextNeighbor;}) ||
              !do_translate_cell(grid[nextNeighbor])) {
            
            nextNeighbor = INVALID_CELLID;
         } else {
            ids.push_back(nextNeighbor);
         }
      }
      
      id = nextNeighbor;
   } // Closes while loop

   // Get the x,y - coordinates of the pencil (in the direction perpendicular to the pencil)
   double x,y;
   int ix=0,iy=0;

   switch(dimension) {
   case 0:
      ix = 1;
      iy = 2;
      break;
   case 1:
      ix = 0;
      iy = 2;
      break;
   case 2:
      ix = 0;
      iy = 1;
      break;
   }
   //ix = (dimension + 1) % 3; // incorrect for DCCRG
   //iy = (dimension + 2) % 3;
      
   x = coordinates[ix];
   y = coordinates[iy];

   pencils.addPencil(ids,x,y,periodic,path);
   
   // TODO why do we have both return value and the argument modified in place? Could be made consistent.
   return pencils;
  
}

bool check_skip_remapping(Vec* values) {
   for (int index=0; index<2*VLASOV_STENCIL_WIDTH+1; ++index) {
      if (horizontal_or(values[index] > Vec(0))) return false;
   }
   return true;
}
/* Propagate a given velocity block in all spatial cells of a pencil by a time step dt using a PPM reconstruction.
 *
 * @param dz Width of spatial cells in the direction of the pencil, vector datatype
 * @param values Density values of the block, vector datatype
 * @param dimension Satial dimension
 * @param blockGID Global ID of the velocity block.
 * @param dt Time step
 * @param vmesh Velocity mesh object
 * @param lengthOfPencil Number of cells in the pencil
 */
void propagatePencil(
   Vec* dz,
   Vec* values,
   Vec* targetValues, // thread-owned aligned-allocated
   const uint dimension,
   const uint blockGID,
   const Realv dt,
   const vmesh::VelocityMesh<vmesh::GlobalID,vmesh::LocalID> &vmesh,
   const uint lengthOfPencil,
   const Realv threshold
) {
   // Get velocity data from vmesh that we need later to calculate the translation
   velocity_block_indices_t block_indices;
   uint8_t refLevel;
   vmesh.getIndices(blockGID,refLevel, block_indices[0], block_indices[1], block_indices[2]);
   Realv dvz = vmesh.getCellSize(refLevel)[dimension];
   Realv vz_min = vmesh.getMeshMinLimits()[dimension];
   
   // Assuming 1 neighbor in the target array because of the CFL condition
   // In fact propagating to > 1 neighbor will give an error
   // Also defined in the calling function for the allocation of targetValues
   const uint nTargetNeighborsPerPencil = 1;

   
   for (uint i = 0; i < (lengthOfPencil + 2 * nTargetNeighborsPerPencil) * WID3 / VECL; i++) {
      
      // init target_values
      targetValues[i] = Vec(0.0);
      
   }
   
   // Go from 0 to length here to propagate all the cells in the pencil
   for (uint i = 0; i < lengthOfPencil; i++){
      
      // The source array is padded by VLASOV_STENCIL_WIDTH on both sides.
      uint i_source   = i + VLASOV_STENCIL_WIDTH;
      
      for (uint k = 0; k < WID; ++k) {

         const Realv cell_vz = (block_indices[dimension] * WID + k + 0.5) * dvz + vz_min; //cell centered velocity
         const Vec z_translation = cell_vz * dt / dz[i_source]; // how much it moved in time dt (reduced units)

         // Determine direction of translation
         // part of density goes here (cell index change along spatial direcion)
         Vecb positiveTranslationDirection = (z_translation > Vec(0.0));
         
         // Calculate normalized coordinates in current cell.
         // The coordinates (scaled units from 0 to 1) between which we will
         // integrate to put mass in the target  neighboring cell.
         // Normalize the coordinates to the origin cell. Then we scale with the difference
         // in volume between target and origin later when adding the integrated value.
         Vec z_1,z_2;
         z_1 = select(positiveTranslationDirection, 1.0 - z_translation, 0.0);
         z_2 = select(positiveTranslationDirection, 1.0, - z_translation);

         // if( horizontal_or(abs(z_1) > Vec(1.0)) || horizontal_or(abs(z_2) > Vec(1.0)) ) {
         //    std::cout << "Error, CFL condition violated\n";
         //    std::cout << "Exiting\n";
         //    std::exit(1);
         // }
         
         for (uint planeVector = 0; planeVector < VEC_PER_PLANE; planeVector++) {   

            // Check if all values are 0:
            if (check_skip_remapping(values + i_trans_ps_blockv_pencil(planeVector, k, i-VLASOV_STENCIL_WIDTH, lengthOfPencil))) continue;

            // Compute polynomial coefficients
            Vec a[3];
            // Dz: is a padded array, pointer can point to the beginning, i + VLASOV_STENCIL_WIDTH will get the right cell.
            // values: transpose function adds VLASOV_STENCIL_WIDTH to the block index, therefore we substract it here, then
            // i + VLASOV_STENCIL_WIDTH will point to the right cell. Complicated! Why! Sad! MVGA!
            compute_ppm_coeff_nonuniform(dz + i,
                                         values + i_trans_ps_blockv_pencil(planeVector, k, i-VLASOV_STENCIL_WIDTH, lengthOfPencil),
                                         h4, VLASOV_STENCIL_WIDTH, a, threshold);
            
            // Compute integral
            const Vec ngbr_target_density =
               z_2 * ( a[0] + z_2 * ( a[1] + z_2 * a[2] ) ) -
               z_1 * ( a[0] + z_1 * ( a[1] + z_1 * a[2] ) );
                                    
            // Store mapped density in two target cells
            // in the neighbor cell we will put this density
            targetValues[i_trans_pt_blockv(planeVector, k, i + 1)] += select( positiveTranslationDirection,
                                                                              ngbr_target_density
                                                                              * dz[i_source] / dz[i_source + 1],
                                                                              Vec(0.0));
            targetValues[i_trans_pt_blockv(planeVector, k, i - 1 )] += select(!positiveTranslationDirection,
                                                                              ngbr_target_density
                                                                              * dz[i_source] / dz[i_source - 1],
                                                                              Vec(0.0));
            
            // in the current original cells we will put the rest of the original density
            targetValues[i_trans_pt_blockv(planeVector, k, i)] += 
               values[i_trans_ps_blockv_pencil(planeVector, k, i, lengthOfPencil)] - ngbr_target_density;
         }
      }
   }
}

/* Determine which cells in the local DCCRG mesh should be starting points for pencils.
 * If a neighbor cell is non-local, across a periodic boundary, or in non-periodic boundary layer 1
 * then we use this cell as a seed for pencils
 *
 * @param [in] mpiGrid DCCRG grid object
 * @param [in] localPropagatedCells List of local cells that get propagated
 * ie. not boundary or DO_NOT_COMPUTE
 * @param [in] dimension Spatial dimension
 * @param [out] seedIds list of cell ids that will be starting points for pencils
 */
void getSeedIds(const dccrg::Dccrg<SpatialCell,dccrg::Cartesian_Geometry>& mpiGrid,
                const vector<CellID> &localPropagatedCells,
                const uint dimension,
                vector<CellID> &seedIds) {

   const bool debug = false;
   int myRank;
   if (debug) MPI_Comm_rank(MPI_COMM_WORLD,&myRank);
   
   // These neighborhoods now include the AMR addition beyond the regular vlasov stencil
   int neighborhood = getNeighborhood(dimension,VLASOV_STENCIL_WIDTH);

#pragma omp parallel for
   for (uint i=0; i<localPropagatedCells.size(); i++) {
      CellID celli = localPropagatedCells[i];

      bool addToSeedIds = P::amrTransShortPencils;
      if (addToSeedIds) {
#pragma omp critical
         seedIds.push_back(celli);
         continue;
      }
      auto myIndices = mpiGrid.mapping.get_indices(celli);
      int myRefLevel;

      /* -----------------------------------------
         | A |   | B |   |_|_|_|_|   |   | C |   |
         |   |   |   |   | | | | |   |   |   |   |
         -----------------------------------------
         For optimal pencil generation, we need seedids at A, B, and C.
         A Is triggered in the first if-clause. Pencils starting from B
         will be split (but won't cause A to split), and pencils from
         C will be able to remain again un-split. These checks need to be done
         only if we aren't already at the maximum refinement level.
      */

      // First check negative face neighbors (A)
      // Returns all neighbors as (id, direction-dimension) pair pointers.
      for (const auto& [neighbor, dir] : mpiGrid.get_face_neighbors_of(celli) ) {
         if ( dir == -((int)dimension + 1) ) {
            // Check that the neighbor is not across a periodic boundary by calculating
            // the distance in indices between this cell and its neighbor.
            auto nbrIndices = mpiGrid.mapping.get_indices(neighbor);

            // If a neighbor is non-local, across a periodic boundary, or in non-periodic boundary layer 1
            // then we use this cell as a seed for pencils
            if (abs ( (int64_t)(myIndices[dimension] - nbrIndices[dimension]) ) > pow(2,mpiGrid.get_maximum_refinement_level()) ||
               !mpiGrid.is_local(neighbor) ||
               !do_translate_cell(mpiGrid[neighbor]) ) 
            {
               addToSeedIds = true;
               break;
            }
               }
      } // finish check A
      if ( addToSeedIds ) {
#pragma omp critical
         seedIds.push_back(celli);
         continue;
      }
      myRefLevel = mpiGrid.get_refinement_level(celli);
      if (mpiGrid.get_maximum_refinement_level() == myRefLevel) continue;

      // Gather neighbours in neighbourhood stencil
      const auto* nbrPairs  = mpiGrid.get_neighbors_of(celli, neighborhood);
      // Create list of unique neighbour distances in both directions
      std::set< int > distancesplus;
      std::set< int > distancesminus;
      for (const auto& nbrPair : *nbrPairs) {
         if(nbrPair.second[dimension] > 0) {
            distancesplus.insert(nbrPair.second[dimension]);
         }
         if(nbrPair.second[dimension] < 0) {
            // gather positive distance values
            distancesminus.insert(-nbrPair.second[dimension]);
         }
      }
      /* Proceed with B, checking if the next positive neighbour has the same refinement level as ccell, but the
         second neighbour a higher one. Iterate through positive distances for VLASOV_STENCIL_WIDTH elements
         starting from the smallest distance. */
      int iSrc = VLASOV_STENCIL_WIDTH-1;
      for (auto it = distancesplus.begin(); it != distancesplus.end(); ++it) {
         if (iSrc < 0) break; // found enough elements
         for (const auto& nbrPair : *nbrPairs) {
            int distanceInRefinedCells = nbrPair.second[dimension];
            if(distanceInRefinedCells == *it) {
               // Break search if we are not at the final entry, and have different refinement level
               if (iSrc!=0 && mpiGrid.get_refinement_level(nbrPair.first)!=myRefLevel) {
                  iSrc = -1;
                  break;
               }
               // Flag as seed id if VLASOV_STENCIL_WIDTH positive neighbour is at higher refinement level
               if (iSrc==0 && mpiGrid.get_refinement_level(nbrPair.first)>myRefLevel) {
                  addToSeedIds = true;
                  break;
               }
            }
         }
         iSrc--;
      } // Finish B check

      if ( addToSeedIds ) {
         #pragma omp critical
         seedIds.push_back(celli);
         continue;
      }
      /* Proceed with C, checking if the next two negative neighbours have the same refinement level as ccell, but the
         third neighbour a higher one. Iterate through negative distances for VLASOV_STENCIL_WIDTH+1 elements
         starting from the smallest distance. */
      iSrc = VLASOV_STENCIL_WIDTH;
      for (auto it = distancesminus.begin(); it != distancesminus.end(); ++it) {
         if (iSrc < 0) break; // found enough elements
         for (const auto& nbrPair : *nbrPairs) {
            int distanceInRefinedCells = -nbrPair.second[dimension];
            if(distanceInRefinedCells == *it) {
               // Break search if we are not at the final entry, and have different refinement level
               if (iSrc!=0 && mpiGrid.get_refinement_level(nbrPair.first)!=myRefLevel) {
                  iSrc = -1;
                  break;
               }
               // Flag as seed id if VLASOV_STENCIL_WIDTH+1 positive neighbour is at higher refinement level
               if (iSrc==0 && mpiGrid.get_refinement_level(nbrPair.first)>myRefLevel) {
                  addToSeedIds = true;
                  break;
               }
            }
         }
         iSrc--;
      } // Finish C check

      if ( addToSeedIds ) {
#pragma omp critical
         seedIds.push_back(celli);
      }
   }

   if(debug) {
      cout << "Rank " << myRank << ", Seed ids are: ";
      for (const auto seedId : seedIds) {
         cout << seedId << " ";
      }
      cout << endl;
   }   
}




/* Copy the data to the temporary values array, so that the
 * dimensions are correctly swapped. Also, copy the same block for
 * then neighboring spatial cells (in the dimension). neighbors
 * generated with compute_spatial_neighbors_wboundcond).
 * Adapted from copy_trans_block_data to be suitable for use with
 * AMR and pencils. 
 *
 * This function must be thread-safe.
 *
 * @param source_neighbors Array containing the VLASOV_STENCIL_WIDTH closest 
 * spatial neighbors of this cell in the propagated dimension.
 * @param blockGID Global ID of the velocity block.
 * @param int lengthOfPencil Number of spatial cells in pencil
 * @param values Vector where loaded data is stored.
 * @param cellid_transpose
 * @param popID ID of the particle species.
 */
bool copy_trans_block_data_amr(
    SpatialCell** source_neighbors,
    const vmesh::GlobalID blockGID,
    int lengthOfPencil,
    Vec* values,
    const unsigned char* const cellid_transpose,
    const uint popID) { 

   // Allocate data pointer for all blocks in pencil. Pad on both ends by VLASOV_STENCIL_WIDTH
   Realf* blockDataPointer[lengthOfPencil + 2 * VLASOV_STENCIL_WIDTH];   

   int nonEmptyBlocks = 0;

   for (int b = -VLASOV_STENCIL_WIDTH; b < lengthOfPencil + VLASOV_STENCIL_WIDTH; b++) {
      // Get cell pointer and local block id
      SpatialCell* srcCell = source_neighbors[b + VLASOV_STENCIL_WIDTH];
         
      const vmesh::LocalID blockLID = srcCell->get_velocity_block_local_id(blockGID,popID);
      if (blockLID != srcCell->invalid_local_id()) {
         // Get data pointer
         blockDataPointer[b + VLASOV_STENCIL_WIDTH] = srcCell->get_data(blockLID,popID);
         nonEmptyBlocks++;
         // //prefetch storage pointers to L1
         // _mm_prefetch((char *)(blockDataPointer[b + VLASOV_STENCIL_WIDTH]), _MM_HINT_T0);
         // _mm_prefetch((char *)(blockDataPointer[b + VLASOV_STENCIL_WIDTH]) + 64, _MM_HINT_T0);
         // _mm_prefetch((char *)(blockDataPointer[b + VLASOV_STENCIL_WIDTH]) + 128, _MM_HINT_T0);
         // _mm_prefetch((char *)(blockDataPointer[b + VLASOV_STENCIL_WIDTH]) + 192, _MM_HINT_T0);
         // if(VPREC  == 8) {
         //   //prefetch storage pointers to L1
         //   _mm_prefetch((char *)(blockDataPointer[b + VLASOV_STENCIL_WIDTH]) + 256, _MM_HINT_T0);
         //   _mm_prefetch((char *)(blockDataPointer[b + VLASOV_STENCIL_WIDTH]) + 320, _MM_HINT_T0);
         //   _mm_prefetch((char *)(blockDataPointer[b + VLASOV_STENCIL_WIDTH]) + 384, _MM_HINT_T0);
         //   _mm_prefetch((char *)(blockDataPointer[b + VLASOV_STENCIL_WIDTH]) + 448, _MM_HINT_T0);
         // }
         
      } else {
         blockDataPointer[b + VLASOV_STENCIL_WIDTH] = NULL;
      }
   }
   
   if(nonEmptyBlocks == 0) {
      return false;
   }
   
   //  Copy volume averages of this block from all spatial cells:
   for (int b = -VLASOV_STENCIL_WIDTH; b < lengthOfPencil + VLASOV_STENCIL_WIDTH; b++) {
      if(blockDataPointer[b + VLASOV_STENCIL_WIDTH] != NULL) {
         Realf blockValues[WID3];
         const Realf* block_data = blockDataPointer[b + VLASOV_STENCIL_WIDTH];
         // Copy data to a temporary array and transpose values so that mapping is along k direction.
         // spatial source_neighbors already taken care of when
         // creating source_neighbors table. If a normal spatial cell does not
         // simply have the block, its value will be its null_block which
         // is fine. This null_block has a value of zero in data, and that
         // is thus the velocity space boundary
         for (uint i=0; i<WID3; ++i) {
            blockValues[i] = block_data[cellid_transpose[i]];
         }
         
         // now load values into the actual values table..
         uint offset =0;
         for (uint k=0; k<WID; k++) {
            for(uint planeVector = 0; planeVector < VEC_PER_PLANE; planeVector++){
               // store data, when reading data from data we swap dimensions 
               // using precomputed plane_index_to_id and cell_indices_to_id
               values[i_trans_ps_blockv_pencil(planeVector, k, b, lengthOfPencil)].load(blockValues + offset);
               offset += VECL;
            }
         }
      } else {
         for (uint k=0; k<WID; ++k) {
            for(uint planeVector = 0; planeVector < VEC_PER_PLANE; planeVector++) {
               values[i_trans_ps_blockv_pencil(planeVector, k, b, lengthOfPencil)] = Vec(0);
            }
         }
      }
   }
   return true;
}

/* Check whether the ghost cells around the pencil contain higher refinement than the pencil does.
 * If they do, the pencil must be split to match the finest refined ghost cell.
 *
 * @param mpiGrid DCCRG grid object
 * @param pencils Pencil data struct
 * @param dimension Spatial dimension
 */
void check_ghost_cells(const dccrg::Dccrg<SpatialCell,dccrg::Cartesian_Geometry>& mpiGrid,
                       setOfPencils& pencils,
                       uint dimension) {

   const bool debug = false;
   int neighborhoodId = getNeighborhood(dimension,VLASOV_STENCIL_WIDTH);

   int myRank;
   if(debug) {
      MPI_Comm_rank(MPI_COMM_WORLD,&myRank);
   }
   
   std::vector<CellID> idsToSplit;

// Thread this loop here
#pragma omp parallel for   
   for (uint pencili = 0; pencili < pencils.N; ++pencili) {

      if(pencils.periodic[pencili]) continue;
         
      auto ids = pencils.getIds(pencili);

      // It is possible that the pencil has already been refined by the pencil building algorithm
      // and is on a higher refinement level than the refinement level of any of the cells it contains
      // due to e.g. process boundaries.
      int maxPencilRefLvl = pencils.path[pencili].size();
      int maxNbrRefLvl = 0;

      const auto* frontNeighbors = mpiGrid.get_neighbors_of(ids.front(),neighborhoodId);
      const auto* backNeighbors  = mpiGrid.get_neighbors_of(ids.back() ,neighborhoodId);


      // Create list of unique distances in the negative direction from the first cell in pencil
      std::set< int > distances;
      for (const auto& nbrPair : *frontNeighbors) {
         if(nbrPair.second[dimension] < 0) {
            // gather positive values
            distances.insert(-nbrPair.second[dimension]);
         }
      }
      int foundcells = 0;
      CellID lastcell = INVALID_CELLID;
      // Iterate through distances for VLASOV_STENCIL_WIDTH elements starting from the smallest distance.
      for (auto it = distances.begin(); it != distances.end(); ++it) {
         for (const auto& nbrPair : *frontNeighbors) {
            if (nbrPair.first==lastcell) continue;
            int distanceInRefinedCells = -nbrPair.second[dimension];
            if(distanceInRefinedCells == *it) {
               maxNbrRefLvl = max(maxNbrRefLvl,mpiGrid.get_refinement_level(nbrPair.first));
               lastcell = nbrPair.first;
               foundcells++;
               continue;
            }
         }
         if (foundcells >= VLASOV_STENCIL_WIDTH) break; // checked enough distances
      }

      // Create list of unique distances in the positive direction from the last cell in pencil
      distances.clear();
      for (const auto& nbrPair : *backNeighbors) {
         if(nbrPair.second[dimension] > 0) {
            distances.insert(nbrPair.second[dimension]);
         }
      }
      foundcells = 0;
      lastcell = INVALID_CELLID;
      for (auto it = distances.begin(); it != distances.end(); ++it) {
         for (const auto& nbrPair : *backNeighbors) {
            if (nbrPair.first==lastcell) continue;
            int distanceInRefinedCells = nbrPair.second[dimension];
            if(distanceInRefinedCells == *it) {
               maxNbrRefLvl = max(maxNbrRefLvl,mpiGrid.get_refinement_level(nbrPair.first));
               lastcell = nbrPair.first;
               foundcells++;
               continue;
            }
         }
         if (foundcells >= VLASOV_STENCIL_WIDTH) break; // checked enough distances
      }

      // Old version which can check needlessly far
      // for (const auto nbrPair: *frontNeighbors) {
      //    maxNbrRefLvl = max(maxNbrRefLvl,mpiGrid.get_refinement_level(nbrPair.first));
      // }
      // for (const auto nbrPair: *backNeighbors) {
      //    maxNbrRefLvl = max(maxNbrRefLvl,mpiGrid.get_refinement_level(nbrPair.first));
      // }


      if (maxNbrRefLvl > maxPencilRefLvl) {
         if(debug) {
            std::cout << "I am rank " << myRank << ". ";
            std::cout << "Found refinement level " << maxNbrRefLvl << " in one of the ghost cells of pencil " << pencili << ". ";
            std::cout << "Highest refinement level in this pencil is " << maxPencilRefLvl;
            std::cout << ". Splitting pencil " << pencili << endl;
         }
         // Let's avoid modifying pencils while we are looping over it. Write down the indices of pencils
         // that need to be split and split them later.
#pragma omp critical
         {
            idsToSplit.push_back(pencili);
         }
      }
   }

// No threading here, probably more efficient to thread inside the splitting
   for (auto pencili: idsToSplit) {

      Realv dx = 0.0;
      Realv dy = 0.0;
      // TODO: Double-check that this gives you the right dimensions!
      auto ids = pencils.getIds(pencili);
      switch(dimension) {
      case 0:
         dx = mpiGrid[ids[0]]->SpatialCell::parameters[CellParams::DY];
         dy = mpiGrid[ids[0]]->SpatialCell::parameters[CellParams::DZ];
         break;
      case 1:
         dx = mpiGrid[ids[0]]->SpatialCell::parameters[CellParams::DX];
         dy = mpiGrid[ids[0]]->SpatialCell::parameters[CellParams::DZ];
         break;
      case 2:
         dx = mpiGrid[ids[0]]->SpatialCell::parameters[CellParams::DX];
         dy = mpiGrid[ids[0]]->SpatialCell::parameters[CellParams::DY];
         break;
      }

// WARNING threading inside this function
      pencils.split(pencili,dx,dy);
         
   }
}

/* Checks that each local spatial cell appears in pencils at least 1 time.
 *
 * @param mpiGrid DCCRG grid object
 * @param cells Local spatial cells
 * @param pencils Pencil data struct
 */
bool checkPencils(
   const dccrg::Dccrg<SpatialCell,dccrg::Cartesian_Geometry>& mpiGrid,
   const std::vector<CellID> &cells,
   const setOfPencils& pencils
) {

   bool correct = true;

   for (auto id : cells) {

      if (mpiGrid[id]->sysBoundaryFlag == sysboundarytype::NOT_SYSBOUNDARY )  {
      
         int myCount = std::count(pencils.ids.begin(), pencils.ids.end(), id);
         
         if( myCount == 0) {
            
            std::cerr << "ERROR: Cell ID " << id << " Appears in pencils " << myCount << " times!"<< std::endl;            
            correct = false;
         }

      }
      
   }

   for (uint ipencil = 0; ipencil < pencils.N; ++ipencil) {
      cint nPencilsThroughThisCell = pow(pow(2,pencils.path[ipencil].size()),2);
      auto ids = pencils.getIds(ipencil);
      
      for (auto id : ids) {

         cint myCount = std::count(pencils.ids.begin(), pencils.ids.end(), id);

         if (myCount > nPencilsThroughThisCell) {

            std::cerr << "ERROR: Cell ID " << id << " Appears in pencils " << myCount << " times!"<< std::endl;
            std::cerr << "       It should not appear more than " << nPencilsThroughThisCell << " times." << std::endl;
            correct = false;

         }

      }

   }

   return correct;
   
}

/* Debugging function, prints the list of cells in each pencil
 *
 * @param pencils Pencil data struct
 * @param dimension Spatial dimension
 * @param myRank MPI rank
 */
void printPencilsFunc(const setOfPencils& pencils, const uint dimension, const int myRank) {
   
   // Print out ids of pencils (if needed for debugging)
   uint ibeg = 0;
   uint iend = 0;
   std::cout << "I am rank " << myRank << ", I have " << pencils.N << " pencils along dimension " << dimension << ":\n";
   MPI_Barrier(MPI_COMM_WORLD);
   if(myRank == MASTER_RANK) {
      std::cout << "t, N, mpirank, dimension (x, y): indices {path} " << std::endl;
      std::cout << "-----------------------------------------------------------------" << std::endl;
   }
   MPI_Barrier(MPI_COMM_WORLD);
   for (uint i = 0; i < pencils.N; i++) {
      iend += pencils.lengthOfPencils[i];
      std::cout << P::t << ", ";
      std::cout << i << ", ";
      std::cout << myRank << ", ";
      std::cout << dimension << ", ";
      std::cout << "(" << pencils.x[i] << ", " << pencils.y[i] << "): ";
      for (auto j = pencils.ids.begin() + ibeg; j != pencils.ids.begin() + iend; ++j) {
         std::cout << *j << " ";
      }
      ibeg  = iend;
      
      std::cout << "{";         
      for (auto step : pencils.path[i]) {
         std::cout << step << ", ";
      }
      std::cout << "}";
      
      std::cout << std::endl;
   }

   MPI_Barrier(MPI_COMM_WORLD);
}

/* Wrapper function for calling seed ID selection and pencil generation, per dimension.
 * Includes threading and gathering of pencils into thread-containers.
 *
 * @param [in] mpiGrid DCCRG grid object
 * @param [in] dimension Spatial dimension
 */
void prepareSeedIdsAndPencils(const dccrg::Dccrg<SpatialCell,dccrg::Cartesian_Geometry>& mpiGrid,
                              const uint dimension) {

   const bool printPencils = false;
   int myRank;
   if(printPencils) MPI_Comm_rank(MPI_COMM_WORLD,&myRank);

   const vector<CellID>& localCells = getLocalCells();
   vector<CellID> localPropagatedCells;
   // Figure out which spatial cells are translated,
   // result independent of particle species.
   for (size_t c=0; c<localCells.size(); ++c) {
      if (do_translate_cell(mpiGrid[localCells[c]])) {
         localPropagatedCells.push_back(localCells[c]);
      }
   }

   phiprof::Timer getSeedsTimer {"getSeedIds"};
   vector<CellID> seedIds;
   getSeedIds(mpiGrid, localPropagatedCells, dimension, seedIds);
   getSeedsTimer.stop();

   phiprof::Timer buildPencilsTimer {"buildPencils"};
   // Output vectors for ready pencils
   //setOfPencils pencils;

   // Clear previous set
   DimensionPencils[dimension].removeAllPencils();
   
#pragma omp parallel
   {
      // Empty vectors for internal use of buildPencilsWithNeighbors. Could be default values but
      // default vectors are complicated. Should overload buildPencilsWithNeighbors like suggested here
      // https://stackoverflow.com/questions/3147274/c-default-argument-for-vectorint
      vector<CellID> ids;
      vector<uint> path;
      // thread-internal pencil set to be accumulated at the end
      setOfPencils thread_pencils;
      // iterators used in the accumulation
      std::vector<CellID>::iterator ibeg, iend;

#pragma omp for schedule(guided)
      for (uint i=0; i<seedIds.size(); i++) {
         cuint seedId = seedIds[i];
         // Construct pencils from the seedIds into a set of pencils.
         thread_pencils = buildPencilsWithNeighbors(mpiGrid, thread_pencils, seedId, ids, dimension, path, seedIds);
      }

      // accumulate thread results in global set of pencils
#pragma omp critical
      {
         for (uint i=0; i<thread_pencils.N; i++) {
            // Use vector range constructor
            ibeg = thread_pencils.ids.begin() + thread_pencils.idsStart[i];
            iend = ibeg + thread_pencils.lengthOfPencils[i];
            std::vector<CellID> pencilIds(ibeg, iend);
            DimensionPencils[dimension].addPencil(pencilIds,thread_pencils.x[i],thread_pencils.y[i],thread_pencils.periodic[i],thread_pencils.path[i]);
         }
      }
   }

   phiprof::Timer checkGhostsTimer {"check_ghost_cells"};
   // Check refinement of two ghost cells on each end of each pencil
   check_ghost_cells(mpiGrid,DimensionPencils[dimension],dimension);
   phiprof::stop("check_ghost_cells");

   // ****************************************************************************

   if(printPencils) printPencilsFunc(DimensionPencils[dimension],dimension,myRank);
   buildPencilsTimer.stop();
}

/* Map velocity blocks in all local cells forward by one time step in one spatial dimension.
 * This function uses 1-cell wide pencils to update cells in-place to avoid allocating large
 * temporary buffers.
 *
 * @param [in] mpiGrid DCCRG grid object
 * @param [in] localPropagatedCells List of local cells that get propagated
 * ie. not boundary or DO_NOT_COMPUTE
 * @param [in] remoteTargetCells List of non-local target cells
 * @param [in] dimension Spatial dimension
 * @param [in] dt Time step
 * @param [in] popId Particle population ID
 */
bool trans_map_1d_amr(const dccrg::Dccrg<SpatialCell,dccrg::Cartesian_Geometry>& mpiGrid,
                      const vector<CellID>& localPropagatedCells,
                      const vector<CellID>& remoteTargetCells,
                      std::vector<uint>& nPencils,
                      const uint dimension,
                      const Realv dt,
                      const uint popID) {
   
<<<<<<< HEAD
   phiprof::Timer setupTimer {"setup"};

=======
>>>>>>> f889439e
   uint cell_indices_to_id[3]; /*< used when computing id of target cell in block*/
   unsigned char  cellid_transpose[WID3]; /*< defines the transpose for the solver internal (transposed) id: i + j*WID + k*WID2 to actual one*/
   // return if there's no cells to propagate
   if(localPropagatedCells.size() == 0) {
      cout << "Returning because of no cells" << endl;
      return false;
   }

   phiprof::start("setup");

   // Vector with all cell ids
   vector<CellID> allCells(localPropagatedCells);
   allCells.insert(allCells.end(), remoteTargetCells.begin(), remoteTargetCells.end());  

   // Vectors of pointers to the cell structs
   std::vector<SpatialCell*> allCellsPointer(allCells.size());  
   
   // Initialize allCellsPointer
   #pragma omp parallel for
   for(uint celli = 0; celli < allCells.size(); celli++){
      allCellsPointer[celli] = mpiGrid[allCells[celli]];
   }

   // Fiddle indices x,y,z in VELOCITY SPACE
   switch (dimension) {
   case 0:
      // set values in array that is used to convert block indices 
      // to global ID using a dot product.
      cell_indices_to_id[0]=WID2;
      cell_indices_to_id[1]=WID;
      cell_indices_to_id[2]=1;
      break;
   case 1:
      // set values in array that is used to convert block indices 
      // to global ID using a dot product
      cell_indices_to_id[0]=1;
      cell_indices_to_id[1]=WID2;
      cell_indices_to_id[2]=WID;
      break;
   case 2:
      // set values in array that is used to convert block indices
      // to global id using a dot product.
      cell_indices_to_id[0]=1;
      cell_indices_to_id[1]=WID;
      cell_indices_to_id[2]=WID2;
      break;
   default:
      cerr << __FILE__ << ":"<< __LINE__ << " Wrong dimension, abort"<<endl;
      abort();
      break;
   }
           
   // ****************************************************************************

   // compute pencils => set of pencils (shared datastructure)
   // prepareSeedIdsAndPencils(mpiGrid,dimension); // moved to grid.cpp

   // init cellid_transpose (moved here to take advantage of the omp parallel region)
#pragma omp parallel for collapse(3)
   for (uint k=0; k<WID; ++k) {
      for (uint j=0; j<WID; ++j) {
         for (uint i=0; i<WID; ++i) {
            const uint cell =
               i * cell_indices_to_id[0] +
               j * cell_indices_to_id[1] +
               k * cell_indices_to_id[2];
            cellid_transpose[ i + j * WID + k * WID2] = cell;
         }
      }
   }

   // Warning: checkPencils fails to understand situations where pencils reach across 3 levels of refinement.
   // if(!checkPencils(mpiGrid, localPropagatedCells, pencils)) {
   //    std::cerr<<"abort checkpencils"<<std::endl;
   //    abort();
   // }
   
   if (Parameters::prepareForRebalance == true) {
      for (uint i=0; i<localPropagatedCells.size(); i++) {
         cuint myPencilCount = std::count(DimensionPencils[dimension].ids.begin(), DimensionPencils[dimension].ids.end(), localPropagatedCells[i]);
         nPencils[i] += myPencilCount;
         nPencils[nPencils.size()-1] += myPencilCount;
      }
   }
   
   // Get a pointer to the velocity mesh of the first spatial cell
   const vmesh::VelocityMesh<vmesh::GlobalID,vmesh::LocalID>& vmesh = allCellsPointer[0]->get_velocity_mesh(popID);
   
   phiprof::Timer buildBlockListimer {"buildBlockList"};
   // Get a unique sorted list of blockids that are in any of the
   // propagated cells. First use set for this, then add to vector (may not
   // be the most nice way to do this and in any case we could do it along
   // dimension for data locality reasons => copy acc map column code, TODO: FIXME
   // TODO: Do this separately for each pencil?
   std::vector<vmesh::GlobalID> unionOfBlocks;
   std::unordered_set<vmesh::GlobalID> unionOfBlocksSet;
//   unionOfBlocks.reserve(unionOfBlocksSet.size());
#pragma omp parallel
   {
      std::unordered_set<vmesh::GlobalID> thread_unionOfBlocksSet;
      
#pragma omp for
      for(unsigned int i=0; i<allCellsPointer.size(); i++) {
         auto cell = &allCellsPointer[i];
         vmesh::VelocityMesh<vmesh::GlobalID,vmesh::LocalID>& cvmesh = (*cell)->get_velocity_mesh(popID);
         for (vmesh::LocalID block_i=0; block_i< cvmesh.size(); ++block_i) {
            thread_unionOfBlocksSet.insert(cvmesh.getGlobalID(block_i));
         }
      }

#pragma omp critical
      {
         unionOfBlocksSet.insert(thread_unionOfBlocksSet.begin(), thread_unionOfBlocksSet.end());
      } // pragma omp critical
   } // pragma omp parallel
   
   unionOfBlocks.insert(unionOfBlocks.end(), unionOfBlocksSet.begin(), unionOfBlocksSet.end());
   
   buildBlockListimer.stop();
   // ****************************************************************************
   
   // Assuming 1 neighbor in the target array because of the CFL condition
   // In fact propagating to > 1 neighbor will give an error
   const uint nTargetNeighborsPerPencil = 1;
   
   // Compute spatial neighbors for target cells.
   // For targets we need the local cells, plus a padding of 1 cell at both ends
   phiprof::Timer computeTargetsTimer {"computeSpatialTargetCellsForPencils"};
   std::vector<SpatialCell*> targetCells(DimensionPencils[dimension].sumOfLengths + DimensionPencils[dimension].N * 2 * nTargetNeighborsPerPencil );
   computeSpatialTargetCellsForPencilsWithFaces(mpiGrid, DimensionPencils[dimension], dimension, targetCells.data());
   computeTargetsTimer.stop();
   
   setupTimer.stop();
   
   int mappingId {phiprof::initializeTimer("mapping")};
   int storeId {phiprof::initializeTimer("store")};
   
   #pragma omp parallel
   {
      // declarations for variables needed by the threads
      std::vector<Realf, aligned_allocator<Realf, WID3>> targetBlockData((DimensionPencils[dimension].sumOfLengths + 2 * nTargetNeighborsPerPencil * DimensionPencils[dimension].N) * WID3);
      std::vector<std::vector<SpatialCell*>> pencilSourceCells;
      
      // Allocate aligned vectors which are needed once per pencil to avoid reallocating once per block loop + pencil loop iteration
      std::vector<std::vector<Vec, aligned_allocator<Vec,WID3>>> pencilTargetValues;
      std::vector<std::vector<Vec, aligned_allocator<Vec,WID3>>> pencilSourceVecData;
      std::vector<std::vector<Vec, aligned_allocator<Vec,WID3>>> pencildz;
      
      for(uint pencili = 0; pencili < DimensionPencils[dimension].N; ++pencili) {
         
         cint L = DimensionPencils[dimension].lengthOfPencils[pencili];
         cuint sourceLength = L + 2 * VLASOV_STENCIL_WIDTH;
         
         // Vector buffer where we write data, initialized to 0*/
         std::vector<Vec, aligned_allocator<Vec,WID3>> targetValues((L + 2 * nTargetNeighborsPerPencil) * WID3 / VECL);
         pencilTargetValues.push_back(targetValues);
         // Allocate source data: sourcedata<length of pencil * WID3)
         // Add padding by 2 * VLASOV_STENCIL_WIDTH
         std::vector<Vec, aligned_allocator<Vec,WID3>> sourceVecData(sourceLength * WID3 / VECL);
         pencilSourceVecData.push_back(sourceVecData);

         // Compute spatial neighbors for the source cells of the pencil. In
         // source cells we have a wider stencil and take into account boundaries.
         std::vector<SpatialCell*> sourceCells(sourceLength);
         computeSpatialSourceCellsForPencil(mpiGrid, DimensionPencils[dimension], pencili, dimension, sourceCells.data());
         pencilSourceCells.push_back(sourceCells);

         // dz is the cell size in the direction of the pencil
         std::vector<Vec, aligned_allocator<Vec,WID3>> dz(sourceLength);
         for(uint i = 0; i < sourceCells.size(); ++i) {
            dz[i] = sourceCells[i]->parameters[CellParams::DX+dimension];
         }
         pencildz.push_back(dz);
      }
      
      // Loop over velocity space blocks. Thread this loop (over vspace blocks) with OpenMP.
      #pragma omp for schedule(guided,8)
      for(uint blocki = 0; blocki < unionOfBlocks.size(); blocki++) {

         // Get global id of the velocity block
         vmesh::GlobalID blockGID = unionOfBlocks[blocki];

            phiprof::Timer mappingTimer {mappingId};
            
            // Loop over pencils
            uint totalTargetLength = 0;
            for(uint pencili = 0; pencili < DimensionPencils[dimension].N; ++pencili){
//             for ( auto pencili : unionOfBlocksMapToPencilIds.at(blockGID) ) {
               
               int L = DimensionPencils[dimension].lengthOfPencils[pencili];
               uint targetLength = L + 2 * nTargetNeighborsPerPencil;
                              
               // load data(=> sourcedata) / (proper xy reconstruction in future)
               bool pencil_has_data = copy_trans_block_data_amr(pencilSourceCells[pencili].data(), blockGID, L, pencilSourceVecData[pencili].data(),
                                         cellid_transpose, popID);

               if(!pencil_has_data) {
                  totalTargetLength += targetLength;
                  continue;
               }

               // Dz and sourceVecData are both padded by VLASOV_STENCIL_WIDTH
               // Dz has 1 value/cell, sourceVecData has WID3 values/cell
               propagatePencil(pencildz[pencili].data(), pencilSourceVecData[pencili].data(), pencilTargetValues[pencili].data(), dimension, blockGID, dt, vmesh, L, pencilSourceCells[pencili][0]->getVelocityBlockMinValue(popID));

               // sourceVecData => targetBlockData[this pencil])

               // Loop over cells in pencil
               for (uint icell = 0; icell < targetLength; icell++) {
                  // Loop over 1st vspace dimension
                  for (uint k=0; k<WID; k++) {
                     // Loop over 2nd vspace dimension
                     for(uint planeVector = 0; planeVector < VEC_PER_PLANE; planeVector++){

                        // Unpack the vector data
                        Realf vector[VECL];
                        //pencilSourceVecData[pencili][i_trans_ps_blockv_pencil(planeVector, k, icell - 1, L)].store(vector);
                        pencilTargetValues[pencili][i_trans_pt_blockv(planeVector, k, icell - 1)].store(vector);

                        // Loop over 3rd (vectorized) vspace dimension
                        for (uint iv = 0; iv < VECL; iv++) {

                           // Store vector data in target data array.
                           targetBlockData[(totalTargetLength + icell) * WID3 +
                                           cellid_transpose[iv + planeVector * VECL + k * WID2]]
                              = vector[iv];
                        }
                     }
                  }
               }
               totalTargetLength += targetLength;
               
            } // Closes loop over pencils. SourceVecData gets implicitly deallocated here.

            mappingTimer.stop();
            phiprof::Timer storeTimer {storeId};
            
            // reset blocks in all non-sysboundary neighbor spatial cells for this block id
            // At this point the block data is saved in targetBlockData so we can reset the spatial cells

            for (auto *spatial_cell: targetCells) {
               // Check for null and system boundary
               if (spatial_cell && spatial_cell->sysBoundaryFlag == sysboundarytype::NOT_SYSBOUNDARY) {
                  
                  // Get local velocity block id
                  const vmesh::LocalID blockLID = spatial_cell->get_velocity_block_local_id(blockGID, popID);
                  
                  // Check for invalid block id
                  if (blockLID != vmesh::VelocityMesh<vmesh::GlobalID,vmesh::LocalID>::invalidLocalID()) {
                     
                     // Get a pointer to the block data
                     Realf* blockData = spatial_cell->get_data(blockLID, popID);
                     
                     // Loop over velocity block cells
                     for(int i = 0; i < WID3; i++) {
                        blockData[i] = 0.0;
                     }
                  }
               }
            }

            // store_data(target_data => targetCells)  :Aggregate data for blockid to original location 
            // Loop over pencils again
            totalTargetLength = 0;
            for(uint pencili = 0; pencili < DimensionPencils[dimension].N; pencili++){
               
               uint targetLength = DimensionPencils[dimension].lengthOfPencils[pencili] + 2 * nTargetNeighborsPerPencil;
               
               // store values from targetBlockData array to the actual blocks
               // Loop over cells in the pencil, including the padded cells of the target array
               for ( uint celli = 0; celli < targetLength; celli++ ) {
                  
                  uint GID = celli + totalTargetLength; 
                  SpatialCell* targetCell = targetCells[GID];

                  if(targetCell) { // this check also skips sysboundary cells
                  
                     const vmesh::LocalID blockLID = targetCell->get_velocity_block_local_id(blockGID, popID);

                     // Check for invalid block id
                     if( blockLID == vmesh::VelocityMesh<vmesh::GlobalID,vmesh::LocalID>::invalidLocalID() ) {
                        continue;
                     }
                     
                     Realf* blockData = targetCell->get_data(blockLID, popID);
                     
                     // areaRatio is the reatio of the cross-section of the spatial cell to the cross-section of the pencil.
                     int diff = targetCell->SpatialCell::parameters[CellParams::REFINEMENT_LEVEL] - DimensionPencils[dimension].path[pencili].size();
                     int ratio;
                     Realf areaRatio;
                     if(diff>=0) {
                        ratio = 1 << diff;
                        areaRatio = ratio*ratio;
                     } else {
                        ratio = 1 << -diff;
                        areaRatio = 1.0 / (ratio*ratio);
                     }
                     
                     for(int i = 0; i < WID3 ; i++) {
                        blockData[i] += targetBlockData[GID * WID3 + i] * areaRatio;
                     }
                  }
               }

               totalTargetLength += targetLength;
               
            } // closes loop over pencils

            storeTimer.stop();
      } // Closes loop over blocks
   } // closes pragma omp parallel

   return true;
}


/* Get an index that identifies which cell in the list of sibling cells this cell is.
 *
 * @param mpiGrid DCCRG grid object
 * @param cellid DCCRG id of this cell
 */
int get_sibling_index(dccrg::Dccrg<SpatialCell,dccrg::Cartesian_Geometry>& mpiGrid, const CellID& cellid) {

   const int NO_SIBLINGS = 0;
   
   if(mpiGrid.get_refinement_level(cellid) == 0) {
      return NO_SIBLINGS;
   }
   
   //CellID parent = mpiGrid.mapping.get_parent(cellid);
   CellID parent = mpiGrid.get_parent(cellid);

   if (parent == INVALID_CELLID) {
      std::cerr<<"Invalid parent id"<<std::endl;
      abort();
   }

   // get_all_children returns an array instead of a vector now, need to map it to a vector for find and distance
   // std::array<uint64_t, 8> siblingarr = mpiGrid.mapping.get_all_children(parent);
   // vector<CellID> siblings(siblingarr.begin(), siblingarr.end());
   vector<CellID> siblings = mpiGrid.get_all_children(parent);
   auto location = std::find(siblings.begin(),siblings.end(),cellid);
   auto index = std::distance(siblings.begin(), location);
   if (index>7) {
      std::cerr<<"Invalid parent id"<<std::endl;
      abort();
   }
   return index;
   
}

/* This function communicates the mapping on process boundaries, and then updates the data to their correct values.
 * When sending data between neighbors of different refinement levels, special care has to be taken to ensure that
 * The sending and receiving ranks allocate the correct size arrays for neighbor_block_data.
 * This is partially due to DCCRG defining neighborhood size relative to the host cell. For details, see 
 * https://github.com/fmihpc/dccrg/issues/12
 *
 * @param mpiGrid DCCRG grid object
 * @param dimension Spatial dimension
 * @param direction Direction of communication (+ or -)
 * @param popId Particle population ID
 */
void update_remote_mapping_contribution_amr(
   dccrg::Dccrg<SpatialCell,dccrg::Cartesian_Geometry>& mpiGrid,
   const uint dimension,
   int direction,
   const uint popID) {

   const vector<CellID>& local_cells = getLocalCells();
   const vector<CellID> remote_cells = mpiGrid.get_remote_cells_on_process_boundary(VLASOV_SOLVER_NEIGHBORHOOD_ID);
   vector<CellID> receive_cells;
   set<CellID> send_cells;
   
   vector<CellID> receive_origin_cells;
   vector<uint> receive_origin_index;

   int neighborhood = 0;
   
   //normalize and set neighborhoods
   if(direction > 0) {
      direction = 1;
      switch (dimension) {
      case 0:
         neighborhood = SHIFT_P_X_NEIGHBORHOOD_ID;
         break;
      case 1:
         neighborhood = SHIFT_P_Y_NEIGHBORHOOD_ID;
         break;
      case 2:
         neighborhood = SHIFT_P_Z_NEIGHBORHOOD_ID;
         break;
      }
   }
   if(direction < 0) {
      direction = -1;
      switch (dimension) {
      case 0:
         neighborhood = SHIFT_M_X_NEIGHBORHOOD_ID;
         break;
      case 1:
         neighborhood = SHIFT_M_Y_NEIGHBORHOOD_ID;
         break;
      case 2:
         neighborhood = SHIFT_M_Z_NEIGHBORHOOD_ID;
         break;
      }
   }

   // MPI_Barrier(MPI_COMM_WORLD);
   // cout << "begin update_remote_mapping_contribution_amr, dimension = " << dimension << ", direction = " << direction << endl;
   // MPI_Barrier(MPI_COMM_WORLD);

   // Initialize remote cells
   for (auto rc : remote_cells) {
      SpatialCell *ccell = mpiGrid[rc];
      // Initialize number of blocks to 0 and block data to a default value.
      // We need the default for 1 to 1 communications
      if(ccell) {
         for (uint i = 0; i < MAX_NEIGHBORS_PER_DIM; ++i) {
            ccell->neighbor_block_data[i] = ccell->get_data(popID);
            ccell->neighbor_number_of_blocks[i] = 0;
         }
      }
   }

   // Initialize local cells
   for (auto lc : local_cells) {
      SpatialCell *ccell = mpiGrid[lc];
      if(ccell) {
         // Initialize number of blocks to 0 and neighbor block data pointer to the local block data pointer
         for (uint i = 0; i < MAX_NEIGHBORS_PER_DIM; ++i) {
            ccell->neighbor_block_data[i] = ccell->get_data(popID);
            ccell->neighbor_number_of_blocks[i] = 0;
         }
      }
   }
   
   vector<Realf*> receiveBuffers;
   vector<Realf*> sendBuffers;
   
   for (auto c : local_cells) {
      
      SpatialCell *ccell = mpiGrid[c];

      if (!ccell) continue;

      vector<CellID> p_nbrs;
      vector<CellID> n_nbrs;
      
      for (const auto& [neighbor, dir] : mpiGrid.get_face_neighbors_of(c)) {
         if(dir == ((int)dimension + 1) * direction) {
            p_nbrs.push_back(neighbor);
         }

         if(dir == -1 * ((int)dimension + 1) * direction) {
            n_nbrs.push_back(neighbor);
         }
      }
      
      uint sendIndex = 0;
      uint recvIndex = 0;

      int mySiblingIndex = get_sibling_index(mpiGrid,c);
      
      // Set up sends if any neighbor cells in p_nbrs are non-local.
      if (!all_of(p_nbrs.begin(), p_nbrs.end(), [&mpiGrid](CellID i){return mpiGrid.is_local(i);})) {

         // ccell adds a neighbor_block_data block for each neighbor in the positive direction to its local data
         for (const auto nbr : p_nbrs) {
            
            //Send data in nbr target array that we just mapped to, if
            // 1) it is a valid target,
            // 2) the source cell in center was translated,
            // 3) Cell is remote.
            if(nbr != INVALID_CELLID && do_translate_cell(ccell) && !mpiGrid.is_local(nbr)) {

               /*
                 Select the index to the neighbor_block_data and neighbor_number_of_blocks arrays
                 1) Ref_c == Ref_nbr == 0, index = 0
                 2) Ref_c == Ref_nbr != 0, index = c sibling index
                 3) Ref_c >  Ref_nbr     , index = c sibling index
                 4) Ref_c <  Ref_nbr     , index = nbr sibling index
                */
               
               if(mpiGrid.get_refinement_level(c) >= mpiGrid.get_refinement_level(nbr)) {
                  sendIndex = mySiblingIndex;
               } else {
                  sendIndex = get_sibling_index(mpiGrid,nbr);
               }
            
               SpatialCell *pcell = mpiGrid[nbr];
               
               // 4) it exists and is not a boundary cell,
               if(pcell && pcell->sysBoundaryFlag == sysboundarytype::NOT_SYSBOUNDARY) {

                  ccell->neighbor_number_of_blocks.at(sendIndex) = pcell->get_number_of_velocity_blocks(popID);
                  
                  if(send_cells.find(nbr) == send_cells.end()) {
                     // 5 We have not already sent data from this rank to this cell.
                     
                     ccell->neighbor_block_data.at(sendIndex) = pcell->get_data(popID);
                     send_cells.insert(nbr);
                                                               
                  } else {

                     // The receiving cell can't know which cell is sending the data from this rank.
                     // Therefore, we have to send 0's from other cells in the case where multiple cells
                     // from one rank are sending to the same remote cell so that all sent cells can be
                     // summed for the correct result.
                     
                     ccell->neighbor_block_data.at(sendIndex) =
                        (Realf*) aligned_malloc(ccell->neighbor_number_of_blocks.at(sendIndex) * WID3 * sizeof(Realf), 64);
                     sendBuffers.push_back(ccell->neighbor_block_data.at(sendIndex));
                     for (uint j = 0; j < ccell->neighbor_number_of_blocks.at(sendIndex) * WID3; ++j) {
                        ccell->neighbor_block_data.at(sendIndex)[j] = 0.0;
                        
                     } // closes for(uint j = 0; j < ccell->neighbor_number_of_blocks.at(sendIndex) * WID3; ++j)
                     
                  } // closes if(send_cells.find(nbr) == send_cells.end())
                  
               } // closes if(pcell && pcell->sysBoundaryFlag == sysboundarytype::NOT_SYSBOUNDARY)
               
            } // closes if(nbr != INVALID_CELLID && do_translate_cell(ccell) && !mpiGrid.is_local(nbr))
            
         } // closes for(uint i_nbr = 0; i_nbr < nbrs_to.size(); ++i_nbr)
        
      } // closes if(!all_of(nbrs_to.begin(), nbrs_to.end(),[&mpiGrid](CellID i){return mpiGrid.is_local(i);}))

      // Set up receives if any neighbor cells in n_nbrs are non-local.
      if (!all_of(n_nbrs.begin(), n_nbrs.end(), [&mpiGrid](CellID i){return mpiGrid.is_local(i);})) {

         // ccell adds a neighbor_block_data block for each neighbor in the positive direction to its local data
         for (const auto nbr : n_nbrs) {
         
            if (nbr != INVALID_CELLID && !mpiGrid.is_local(nbr) &&
                ccell->sysBoundaryFlag == sysboundarytype::NOT_SYSBOUNDARY) {
               //Receive data that ncell mapped to this local cell data array,
               //if 1) ncell is a valid source cell, 2) center cell is to be updated (normal cell) 3) ncell is remote

               SpatialCell *ncell = mpiGrid[nbr];

               // Check for null pointer
               if(!ncell) {
                  continue;
               }

               /*
                 Select the index to the neighbor_block_data and neighbor_number_of_blocks arrays
                 1) Ref_nbr == Ref_c == 0, index = 0
                 2) Ref_nbr == Ref_c != 0, index = nbr sibling index
                 3) Ref_nbr >  Ref_c     , index = nbr sibling index
                 4) Ref_nbr <  Ref_c     , index = c   sibling index
                */
                                             
               if(mpiGrid.get_refinement_level(nbr) >= mpiGrid.get_refinement_level(c)) {

                  // Allocate memory for one sibling at recvIndex.
                  
                  recvIndex = get_sibling_index(mpiGrid,nbr);

                  ncell->neighbor_number_of_blocks.at(recvIndex) = ccell->get_number_of_velocity_blocks(popID);
                  ncell->neighbor_block_data.at(recvIndex) =
                     (Realf*) aligned_malloc(ncell->neighbor_number_of_blocks.at(recvIndex) * WID3 * sizeof(Realf), 64);
                  receiveBuffers.push_back(ncell->neighbor_block_data.at(recvIndex));
                  
               } else {

                  recvIndex = mySiblingIndex;
                  
                  // std::array<uint64_t, 8> siblingarr = mpiGrid.mapping.get_all_children(mpiGrid.mapping.get_parent(c));
                  // vector<CellID> mySiblings(siblingarr.begin(), siblingarr.end());
                  auto mySiblings = mpiGrid.get_all_children(mpiGrid.get_parent(c));
                  auto myIndices = mpiGrid.mapping.get_indices(c);
                  
                  // Allocate memory for each sibling to receive all the data sent by coarser ncell. 
                  // only allocate blocks for face neighbors.
                  for (uint i_sib = 0; i_sib < MAX_NEIGHBORS_PER_DIM; ++i_sib) {

                     auto sibling = mySiblings.at(i_sib);
                     auto sibIndices = mpiGrid.mapping.get_indices(sibling);
                     auto* scell = mpiGrid[sibling];

                     
                     // Only allocate siblings that are remote face neighbors to ncell
                     // Also take care to have these consistent with the sending process neighbor checks!
                     if(sibling != INVALID_CELLID
                        && scell
                        && mpiGrid.get_process(sibling) != mpiGrid.get_process(nbr)
                        && myIndices.at(dimension) == sibIndices.at(dimension)
                        && ncell->neighbor_number_of_blocks.at(i_sib) != scell->get_number_of_velocity_blocks(popID)
                        && scell->sysBoundaryFlag == sysboundarytype::NOT_SYSBOUNDARY) {
                  
                        
                        ncell->neighbor_number_of_blocks.at(i_sib) = scell->get_number_of_velocity_blocks(popID);
                        ncell->neighbor_block_data.at(i_sib) =
                           (Realf*) aligned_malloc(ncell->neighbor_number_of_blocks.at(i_sib) * WID3 * sizeof(Realf), 64);
                        receiveBuffers.push_back(ncell->neighbor_block_data.at(i_sib));
                     }
                  }
               }
               
               receive_cells.push_back(c);
               receive_origin_cells.push_back(nbr);
               receive_origin_index.push_back(recvIndex);
               
            } // closes (nbr != INVALID_CELLID && !mpiGrid.is_local(nbr) && ...)
            
         } // closes for(uint i_nbr = 0; i_nbr < nbrs_of.size(); ++i_nbr)
         
      } // closes if(!all_of(nbrs_of.begin(), nbrs_of.end(),[&mpiGrid](CellID i){return mpiGrid.is_local(i);}))
      
   } // closes for (auto c : local_cells) {

   MPI_Barrier(MPI_COMM_WORLD);
   
   // Do communication
   SpatialCell::setCommunicatedSpecies(popID);
   SpatialCell::set_mpi_transfer_type(Transfer::NEIGHBOR_VEL_BLOCK_DATA);
   mpiGrid.update_copies_of_remote_neighbors(neighborhood);

   MPI_Barrier(MPI_COMM_WORLD);
   
   // Reduce data: sum received data in the data array to 
   // the target grid in the temporary block container   
   //#pragma omp parallel
   {
      for (size_t c = 0; c < receive_cells.size(); ++c) {
         SpatialCell* receive_cell = mpiGrid[receive_cells[c]];
         SpatialCell* origin_cell = mpiGrid[receive_origin_cells[c]];

         if(!receive_cell || !origin_cell) {
            continue;
         }
         
         Realf *blockData = receive_cell->get_data(popID);
         Realf *neighborData = origin_cell->neighbor_block_data[receive_origin_index[c]];

         //#pragma omp for 
         for(uint vCell = 0; vCell < VELOCITY_BLOCK_LENGTH * receive_cell->get_number_of_velocity_blocks(popID); ++vCell) {
            blockData[vCell] += neighborData[vCell];
         }
      }
      
      // send cell data is set to zero. This is to avoid double copy if
      // one cell is the neighbor on bot + and - side to the same process
      for (auto c : send_cells) {
         SpatialCell* spatial_cell = mpiGrid[c];
         Realf * blockData = spatial_cell->get_data(popID);
         //#pragma omp for nowait
         for(unsigned int vCell = 0; vCell < VELOCITY_BLOCK_LENGTH * spatial_cell->get_number_of_velocity_blocks(popID); ++vCell) {
            // copy received target data to temporary array where target data is stored.
            blockData[vCell] = 0;
         }
      }
   }

   for (auto p : receiveBuffers) {
      aligned_free(p);
   }
   for (auto p : sendBuffers) {
      aligned_free(p);
   }

   // MPI_Barrier(MPI_COMM_WORLD);
   // cout << "end update_remote_mapping_contribution_amr, dimension = " << dimension << ", direction = " << direction << endl;
   // MPI_Barrier(MPI_COMM_WORLD);

}<|MERGE_RESOLUTION|>--- conflicted
+++ resolved
@@ -1399,12 +1399,7 @@
                       const uint dimension,
                       const Realv dt,
                       const uint popID) {
-   
-<<<<<<< HEAD
    phiprof::Timer setupTimer {"setup"};
-
-=======
->>>>>>> f889439e
    uint cell_indices_to_id[3]; /*< used when computing id of target cell in block*/
    unsigned char  cellid_transpose[WID3]; /*< defines the transpose for the solver internal (transposed) id: i + j*WID + k*WID2 to actual one*/
    // return if there's no cells to propagate
@@ -1412,8 +1407,6 @@
       cout << "Returning because of no cells" << endl;
       return false;
    }
-
-   phiprof::start("setup");
 
    // Vector with all cell ids
    vector<CellID> allCells(localPropagatedCells);
