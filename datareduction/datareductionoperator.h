/*
 * This file is part of Vlasiator.
 * Copyright 2010-2016 Finnish Meteorological Institute
 *
 * For details of usage, see the COPYING file and read the "Rules of the Road"
 * at http://www.physics.helsinki.fi/vlasiator/
 *
 * This program is free software; you can redistribute it and/or modify
 * it under the terms of the GNU General Public License as published by
 * the Free Software Foundation; either version 2 of the License, or
 * (at your option) any later version.
 *
 * This program is distributed in the hope that it will be useful,
 * but WITHOUT ANY WARRANTY; without even the implied warranty of
 * MERCHANTABILITY or FITNESS FOR A PARTICULAR PURPOSE.  See the
 * GNU General Public License for more details.
 *
 * You should have received a copy of the GNU General Public License along
 * with this program; if not, write to the Free Software Foundation, Inc.,
 * 51 Franklin Street, Fifth Floor, Boston, MA 02110-1301 USA.
 */

#ifndef DATAREDUCTIONOPERATOR_H
#define DATAREDUCTIONOPERATOR_H

#include <vector>

#include <vlsv_writer.h>

#include "fsgrid.hpp"
#include "../definitions.h"
#include "../spatial_cell.hpp"
#include "../parameters.h"
#include "../sysboundary/ionosphere.h"
using namespace spatial_cell;

namespace DRO {

   /** DRO::DataReductionOperator defines a base class for reducing simulation data
    * (six-dimensional distribution function) into more compact variables, e.g. 
    * scalar fields, which can be written into file(s) and visualized.
    * 
    * The intention is that each DRO::DataReductionOperator stores the reduced data 
    * into internal variables, whose values are written into a byte array when 
    * DRO::DataReductionOperator::appendReducedData is called.
    * 
    * If needed, a user can write his or her own DRO::DataReductionOperators, which 
    * are loaded when the simulation initializes.
    *
    * Datareduction oeprators are not thread-safe, some of the more intensive ones are threaded within. 
    */

   class DataReductionOperator {
   public:
      DataReductionOperator();
      virtual ~DataReductionOperator();
      
      virtual bool getDataVectorInfo(std::string& dataType,unsigned int& dataSize,unsigned int& vectorSize) const = 0;
      virtual bool getUnitMetadata(std::string& _unit,std::string& _unitLaTeX,std::string& _variableLaTeX,std::string& _unitConversion) {
	_unit=unit;
	_unitLaTeX=unitLaTeX;
	_unitConversion=unitConversion;
	_variableLaTeX=variableLaTeX;
	return true;
      };
      virtual bool setUnitMetadata(std::string& _unit,std::string& _unitLaTeX,std::string& _variableLaTeX,std::string& _unitConversion) {
	unit = _unit;
	unitLaTeX = _unitLaTeX;
	unitConversion = _unitConversion;
	variableLaTeX = _variableLaTeX;
	return true;
      }

      virtual std::string getName() const = 0;
      virtual bool reduceData(const SpatialCell* cell,char* buffer);
      virtual bool reduceDiagnostic(const SpatialCell* cell,Real * result);
      virtual bool setSpatialCell(const SpatialCell* cell) = 0;
      
   protected:
      std::string unit;
      std::string unitLaTeX;
      std::string variableLaTeX;
      std::string unitConversion;
      
   };

   class DataReductionOperatorHasParameters: public DataReductionOperator {
   public:
      DataReductionOperatorHasParameters() : DataReductionOperator() {};
      virtual bool writeParameters(vlsv::Writer& vlsvWriter) = 0;
   };

   class DataReductionOperatorFsGrid : public DataReductionOperator {

      public:
        typedef std::function<std::vector<double>(
                      FsGrid< std::array<Real, fsgrids::bfield::N_BFIELD>, FS_STENCIL_WIDTH> & perBGrid,
                      FsGrid< std::array<Real, fsgrids::efield::N_EFIELD>, FS_STENCIL_WIDTH> & EGrid,
                      FsGrid< std::array<Real, fsgrids::ehall::N_EHALL>, FS_STENCIL_WIDTH> & EHallGrid,
                      FsGrid< std::array<Real, fsgrids::egradpe::N_EGRADPE>, FS_STENCIL_WIDTH> & EGradPeGrid,
                      FsGrid< std::array<Real, fsgrids::moments::N_MOMENTS>, FS_STENCIL_WIDTH> & momentsGrid,
                      FsGrid< std::array<Real, fsgrids::dperb::N_DPERB>, FS_STENCIL_WIDTH> & dPerBGrid,
                      FsGrid< std::array<Real, fsgrids::dmoments::N_DMOMENTS>, FS_STENCIL_WIDTH> & dMomentsGrid,
                      FsGrid< std::array<Real, fsgrids::bgbfield::N_BGB>, FS_STENCIL_WIDTH> & BgBGrid,
                      FsGrid< std::array<Real, fsgrids::volfields::N_VOL>, FS_STENCIL_WIDTH> & volGrid,
                      FsGrid< fsgrids::technical, FS_STENCIL_WIDTH> & technicalGrid)> ReductionLambda;
      private:
         ReductionLambda lambda;
         std::string variableName;

      public:
         DataReductionOperatorFsGrid(const std::string& name, ReductionLambda l) : DataReductionOperator(),lambda(l),variableName(name) {};
         virtual std::string getName() const;
         virtual bool getDataVectorInfo(std::string& dataType,unsigned int& dataSize,unsigned int& vectorSize) const;
         virtual bool setSpatialCell(const SpatialCell* cell);
         virtual bool reduceData(const SpatialCell* cell,char* buffer);
         virtual bool reduceDiagnostic(const SpatialCell* cell,Real * result);
         virtual bool writeFsGridData(
                      FsGrid< std::array<Real, fsgrids::bfield::N_BFIELD>, FS_STENCIL_WIDTH> & perBGrid,
                      FsGrid< std::array<Real, fsgrids::efield::N_EFIELD>, FS_STENCIL_WIDTH> & EGrid,
                      FsGrid< std::array<Real, fsgrids::ehall::N_EHALL>, FS_STENCIL_WIDTH> & EHallGrid,
                      FsGrid< std::array<Real, fsgrids::egradpe::N_EGRADPE>, FS_STENCIL_WIDTH> & EGradPeGrid,
                      FsGrid< std::array<Real, fsgrids::moments::N_MOMENTS>, FS_STENCIL_WIDTH> & momentsGrid,
                      FsGrid< std::array<Real, fsgrids::dperb::N_DPERB>, FS_STENCIL_WIDTH> & dPerBGrid,
                      FsGrid< std::array<Real, fsgrids::dmoments::N_DMOMENTS>, FS_STENCIL_WIDTH> & dMomentsGrid,
                      FsGrid< std::array<Real, fsgrids::bgbfield::N_BGB>, FS_STENCIL_WIDTH> & BgBGrid,
                      FsGrid< std::array<Real, fsgrids::volfields::N_VOL>, FS_STENCIL_WIDTH> & volGrid,
                      FsGrid< fsgrids::technical, FS_STENCIL_WIDTH> & technicalGrid,
                      const std::string& meshName, vlsv::Writer& vlsvWriter,
                      const bool writeAsFloat=false);
   };

   // Generic (lambda-based) datareducer for ionosphere grid element-centered data
   class DataReductionOperatorIonosphereElement : public DataReductionOperator {
      public:
         typedef std::function<std::vector<Real>(SBC::SphericalTriGrid& grid)> ReductionLambda;
      private:
         ReductionLambda lambda;
         std::string variableName;

      public:
         DataReductionOperatorIonosphereElement(const std::string& name, ReductionLambda l): DataReductionOperator(), lambda(l),variableName(name) {};
         virtual std::string getName() const;
         virtual bool getDataVectorInfo(std::string& dataType,unsigned int& dataSize,unsigned int& vectorSize) const;
         virtual bool setSpatialCell(const SpatialCell* cell);
         virtual bool reduceData(const SpatialCell* cell,char* buffer);
         virtual bool reduceDiagnostic(const SpatialCell* cell,Real * result);
         virtual bool writeIonosphereData(SBC::SphericalTriGrid& grid, vlsv::Writer& vlsvWriter);
   };
   
   // Generic (lambda-based) datareducer for ionosphere grid node-centered data
   class DataReductionOperatorIonosphereNode : public DataReductionOperator {
      public:
         typedef std::function<std::vector<Real>(SBC::SphericalTriGrid& grid)> ReductionLambda;
      private:
         ReductionLambda lambda;
         std::string variableName;

      public:
         DataReductionOperatorIonosphereNode(const std::string& name, ReductionLambda l): DataReductionOperator(), lambda(l),variableName(name) {};
         virtual std::string getName() const;
         virtual bool getDataVectorInfo(std::string& dataType,unsigned int& dataSize,unsigned int& vectorSize) const;
         virtual bool setSpatialCell(const SpatialCell* cell);
         virtual bool reduceData(const SpatialCell* cell,char* buffer);
         virtual bool reduceDiagnostic(const SpatialCell* cell,Real * result);
         virtual bool writeIonosphereData(SBC::SphericalTriGrid& grid, vlsv::Writer& vlsvWriter);
   };
   
   // Generic (lambda-based) datareducer for ionosphere grid node-centered int data
   class DataReductionOperatorIonosphereNodeInt : public DataReductionOperator {
   public:
      typedef std::function<std::vector<int>(SBC::SphericalTriGrid& grid)> ReductionLambda;
   private:
      ReductionLambda lambda;
      std::string variableName;
      
   public:
      DataReductionOperatorIonosphereNodeInt(const std::string& name, ReductionLambda l): DataReductionOperator(), lambda(l),variableName(name) {};
      virtual std::string getName() const;
      virtual bool getDataVectorInfo(std::string& dataType,unsigned int& dataSize,unsigned int& vectorSize) const;
      virtual bool setSpatialCell(const SpatialCell* cell);
      virtual bool reduceData(const SpatialCell* cell,char* buffer);
<<<<<<< HEAD
#ifdef USE_CUDA
#pragma nv_diag_suppress=997
#endif
      virtual bool reduceDiagnostic(const SpatialCell* cell,int * result);
=======
      virtual bool reduceDiagnostic(const SpatialCell* cell,Real * result);
>>>>>>> 2025ae8d
      virtual bool writeIonosphereData(SBC::SphericalTriGrid& grid, vlsv::Writer& vlsvWriter);
   };

   // Generic (lambda-based) datareducer for vlasov grid data
   class DataReductionOperatorMPIGridCell : public DataReductionOperator{
      public:
         typedef std::function<std::vector<Real>(const SpatialCell* cell)> ReductionLambda;
      private:
         ReductionLambda lambda;
         int numFloats;
         std::string variableName;

      public:
         DataReductionOperatorMPIGridCell(const std::string& name, int numFloats, ReductionLambda l): DataReductionOperator(),lambda(l),numFloats(numFloats),variableName(name) {};
         virtual std::string getName() const;
         virtual bool getDataVectorInfo(std::string& dataType,unsigned int& dataSize,unsigned int& vectorSize) const;
         virtual bool setSpatialCell(const SpatialCell* cell) {return true;};
         virtual bool reduceData(const SpatialCell* cell,char* buffer);
         virtual bool reduceDiagnostic(const SpatialCell* cell,Real * result) {return false;};
   };

   class DataReductionOperatorCellParams: public DataReductionOperator {
   public:
      DataReductionOperatorCellParams(const std::string& name,const unsigned int parameterIndex,const unsigned int vectorSize);
      virtual ~DataReductionOperatorCellParams();
      
      virtual bool getDataVectorInfo(std::string& dataType,unsigned int& dataSize,unsigned int& vectorSize) const;
      virtual std::string getName() const;
      virtual bool reduceData(const SpatialCell* cell,char* buffer);
      virtual bool reduceDiagnostic(const SpatialCell* cell,Real * result);
      virtual bool setSpatialCell(const SpatialCell* cell);
      
   protected:
      uint _parameterIndex;
      uint vectorSize;
      std::string variableName;
      const Real *data;
   };

   class DataReductionOperatorDerivatives: public DataReductionOperatorCellParams {
   public:
      DataReductionOperatorDerivatives(const std::string& name,const unsigned int parameterIndex,const unsigned int vectorSize);
      virtual bool setSpatialCell(const SpatialCell* cell);
   };
   
   class DataReductionOperatorBVOLDerivatives: public DataReductionOperatorCellParams {
   public:
      DataReductionOperatorBVOLDerivatives(const std::string& name,const unsigned int parameterIndex,const unsigned int vectorSize);
      virtual bool setSpatialCell(const SpatialCell* cell);
   };
   
   class MPIrank: public DataReductionOperator {
   public:
      MPIrank();
      virtual ~MPIrank();
      
      virtual bool getDataVectorInfo(std::string& dataType,unsigned int& dataSize,unsigned int& vectorSize) const;
      virtual std::string getName() const;
      virtual bool reduceData(const SpatialCell* cell,char* buffer);
      virtual bool setSpatialCell(const SpatialCell* cell);
      
   protected:
      Real rank;
      int mpiRank;
   };
   
   class BoundaryType: public DataReductionOperator {
   public:
      BoundaryType();
      virtual ~BoundaryType();
      
      virtual bool getDataVectorInfo(std::string& dataType,unsigned int& dataSize,unsigned int& vectorSize) const;
      virtual std::string getName() const;
      virtual bool reduceData(const SpatialCell* cell,char* buffer);
      virtual bool setSpatialCell(const SpatialCell* cell);
      
   protected:
      int boundaryType;
   };

   class BoundaryLayer: public DataReductionOperator {
   public:
      BoundaryLayer();
      virtual ~BoundaryLayer();
      
      virtual bool getDataVectorInfo(std::string& dataType,unsigned int& dataSize,unsigned int& vectorSize) const;
      virtual std::string getName() const;
      virtual bool reduceData(const SpatialCell* cell,char* buffer);
      virtual bool setSpatialCell(const SpatialCell* cell);
      
   protected:
      int boundaryLayer;
   };

   class Blocks: public DataReductionOperator {
   public:
      Blocks(cuint popID);
      virtual ~Blocks();
      
      virtual bool getDataVectorInfo(std::string& dataType,unsigned int& dataSize,unsigned int& vectorSize) const;
      virtual std::string getName() const;
      virtual bool reduceData(const SpatialCell* cell,char* buffer);
      virtual bool reduceDiagnostic(const SpatialCell* cell,Real* buffer);
      virtual bool setSpatialCell(const SpatialCell* cell);
      
   protected:
      uint nBlocks;
      uint popID;
      std::string popName;
   };
   
   class VariableBVol: public DataReductionOperator {
   public:
      VariableBVol();
      virtual ~VariableBVol();
      
      virtual bool getDataVectorInfo(std::string& dataType,unsigned int& dataSize,unsigned int& vectorSize) const;
      virtual std::string getName() const;
      virtual bool reduceData(const SpatialCell* cell,char* buffer);
      virtual bool setSpatialCell(const SpatialCell* cell);
      
   protected:
      Real B[3];
   };

   
   class VariablePressureSolver: public DataReductionOperator {
   public:
      VariablePressureSolver();
      virtual ~VariablePressureSolver();
      
      virtual bool getDataVectorInfo(std::string& dataType,unsigned int& dataSize,unsigned int& vectorSize) const;
      virtual std::string getName() const;
      virtual bool reduceData(const SpatialCell* cell,char* buffer);
      virtual bool setSpatialCell(const SpatialCell* cell);
      
   protected:
      Real Pressure;
   };
   
   class VariablePTensorDiagonal: public DataReductionOperator {
   public:
      VariablePTensorDiagonal(cuint popID);
      virtual ~VariablePTensorDiagonal();
      
      virtual bool getDataVectorInfo(std::string& dataType,unsigned int& dataSize,unsigned int& vectorSize) const;
      virtual std::string getName() const;
      virtual bool reduceData(const SpatialCell* cell,char* buffer);
      virtual bool setSpatialCell(const SpatialCell* cell);
      
   protected:
      Real averageVX, averageVY, averageVZ;
      Real PTensor[3];
      uint popID;
      std::string popName;
   };
   
   class VariablePTensorOffDiagonal: public DataReductionOperator {
   public:
      VariablePTensorOffDiagonal(cuint popID);
      virtual ~VariablePTensorOffDiagonal();
      
      virtual bool getDataVectorInfo(std::string& dataType,unsigned int& dataSize,unsigned int& vectorSize) const;
      virtual std::string getName() const;
      virtual bool reduceData(const SpatialCell* cell,char* buffer);
      virtual bool setSpatialCell(const SpatialCell* cell);
      
   protected:
      Real averageVX, averageVY, averageVZ;
      Real PTensor[3];
      uint popID;
      std::string popName;
   };
   
   class DiagnosticFluxB: public DataReductionOperator {
   public:
      DiagnosticFluxB();
      virtual  ~DiagnosticFluxB();
      
      virtual bool getDataVectorInfo(std::string& dataType,unsigned int& dataSize,unsigned int& vectorSize) const;
      virtual std::string getName() const;
      virtual bool reduceDiagnostic(const SpatialCell* cell,Real* result);
      virtual bool setSpatialCell(const SpatialCell* cell);
      
   protected:
      
   };
   
   class DiagnosticFluxE: public DataReductionOperator {
   public:
      DiagnosticFluxE();
      virtual  ~DiagnosticFluxE();
      
      virtual bool getDataVectorInfo(std::string& dataType,unsigned int& dataSize,unsigned int& vectorSize) const;
      virtual std::string getName() const;
      virtual bool reduceDiagnostic(const SpatialCell* cell,Real* result);
      virtual bool setSpatialCell(const SpatialCell* cell);
      
   protected:
      
   };
   
   class MaxDistributionFunction: public DataReductionOperator {
   public:
      MaxDistributionFunction(cuint popID);
      virtual ~MaxDistributionFunction();
      
      virtual bool getDataVectorInfo(std::string& dataType,unsigned int& dataSize,unsigned int& vectorSize) const;
      virtual std::string getName() const;
      virtual bool reduceData(const SpatialCell* cell,char* buffer);
      virtual bool reduceDiagnostic(const SpatialCell* cell,Real *buffer);
      virtual bool setSpatialCell(const SpatialCell* cell);
      
   protected:
      Real maxF;
      uint popID;
      std::string popName;
   };
   
   class MinDistributionFunction: public DataReductionOperator {
   public:
      MinDistributionFunction(cuint popID);
      virtual ~MinDistributionFunction();
      
      virtual bool getDataVectorInfo(std::string& dataType,unsigned int& dataSize,unsigned int& vectorSize) const;
      virtual std::string getName() const;
      virtual bool reduceData(const SpatialCell* cell,char* buffer);
      virtual bool reduceDiagnostic(const SpatialCell* cell,Real *buffer);
      virtual bool setSpatialCell(const SpatialCell* cell);
      
   protected:
      Real minF;
      uint popID;
      std::string popName;
   };

   class VariableRhoThermal: public DataReductionOperator {
   public:
      VariableRhoThermal(cuint popID);
      virtual ~VariableRhoThermal();
     
      virtual bool getDataVectorInfo(std::string& dataType,unsigned int& dataSize,unsigned int& vectorSize) const;
      virtual std::string getName() const;
      virtual bool reduceData(const SpatialCell* cell,char* buffer);
      virtual bool setSpatialCell(const SpatialCell* cell);
     
   protected:
      Real RhoThermal;
      uint popID;
      std::string popName;
      bool doSkip;
   };

   class VariableRhoNonthermal: public DataReductionOperator {
   public:
      VariableRhoNonthermal(cuint popID);
      virtual ~VariableRhoNonthermal();
     
      virtual bool getDataVectorInfo(std::string& dataType,unsigned int& dataSize,unsigned int& vectorSize) const;
      virtual std::string getName() const;
      virtual bool reduceData(const SpatialCell* cell,char* buffer);
      virtual bool setSpatialCell(const SpatialCell* cell);
     
   protected:
      Real RhoNonthermal;
      uint popID;
      std::string popName;
      bool doSkip;
   };

   class VariableVThermal: public DataReductionOperator {
   public:
      VariableVThermal(cuint popID);
      virtual ~VariableVThermal();
     
      virtual bool getDataVectorInfo(std::string& dataType,unsigned int& dataSize,unsigned int& vectorSize) const;
      virtual std::string getName() const;
      virtual bool reduceData(const SpatialCell* cell,char* buffer);
      virtual bool setSpatialCell(const SpatialCell* cell);
     
   protected:
      Real VThermal[3];
      uint popID;
      std::string popName;
      bool doSkip;
   };

   class VariableVNonthermal: public DataReductionOperator {
   public:
      VariableVNonthermal(cuint popID);
      virtual ~VariableVNonthermal();

      virtual bool getDataVectorInfo(std::string& dataType,unsigned int& dataSize,unsigned int& vectorSize) const;
      virtual std::string getName() const;
      virtual bool reduceData(const SpatialCell* cell,char* buffer);
      virtual bool setSpatialCell(const SpatialCell* cell);

   protected:
      Real VNonthermal[3];
      uint popID;
      std::string popName;
      bool doSkip;
   };

   class VariablePTensorThermalDiagonal: public DataReductionOperator {
   public:
      VariablePTensorThermalDiagonal(cuint popID);
      virtual ~VariablePTensorThermalDiagonal();
      
      virtual bool getDataVectorInfo(std::string& dataType,unsigned int& dataSize,unsigned int& vectorSize) const;
      virtual std::string getName() const;
      virtual bool reduceData(const SpatialCell* cell,char* buffer);
      virtual bool setSpatialCell(const SpatialCell* cell);
      
   protected:
      Real averageVX, averageVY, averageVZ;
      Real PTensor[3];
      uint popID;
      std::string popName;
      bool doSkip;
   };

   class VariablePTensorNonthermalDiagonal: public DataReductionOperator {
   public:
      VariablePTensorNonthermalDiagonal(cuint popID);
      virtual ~VariablePTensorNonthermalDiagonal();

      virtual bool getDataVectorInfo(std::string& dataType,unsigned int& dataSize,unsigned int& vectorSize) const;
      virtual std::string getName() const;
      virtual bool reduceData(const SpatialCell* cell,char* buffer);
      virtual bool setSpatialCell(const SpatialCell* cell);

   protected:
      Real averageVX, averageVY, averageVZ;
      Real PTensor[3];
      uint popID;
      std::string popName;
      bool doSkip;
   };

   class VariablePTensorThermalOffDiagonal: public DataReductionOperator {
   public:
      VariablePTensorThermalOffDiagonal(cuint popID);
      virtual ~VariablePTensorThermalOffDiagonal();

      virtual bool getDataVectorInfo(std::string& dataType,unsigned int& dataSize,unsigned int& vectorSize) const;
      virtual std::string getName() const;
      virtual bool reduceData(const SpatialCell* cell,char* buffer);
      virtual bool setSpatialCell(const SpatialCell* cell);

   protected:
      Real averageVX, averageVY, averageVZ;
      Real PTensor[3];
      uint popID;
      std::string popName;
      bool doSkip;
   };

   class VariablePTensorNonthermalOffDiagonal: public DataReductionOperator {
   public:
      VariablePTensorNonthermalOffDiagonal(cuint popID);
      virtual ~VariablePTensorNonthermalOffDiagonal();

      virtual bool getDataVectorInfo(std::string& dataType,unsigned int& dataSize,unsigned int& vectorSize) const;
      virtual std::string getName() const;
      virtual bool reduceData(const SpatialCell* cell,char* buffer);
      virtual bool setSpatialCell(const SpatialCell* cell);

   protected:
      Real averageVX, averageVY, averageVZ;
      Real PTensor[3];
      uint popID;
      std::string popName;
      bool doSkip;
   };
   
   class VariableEffectiveSparsityThreshold: public DataReductionOperator {
   public:
      VariableEffectiveSparsityThreshold(cuint popID);
      virtual ~VariableEffectiveSparsityThreshold();

      virtual bool getDataVectorInfo(std::string& dataType,unsigned int& dataSize,unsigned int& vectorSize) const;
      virtual std::string getName() const;
      virtual bool reduceData(const SpatialCell* cell,char* buffer);
      virtual bool reduceDiagnostic(const spatial_cell::SpatialCell* cell,Real* result);
      virtual bool setSpatialCell(const SpatialCell* cell);
      
   protected:
      uint popID;
      std::string popName;
   };

   class VariableEnergyDensity: public DataReductionOperatorHasParameters {
   public:
      VariableEnergyDensity(cuint popID);
      virtual ~VariableEnergyDensity();

      virtual bool getDataVectorInfo(std::string& dataType,unsigned int& dataSize,unsigned int& vectorSize) const;
      virtual std::string getName() const;
      virtual bool reduceData(const SpatialCell* cell,char* buffer);
      virtual bool setSpatialCell(const SpatialCell* cell);
      virtual bool writeParameters(vlsv::Writer& vlsvWriter);

   protected:
      uint popID;
      std::string popName;
      Real EDensity[3];
      Real solarwindenergy;
      Real E1limit;
      Real E2limit;
   };
   
   // Precipitation directional differential number flux (within loss cone)
   class VariablePrecipitationDiffFlux: public DataReductionOperatorHasParameters {
   public:
      VariablePrecipitationDiffFlux(cuint popID);
      virtual ~VariablePrecipitationDiffFlux();
      
      virtual bool getDataVectorInfo(std::string& dataType,unsigned int& dataSize,unsigned int& vectorSize) const;
      virtual std::string getName() const;
      virtual bool reduceData(const SpatialCell* cell,char* buffer);
      virtual bool setSpatialCell(const SpatialCell* cell);
      virtual bool writeParameters(vlsv::Writer& vlsvWriter);
      
   protected:
      uint popID;
      std::string popName;
      int nChannels;
      Real emin, emax;
      Real lossConeAngle;
      std::vector<Real> channels, dataDiffFlux;
   };

   // Precipitation directional differential number flux (along line)
   class VariablePrecipitationLineDiffFlux: public DataReductionOperatorHasParameters {
   public:
      VariablePrecipitationLineDiffFlux(cuint popID);
      virtual ~VariablePrecipitationLineDiffFlux();
      
      virtual bool getDataVectorInfo(std::string& dataType,unsigned int& dataSize,unsigned int& vectorSize) const;
      virtual std::string getName() const;
      virtual bool reduceData(const SpatialCell* cell,char* buffer);
      virtual bool setSpatialCell(const SpatialCell* cell);
      virtual bool writeParameters(vlsv::Writer& vlsvWriter);
      
   protected:
      uint popID;
      std::string popName;
      int nChannels;
      Real emin, emax;
      std::vector<Real> channels, dataLineDiffFlux;
   };

   class JPerBModifier: public DataReductionOperatorHasParameters {
   public:
      virtual bool reduceData(const SpatialCell* cell,char* buffer) {return true;}
      virtual std::string getName() const {return "j_per_b_modifier";}
      virtual bool getDataVectorInfo(std::string& dataType,unsigned int& dataSize,unsigned int& vectorSize) const;
      virtual bool setSpatialCell(const SpatialCell* cell) {return true;}
      virtual bool writeParameters(vlsv::Writer& vlsvWriter);
   };

   // Heat flux vector
   class VariableHeatFluxVector: public DataReductionOperator {
   public:
      VariableHeatFluxVector(cuint popID);
      virtual ~VariableHeatFluxVector();

      virtual bool getDataVectorInfo(std::string& dataType,unsigned int& dataSize,unsigned int& vectorSize) const;
      virtual std::string getName() const;
      virtual bool reduceData(const SpatialCell* cell,char* buffer);
      virtual bool setSpatialCell(const SpatialCell* cell);
      
   protected:
      Real averageVX, averageVY, averageVZ;
      Real HeatFlux[3];
      uint popID;
      std::string popName;
   };

} // namespace DRO

#endif
<|MERGE_RESOLUTION|>--- conflicted
+++ resolved
@@ -180,14 +180,10 @@
       virtual bool getDataVectorInfo(std::string& dataType,unsigned int& dataSize,unsigned int& vectorSize) const;
       virtual bool setSpatialCell(const SpatialCell* cell);
       virtual bool reduceData(const SpatialCell* cell,char* buffer);
-<<<<<<< HEAD
-#ifdef USE_CUDA
-#pragma nv_diag_suppress=997
-#endif
-      virtual bool reduceDiagnostic(const SpatialCell* cell,int * result);
-=======
+// #ifdef USE_CUDA
+// #pragma nv_diag_suppress=997
+// #endif
       virtual bool reduceDiagnostic(const SpatialCell* cell,Real * result);
->>>>>>> 2025ae8d
       virtual bool writeIonosphereData(SBC::SphericalTriGrid& grid, vlsv::Writer& vlsvWriter);
    };
 
