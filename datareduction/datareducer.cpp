--- conflicted
+++ resolved
@@ -609,11 +609,7 @@
       if(lowercase == "eje" || lowercase == "vg_eje") {
          // Volume-averaged E field
          outputReducer->addOperator(new DRO::DataReductionOperatorCellParams("vg_eje",CellParams::EXJE,3));
-<<<<<<< HEAD
-	 outputReducer->addMetadata(outputReducer->size()-1,"V/m","$\\mathrm{V}\\,\\mathrm{m}^{-1}$","$EJE$","1.0");
-=======
          outputReducer->addMetadata(outputReducer->size()-1,"V/m","$\\mathrm{V}\\,\\mathrm{m}^{-1}$","$EJE$","1.0");
->>>>>>> 158dfce1
 	 continue;
       }
       if(lowercase == "vole" || lowercase == "vg_vole" || lowercase == "evol" || lowercase == "vg_e_vol" || lowercase == "e_vol") {
@@ -697,11 +693,7 @@
       if(lowercase == "rhoqe" || lowercase == "vg_rhoqe") {
          // Volume-averaged E field
          outputReducer->addOperator(new DRO::DataReductionOperatorCellParams("vg_erhoqe",CellParams::ERHOQX,3));
-<<<<<<< HEAD
-	      outputReducer->addMetadata(outputReducer->size()-1,"V/m","$\\mathrm{V}\\,\\mathrm{m}^{-1}$","$E_{\\rho_q}$","1.0");
-=======
          outputReducer->addMetadata(outputReducer->size()-1,"V/m","$\\mathrm{V}\\,\\mathrm{m}^{-1}$","$E_{\\rho_q}$","1.0");
->>>>>>> 158dfce1
          outputReducer->addOperator(new DRO::DataReductionOperatorCellParams("vg_rhoqe",CellParams::RHOQE,1));
          outputReducer->addMetadata(outputReducer->size()-1,"C/m^3","$\\mathrm{C}\\,\\mathrm{m}^{-3}$","$\\rho_\\mathrm{qe}$","1.0");
          continue;
@@ -996,15 +988,6 @@
    for (it = P::diagnosticVariableList.begin();
         it != P::diagnosticVariableList.end();
         it++) {
-<<<<<<< HEAD
-      if(*it == "EJE") {
-         // E field from electron current
-         diagnosticReducer->addOperator(new DRO::DataReductionOperatorCellParams("EJE",CellParams::EXJE,3));
-         continue;
-      }
-
-=======
->>>>>>> 158dfce1
       // Sidestep mixed case errors
       const std::string lowercase = boost::algorithm::to_lower_copy(*it);
 
