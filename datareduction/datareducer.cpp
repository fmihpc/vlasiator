/*
 * This file is part of Vlasiator.
 * Copyright 2010-2016 Finnish Meteorological Institute
 *
 * For details of usage, see the COPYING file and read the "Rules of the Road"
 * at http://www.physics.helsinki.fi/vlasiator/
 *
 * This program is free software; you can redistribute it and/or modify
 * it under the terms of the GNU General Public License as published by
 * the Free Software Foundation; either version 2 of the License, or
 * (at your option) any later version.
 *
 * This program is distributed in the hope that it will be useful,
 * but WITHOUT ANY WARRANTY; without even the implied warranty of
 * MERCHANTABILITY or FITNESS FOR A PARTICULAR PURPOSE.  See the
 * GNU General Public License for more details.
 *
 * You should have received a copy of the GNU General Public License along
 * with this program; if not, write to the Free Software Foundation, Inc.,
 * 51 Franklin Street, Fifth Floor, Boston, MA 02110-1301 USA.
 */

#include <cstdlib>
#include <iostream>

#include "datareducer.h"
#include "../common.h"
#include "dro_populations.h"
#include "../sysboundary/ionosphere.h"
#include "../fieldtracing/fieldtracing.h"

using namespace std;

void initializeDataReducers(DataReducer * outputReducer, DataReducer * diagnosticReducer)
{
   typedef Parameters P;

   vector<string>::const_iterator it;
   for (it = P::outputVariableList.begin();
        it != P::outputVariableList.end();
        it++) {

      /* Note: Each data reducer generation should be followed by a call to setUnitMetaData
	 with the following arguments:
	 unit, unit in LaTeX formulation, variable in LaTeX formulation, conversion factor
      */

      // Sidestep mixed case errors
      std::string lowercase = *it;
      for(auto& c : lowercase) c = tolower(c);

      if(lowercase == "fg_b" || lowercase == "b") { // Bulk magnetic field at Yee-Lattice locations
         outputReducer->addOperator(new DRO::DataReductionOperatorFsGrid("fg_b",[](
                      FsGrid< std::array<Real, fsgrids::bfield::N_BFIELD>, FS_STENCIL_WIDTH> & perBGrid,
                      FsGrid< std::array<Real, fsgrids::efield::N_EFIELD>, FS_STENCIL_WIDTH> & EGrid,
                      FsGrid< std::array<Real, fsgrids::ehall::N_EHALL>, FS_STENCIL_WIDTH> & EHallGrid,
                      FsGrid< std::array<Real, fsgrids::egradpe::N_EGRADPE>, FS_STENCIL_WIDTH> & EGradPeGrid,
                      FsGrid< std::array<Real, fsgrids::moments::N_MOMENTS>, FS_STENCIL_WIDTH> & momentsGrid,
                      FsGrid< std::array<Real, fsgrids::dperb::N_DPERB>, FS_STENCIL_WIDTH> & dPerBGrid,
                      FsGrid< std::array<Real, fsgrids::dmoments::N_DMOMENTS>, FS_STENCIL_WIDTH> & dMomentsGrid,
                      FsGrid< std::array<Real, fsgrids::bgbfield::N_BGB>, FS_STENCIL_WIDTH> & BgBGrid,
                      FsGrid< std::array<Real, fsgrids::volfields::N_VOL>, FS_STENCIL_WIDTH> & volGrid,
                      FsGrid< fsgrids::technical, FS_STENCIL_WIDTH> & technicalGrid)->std::vector<double> {

               std::array<int32_t,3>& gridSize = technicalGrid.getLocalSize();
               std::vector<double> retval(gridSize[0]*gridSize[1]*gridSize[2]*3);

               // Iterate through fsgrid cells and extract total magnetic field
               for(int z=0; z<gridSize[2]; z++) {
                  for(int y=0; y<gridSize[1]; y++) {
                     for(int x=0; x<gridSize[0]; x++) {
                        retval[3*(gridSize[1]*gridSize[0]*z + gridSize[0]*y + x)] =     (*BgBGrid.get(x,y,z))[fsgrids::BGBX]
                           + (*perBGrid.get(x,y,z))[fsgrids::PERBX];
                        retval[3*(gridSize[1]*gridSize[0]*z + gridSize[0]*y + x) + 1] = (*BgBGrid.get(x,y,z))[fsgrids::BGBY]
                           + (*perBGrid.get(x,y,z))[fsgrids::PERBY];
                        retval[3*(gridSize[1]*gridSize[0]*z + gridSize[0]*y + x) + 2] = (*BgBGrid.get(x,y,z))[fsgrids::BGBZ]
                           + (*perBGrid.get(x,y,z))[fsgrids::PERBZ];
                     }
                  }
               }
               return retval;
	 }
	 ));
         outputReducer->addMetadata(outputReducer->size()-1,"T","$\\mathrm{T}$","$B$","1.0");
         continue;
      }
      if(lowercase == "fg_backgroundb" || lowercase == "backgroundb" || lowercase == "fg_b_background") { // Static (typically dipole) magnetic field part
         outputReducer->addOperator(new DRO::DataReductionOperatorFsGrid("fg_b_background",[](
                      FsGrid< std::array<Real, fsgrids::bfield::N_BFIELD>, FS_STENCIL_WIDTH> & perBGrid,
                      FsGrid< std::array<Real, fsgrids::efield::N_EFIELD>, FS_STENCIL_WIDTH> & EGrid,
                      FsGrid< std::array<Real, fsgrids::ehall::N_EHALL>, FS_STENCIL_WIDTH> & EHallGrid,
                      FsGrid< std::array<Real, fsgrids::egradpe::N_EGRADPE>, FS_STENCIL_WIDTH> & EGradPeGrid,
                      FsGrid< std::array<Real, fsgrids::moments::N_MOMENTS>, FS_STENCIL_WIDTH> & momentsGrid,
                      FsGrid< std::array<Real, fsgrids::dperb::N_DPERB>, FS_STENCIL_WIDTH> & dPerBGrid,
                      FsGrid< std::array<Real, fsgrids::dmoments::N_DMOMENTS>, FS_STENCIL_WIDTH> & dMomentsGrid,
                      FsGrid< std::array<Real, fsgrids::bgbfield::N_BGB>, FS_STENCIL_WIDTH> & BgBGrid,
                      FsGrid< std::array<Real, fsgrids::volfields::N_VOL>, FS_STENCIL_WIDTH> & volGrid,
                      FsGrid< fsgrids::technical, FS_STENCIL_WIDTH> & technicalGrid)->std::vector<double> {

               std::array<int32_t,3>& gridSize = technicalGrid.getLocalSize();
               std::vector<double> retval(gridSize[0]*gridSize[1]*gridSize[2]*3);

               // Iterate through fsgrid cells and extract background B
               for(int z=0; z<gridSize[2]; z++) {
                  for(int y=0; y<gridSize[1]; y++) {
                     for(int x=0; x<gridSize[0]; x++) {
                        retval[3*(gridSize[1]*gridSize[0]*z + gridSize[0]*y + x)] =     (*BgBGrid.get(x,y,z))[fsgrids::BGBX];
                        retval[3*(gridSize[1]*gridSize[0]*z + gridSize[0]*y + x) + 1] = (*BgBGrid.get(x,y,z))[fsgrids::BGBY];
                        retval[3*(gridSize[1]*gridSize[0]*z + gridSize[0]*y + x) + 2] = (*BgBGrid.get(x,y,z))[fsgrids::BGBZ];
                     }
                  }
               }
               return retval;
         }
         ));
	 outputReducer->addMetadata(outputReducer->size()-1,"T","$\\mathrm{T}$","$B_\\mathrm{bg}$","1.0");
         continue;
      }
      if(lowercase == "fg_perturbedb" || lowercase == "perturbedb" || lowercase == "fg_b_perturbed") { // Fluctuating magnetic field part
         outputReducer->addOperator(new DRO::DataReductionOperatorFsGrid("fg_b_perturbed",[](
                      FsGrid< std::array<Real, fsgrids::bfield::N_BFIELD>, FS_STENCIL_WIDTH> & perBGrid,
                      FsGrid< std::array<Real, fsgrids::efield::N_EFIELD>, FS_STENCIL_WIDTH> & EGrid,
                      FsGrid< std::array<Real, fsgrids::ehall::N_EHALL>, FS_STENCIL_WIDTH> & EHallGrid,
                      FsGrid< std::array<Real, fsgrids::egradpe::N_EGRADPE>, FS_STENCIL_WIDTH> & EGradPeGrid,
                      FsGrid< std::array<Real, fsgrids::moments::N_MOMENTS>, FS_STENCIL_WIDTH> & momentsGrid,
                      FsGrid< std::array<Real, fsgrids::dperb::N_DPERB>, FS_STENCIL_WIDTH> & dPerBGrid,
                      FsGrid< std::array<Real, fsgrids::dmoments::N_DMOMENTS>, FS_STENCIL_WIDTH> & dMomentsGrid,
                      FsGrid< std::array<Real, fsgrids::bgbfield::N_BGB>, FS_STENCIL_WIDTH> & BgBGrid,
                      FsGrid< std::array<Real, fsgrids::volfields::N_VOL>, FS_STENCIL_WIDTH> & volGrid,
                      FsGrid< fsgrids::technical, FS_STENCIL_WIDTH> & technicalGrid)->std::vector<double> {

               std::array<int32_t,3>& gridSize = technicalGrid.getLocalSize();
               std::vector<double> retval(gridSize[0]*gridSize[1]*gridSize[2]*3);

               // Iterate through fsgrid cells and extract values
               for(int z=0; z<gridSize[2]; z++) {
                  for(int y=0; y<gridSize[1]; y++) {
                     for(int x=0; x<gridSize[0]; x++) {
                        retval[3*(gridSize[1]*gridSize[0]*z + gridSize[0]*y + x)] =     (*perBGrid.get(x,y,z))[fsgrids::PERBX];
                        retval[3*(gridSize[1]*gridSize[0]*z + gridSize[0]*y + x) + 1] = (*perBGrid.get(x,y,z))[fsgrids::PERBY];
                        retval[3*(gridSize[1]*gridSize[0]*z + gridSize[0]*y + x) + 2] = (*perBGrid.get(x,y,z))[fsgrids::PERBZ];
                     }
                  }
               }
               return retval;
         }
         ));
	 outputReducer->addMetadata(outputReducer->size()-1,"T","$\\mathrm{T}$","$B_\\mathrm{per}$","1.0");
         continue;
      }
      if(lowercase == "fg_e" || lowercase == "e") { // Bulk electric field at Yee-lattice locations
         outputReducer->addOperator(new DRO::DataReductionOperatorFsGrid("fg_e",[](
                      FsGrid< std::array<Real, fsgrids::bfield::N_BFIELD>, FS_STENCIL_WIDTH> & perBGrid,
                      FsGrid< std::array<Real, fsgrids::efield::N_EFIELD>, FS_STENCIL_WIDTH> & EGrid,
                      FsGrid< std::array<Real, fsgrids::ehall::N_EHALL>, FS_STENCIL_WIDTH> & EHallGrid,
                      FsGrid< std::array<Real, fsgrids::egradpe::N_EGRADPE>, FS_STENCIL_WIDTH> & EGradPeGrid,
                      FsGrid< std::array<Real, fsgrids::moments::N_MOMENTS>, FS_STENCIL_WIDTH> & momentsGrid,
                      FsGrid< std::array<Real, fsgrids::dperb::N_DPERB>, FS_STENCIL_WIDTH> & dPerBGrid,
                      FsGrid< std::array<Real, fsgrids::dmoments::N_DMOMENTS>, FS_STENCIL_WIDTH> & dMomentsGrid,
                      FsGrid< std::array<Real, fsgrids::bgbfield::N_BGB>, FS_STENCIL_WIDTH> & BgBGrid,
                      FsGrid< std::array<Real, fsgrids::volfields::N_VOL>, FS_STENCIL_WIDTH> & volGrid,
                      FsGrid< fsgrids::technical, FS_STENCIL_WIDTH> & technicalGrid)->std::vector<double> {

               std::array<int32_t,3>& gridSize = technicalGrid.getLocalSize();
               std::vector<double> retval(gridSize[0]*gridSize[1]*gridSize[2]*3);

               // Iterate through fsgrid cells and extract E values
               for(int z=0; z<gridSize[2]; z++) {
                  for(int y=0; y<gridSize[1]; y++) {
                     for(int x=0; x<gridSize[0]; x++) {
                        retval[3*(gridSize[1]*gridSize[0]*z + gridSize[0]*y + x)] =     (*EGrid.get(x,y,z))[fsgrids::EX];
                        retval[3*(gridSize[1]*gridSize[0]*z + gridSize[0]*y + x) + 1] = (*EGrid.get(x,y,z))[fsgrids::EY];
                        retval[3*(gridSize[1]*gridSize[0]*z + gridSize[0]*y + x) + 2] = (*EGrid.get(x,y,z))[fsgrids::EZ];
                     }
                  }
               }
               return retval;
         }
         ));
	 outputReducer->addMetadata(outputReducer->size()-1,"V/m","$\\mathrm{V}\\,\\mathrm{m}^{-1}$","$E$","1.0");
         continue;
      }
      if(lowercase == "vg_rhom" || lowercase == "rhom") { // Overall mass density (summed over all populations)
         outputReducer->addOperator(new DRO::DataReductionOperatorCellParams("vg_rhom",CellParams::RHOM,1));
         outputReducer->addMetadata(outputReducer->size()-1,"kg/m^3","$\\mathrm{kg}\\,\\mathrm{m}^{-3}$","$\\rho_\\mathrm{m}$","1.0");
         continue;
      }
      if(lowercase == "vg_drift") { // Nudge velocity drift near ionosphere
         outputReducer->addOperator(new DRO::DataReductionOperatorCellParams("vg_drift",CellParams::BULKV_FORCING_X,3));
         outputReducer->addMetadata(outputReducer->size()-1,"m/s","$\\mathrm{m}\\,\\mathrm{s}^{-1}$","$V$","1.0");
         continue;
      }
      if(lowercase == "vg_amr_translate_comm") { // Flag for AMR translation communication
         outputReducer->addOperator(new DRO::DataReductionOperatorCellParams("vg_amr_translate_comm",CellParams::AMR_TRANSLATE_COMM_X,3));
	 outputReducer->addMetadata(outputReducer->size()-1,"","","AMRtranslate","1.0");
         continue;
      }
      if(lowercase == "fg_rhom") { // Overall mass density (summed over all populations)
         outputReducer->addOperator(new DRO::DataReductionOperatorFsGrid("fg_rhom",[](
                      FsGrid< std::array<Real, fsgrids::bfield::N_BFIELD>, FS_STENCIL_WIDTH> & perBGrid,
                      FsGrid< std::array<Real, fsgrids::efield::N_EFIELD>, FS_STENCIL_WIDTH> & EGrid,
                      FsGrid< std::array<Real, fsgrids::ehall::N_EHALL>, FS_STENCIL_WIDTH> & EHallGrid,
                      FsGrid< std::array<Real, fsgrids::egradpe::N_EGRADPE>, FS_STENCIL_WIDTH> & EGradPeGrid,
                      FsGrid< std::array<Real, fsgrids::moments::N_MOMENTS>, FS_STENCIL_WIDTH> & momentsGrid,
                      FsGrid< std::array<Real, fsgrids::dperb::N_DPERB>, FS_STENCIL_WIDTH> & dPerBGrid,
                      FsGrid< std::array<Real, fsgrids::dmoments::N_DMOMENTS>, FS_STENCIL_WIDTH> & dMomentsGrid,
                      FsGrid< std::array<Real, fsgrids::bgbfield::N_BGB>, FS_STENCIL_WIDTH> & BgBGrid,
                      FsGrid< std::array<Real, fsgrids::volfields::N_VOL>, FS_STENCIL_WIDTH> & volGrid,
                      FsGrid< fsgrids::technical, FS_STENCIL_WIDTH> & technicalGrid)->std::vector<double> {

               std::array<int32_t,3>& gridSize = technicalGrid.getLocalSize();
               std::vector<double> retval(gridSize[0]*gridSize[1]*gridSize[2]);

               // Iterate through fsgrid cells and extract rho valuesg
               for(int z=0; z<gridSize[2]; z++) {
                  for(int y=0; y<gridSize[1]; y++) {
                     for(int x=0; x<gridSize[0]; x++) {
                        retval[gridSize[1]*gridSize[0]*z + gridSize[0]*y + x] = (*momentsGrid.get(x,y,z))[fsgrids::RHOM];
                     }
                  }
               }
               return retval;
         }
         ));
	 outputReducer->addMetadata(outputReducer->size()-1,"kg/m^3","$\\mathrm{kg}\\,\\mathrm{m}^{-3}$","$\\rho_\\mathrm{m}$","1.0");
         continue;
      }
      if(lowercase == "vg_rhoq" || lowercase == "rhoq") { // Overall charge density (summed over all populations)
         outputReducer->addOperator(new DRO::DataReductionOperatorCellParams("vg_rhoq",CellParams::RHOQ,1));
	 outputReducer->addMetadata(outputReducer->size()-1,"C/m^3","$\\mathrm{C}\\,\\mathrm{m}^{-3}$","$\\rho_\\mathrm{q}$","1.0");
         continue;
      }
      if(lowercase == "fg_rhoq") { // Overall charge density (summed over all populations)
         outputReducer->addOperator(new DRO::DataReductionOperatorFsGrid("fg_rhoq",[](
                      FsGrid< std::array<Real, fsgrids::bfield::N_BFIELD>, FS_STENCIL_WIDTH> & perBGrid,
                      FsGrid< std::array<Real, fsgrids::efield::N_EFIELD>, FS_STENCIL_WIDTH> & EGrid,
                      FsGrid< std::array<Real, fsgrids::ehall::N_EHALL>, FS_STENCIL_WIDTH> & EHallGrid,
                      FsGrid< std::array<Real, fsgrids::egradpe::N_EGRADPE>, FS_STENCIL_WIDTH> & EGradPeGrid,
                      FsGrid< std::array<Real, fsgrids::moments::N_MOMENTS>, FS_STENCIL_WIDTH> & momentsGrid,
                      FsGrid< std::array<Real, fsgrids::dperb::N_DPERB>, FS_STENCIL_WIDTH> & dPerBGrid,
                      FsGrid< std::array<Real, fsgrids::dmoments::N_DMOMENTS>, FS_STENCIL_WIDTH> & dMomentsGrid,
                      FsGrid< std::array<Real, fsgrids::bgbfield::N_BGB>, FS_STENCIL_WIDTH> & BgBGrid,
                      FsGrid< std::array<Real, fsgrids::volfields::N_VOL>, FS_STENCIL_WIDTH> & volGrid,
                      FsGrid< fsgrids::technical, FS_STENCIL_WIDTH> & technicalGrid)->std::vector<double> {

               std::array<int32_t,3>& gridSize = technicalGrid.getLocalSize();
               std::vector<double> retval(gridSize[0]*gridSize[1]*gridSize[2]);

               // Iterate through fsgrid cells and extract charge density
               for(int z=0; z<gridSize[2]; z++) {
                  for(int y=0; y<gridSize[1]; y++) {
                     for(int x=0; x<gridSize[0]; x++) {
                        retval[gridSize[1]*gridSize[0]*z + gridSize[0]*y + x] = (*momentsGrid.get(x,y,z))[fsgrids::RHOQ];
                     }
                  }
               }
               return retval;
         }
         ));
	 outputReducer->addMetadata(outputReducer->size()-1,"C/m^3","$\\mathrm{C}\\,\\mathrm{m}^{-3}$","$\\rho_\\mathrm{q}$","1.0");
         continue;
      }
      if(lowercase == "populations_rho" || lowercase == "populations_vg_rho") { // Per-population particle number density
         for(unsigned int i =0; i < getObjectWrapper().particleSpecies.size(); i++) {
            species::Species& species=getObjectWrapper().particleSpecies[i];
            const std::string& pop = species.name;
            outputReducer->addOperator(new DRO::DataReductionOperatorPopulations<Real>(pop + "/vg_rho", i, offsetof(spatial_cell::Population, RHO), 1));
	    outputReducer->addMetadata(outputReducer->size()-1,"1/m^3","$\\mathrm{m}^{-3}$","$n_\\mathrm{"+pop+"}$","1.0");
         }
         continue;
      }

      if(lowercase == "v" || lowercase == "vg_v") { // Overall effective bulk density defining the center-of-mass frame from all populations
         outputReducer->addOperator(new DRO::DataReductionOperatorCellParams("vg_v",CellParams::VX,3));
	 outputReducer->addMetadata(outputReducer->size()-1,"m/s","$\\mathrm{m}\\,\\mathrm{s}^{-1}$","$V$","1.0");
         continue;
      }
      if(lowercase == "fg_v") { // Overall effective bulk density defining the center-of-mass frame from all populations
         outputReducer->addOperator(new DRO::DataReductionOperatorFsGrid("fg_v",[](
                      FsGrid< std::array<Real, fsgrids::bfield::N_BFIELD>, FS_STENCIL_WIDTH> & perBGrid,
                      FsGrid< std::array<Real, fsgrids::efield::N_EFIELD>, FS_STENCIL_WIDTH> & EGrid,
                      FsGrid< std::array<Real, fsgrids::ehall::N_EHALL>, FS_STENCIL_WIDTH> & EHallGrid,
                      FsGrid< std::array<Real, fsgrids::egradpe::N_EGRADPE>, FS_STENCIL_WIDTH> & EGradPeGrid,
                      FsGrid< std::array<Real, fsgrids::moments::N_MOMENTS>, FS_STENCIL_WIDTH> & momentsGrid,
                      FsGrid< std::array<Real, fsgrids::dperb::N_DPERB>, FS_STENCIL_WIDTH> & dPerBGrid,
                      FsGrid< std::array<Real, fsgrids::dmoments::N_DMOMENTS>, FS_STENCIL_WIDTH> & dMomentsGrid,
                      FsGrid< std::array<Real, fsgrids::bgbfield::N_BGB>, FS_STENCIL_WIDTH> & BgBGrid,
                      FsGrid< std::array<Real, fsgrids::volfields::N_VOL>, FS_STENCIL_WIDTH> & volGrid,
                      FsGrid< fsgrids::technical, FS_STENCIL_WIDTH> & technicalGrid)->std::vector<double> {

               std::array<int32_t,3>& gridSize = technicalGrid.getLocalSize();
               std::vector<double> retval(gridSize[0]*gridSize[1]*gridSize[2]*3);

               // Iterate through fsgrid cells and extract bulk Velocity
               for(int z=0; z<gridSize[2]; z++) {
                  for(int y=0; y<gridSize[1]; y++) {
                     for(int x=0; x<gridSize[0]; x++) {
                        retval[3*(gridSize[1]*gridSize[0]*z + gridSize[0]*y + x)] =     (*momentsGrid.get(x,y,z))[fsgrids::VX];
                        retval[3*(gridSize[1]*gridSize[0]*z + gridSize[0]*y + x) + 1] = (*momentsGrid.get(x,y,z))[fsgrids::VY];
                        retval[3*(gridSize[1]*gridSize[0]*z + gridSize[0]*y + x) + 2] = (*momentsGrid.get(x,y,z))[fsgrids::VZ];
                     }
                  }
               }
               return retval;
         }
         ));
	 outputReducer->addMetadata(outputReducer->size()-1,"m/s","$\\mathrm{m}\\,\\mathrm{s}^{-1}$","$V$","1.0");
         continue;
      }
      if(lowercase == "populations_v" || lowercase == "populations_vg_v") { // Per population bulk velocities
         for(unsigned int i =0; i < getObjectWrapper().particleSpecies.size(); i++) {
            species::Species& species=getObjectWrapper().particleSpecies[i];
            const std::string& pop = species.name;
            outputReducer->addOperator(new DRO::DataReductionOperatorPopulations<Real>(pop + "/vg_v", i, offsetof(spatial_cell::Population, V), 3));
	    outputReducer->addMetadata(outputReducer->size()-1,"m/s","$\\mathrm{m}\\,\\mathrm{s}^{-1}$","$V_\\mathrm{"+pop+"}$","1.0");
         }
         continue;
      }
      if(lowercase == "populations_moments_backstream" || lowercase == "populations_moments_nonthermal" || lowercase == "populations_vg_moments_nonthermal") { // Per-population moments of the backstreaming part
         for(unsigned int i =0; i < getObjectWrapper().particleSpecies.size(); i++) {
            species::Species& species=getObjectWrapper().particleSpecies[i];
            const std::string& pop = species.name;
            outputReducer->addOperator(new DRO::VariableRhoNonthermal(i));
            outputReducer->addOperator(new DRO::VariableVNonthermal(i));
            outputReducer->addOperator(new DRO::VariablePTensorNonthermalDiagonal(i));
            outputReducer->addOperator(new DRO::VariablePTensorNonthermalOffDiagonal(i));
	    outputReducer->addMetadata(outputReducer->size()-4,"1/m^3","$\\mathrm{m}^{-3}$","$n_\\mathrm{"+pop+",nt}$","1.0");
	    outputReducer->addMetadata(outputReducer->size()-3,"m/s","$\\mathrm{m}\\,\\mathrm{s}^{-1}$","$V_\\mathrm{"+pop+",nt}$","1.0");
	    outputReducer->addMetadata(outputReducer->size()-2,"Pa","$\\mathrm{Pa}$","$\\mathcal{P}_\\mathrm{"+pop+",nt}$","1.0");
	    outputReducer->addMetadata(outputReducer->size()-1,"Pa","$\\mathrm{Pa}$","$\\mathcal{\\tilde{P}}_\\mathrm{"+pop+",nt}$","1.0");
         }
         continue;
      }
      if(lowercase == "populations_moments_nonbackstream" || lowercase == "populations_moments_thermal" || lowercase == "populations_vg_moments_thermal") { // Per-population moments of the non-backstreaming (thermal?) part.
         for(unsigned int i =0; i < getObjectWrapper().particleSpecies.size(); i++) {
            species::Species& species=getObjectWrapper().particleSpecies[i];
            const std::string& pop = species.name;
            outputReducer->addOperator(new DRO::VariableRhoThermal(i));
            outputReducer->addOperator(new DRO::VariableVThermal(i));
            outputReducer->addOperator(new DRO::VariablePTensorThermalDiagonal(i));
            outputReducer->addOperator(new DRO::VariablePTensorThermalOffDiagonal(i));
	    outputReducer->addMetadata(outputReducer->size()-4,"1/m^3","$\\mathrm{m}^{-3}$","$n_\\mathrm{"+pop+",th}$","1.0");
	    outputReducer->addMetadata(outputReducer->size()-3,"m/s","$\\mathrm{m}\\,\\mathrm{s}^{-1}$","$V_\\mathrm{"+pop+",th}$","1.0");
	    outputReducer->addMetadata(outputReducer->size()-2,"Pa","$\\mathrm{Pa}$","$\\mathcal{P}_\\mathrm{"+pop+",th}$","1.0");
	    outputReducer->addMetadata(outputReducer->size()-1,"Pa","$\\mathrm{Pa}$","$\\mathcal{\\tilde{P}}_\\mathrm{"+pop+",th}$","1.0");
         }
         continue;
      }
      if(lowercase == "populations_minvalue" || lowercase == "populations_effectivesparsitythreshold" || lowercase == "populations_vg_effectivesparsitythreshold") {
         // Effective sparsity threshold affecting each cell, if dynamic threshould algorithm is used
         for(unsigned int i =0; i < getObjectWrapper().particleSpecies.size(); i++) {
            species::Species& species=getObjectWrapper().particleSpecies[i];
            const std::string& pop = species.name;
            outputReducer->addOperator(new DRO::VariableEffectiveSparsityThreshold(i));
	    outputReducer->addMetadata(outputReducer->size()-1,"s^3/m^6","$\\mathrm{m}^{-6}\\,\\mathrm{s}^{3}$","$f_\\mathrm{"+pop+",min}$","1.0");
         }
         continue;
      }
      if(lowercase == "populations_rholossadjust" || lowercase == "populations_rho_loss_adjust" || lowercase == "populations_vg_rho_loss_adjust") {
         // Accumulated lost particle number, per population, in each cell, since last restart
         for(unsigned int i =0; i < getObjectWrapper().particleSpecies.size(); i++) {
            species::Species& species=getObjectWrapper().particleSpecies[i];
            const std::string& pop = species.name;
            outputReducer->addOperator(new DRO::DataReductionOperatorPopulations<Real>(pop + "/vg_rho_loss_adjust", i, offsetof(spatial_cell::Population, RHOLOSSADJUST), 1));
	    outputReducer->addMetadata(outputReducer->size()-1,"1/m^3","$\\mathrm{m}^{-3}$","$\\Delta_\\mathrm{loss} n_\\mathrm{"+pop+"}$","1.0");
         }
         continue;
      }
      if(lowercase == "lbweight" || lowercase == "vg_lbweight" || lowercase == "vg_loadbalanceweight" || lowercase == "vg_loadbalance_weight") {
         // Load balance metric for LB debugging
         outputReducer->addOperator(new DRO::DataReductionOperatorCellParams("vg_loadbalance_weight",CellParams::LBWEIGHTCOUNTER,1));
	 outputReducer->addMetadata(outputReducer->size()-1,"","","$\\mathrm{LB weight}$","");
         continue;
      }
      if(lowercase == "maxvdt" || lowercase == "vg_maxdt_acceleration") {
         // Overall maximum timestep constraint as calculated by the velocity space vlasov update
         outputReducer->addOperator(new DRO::DataReductionOperatorCellParams("vg_maxdt_acceleration",CellParams::MAXVDT,1));
	 outputReducer->addMetadata(outputReducer->size()-1,"s","$\\mathrm{s}$","$\\Delta t_\\mathrm{V,max}$","1.0");
         continue;
      }
      if(lowercase == "populations_maxvdt" || lowercase == "populations_vg_maxdt_acceleration" || lowercase == "populations_maxdt_acceleration") {
         // Per-population maximum timestep constraint as calculated by the velocity space vlasov update
         for(unsigned int i =0; i < getObjectWrapper().particleSpecies.size(); i++) {
            species::Species& species=getObjectWrapper().particleSpecies[i];
            const std::string& pop = species.name;
            outputReducer->addOperator(new DRO::DataReductionOperatorPopulations<Real>(pop + "/vg_maxdt_acceleration", i, offsetof(spatial_cell::Population, max_dt[1]), 1));
	    outputReducer->addMetadata(outputReducer->size()-1,"s","$\\mathrm{s}$","$\\Delta t_\\mathrm{"+pop+",V,max}$","1.0");
         }
         continue;
      }
      if(lowercase == "maxrdt" || lowercase == "vg_maxdt_translation") {
         // Overall maximum timestep constraint as calculated by the real space vlasov update
         outputReducer->addOperator(new DRO::DataReductionOperatorCellParams("vg_maxdt_translation",CellParams::MAXRDT,1));
	 outputReducer->addMetadata(outputReducer->size()-1,"s","$\\mathrm{s}$","$\\Delta t_\\mathrm{R,max}$","1.0");
         continue;
      }
      if(lowercase == "populations_maxrdt" || lowercase == "populations_vg_maxdt_translation" || lowercase == "populations_maxdt_translation") {
         // Per-population maximum timestep constraint as calculated by the real space vlasov update
         for(unsigned int i =0; i < getObjectWrapper().particleSpecies.size(); i++) {
            species::Species& species=getObjectWrapper().particleSpecies[i];
            const std::string& pop = species.name;
            outputReducer->addOperator(new DRO::DataReductionOperatorPopulations<Real>(pop + "/vg_maxdt_translation", i, offsetof(spatial_cell::Population, max_dt[0]), 1));
	    outputReducer->addMetadata(outputReducer->size()-1,"s","$\\mathrm{s}$","$\\Delta t_\\mathrm{"+pop+",R,max}$","1.0");
         }
         continue;
      }
      if(lowercase == "populations_energydensity" || lowercase == "populations_vg_energydensity") {
         // Per-population energy density in three energy ranges
         for(unsigned int i =0; i < getObjectWrapper().particleSpecies.size(); i++) {
            species::Species& species=getObjectWrapper().particleSpecies[i];
            const std::string& pop = species.name;
            outputReducer->addOperator(new DRO::VariableEnergyDensity(i));
	    std::stringstream conversion;
	    conversion << (1.0e-6)/physicalconstants::CHARGE;
	    outputReducer->addMetadata(outputReducer->size()-1,"eV/cm^3","$\\mathrm{eV}\\,\\mathrm{cm}^{-3}$","$U_\\mathrm{"+pop+"}$",conversion.str());
         }
         continue;
      }
      if(lowercase == "populations_precipitationflux" || lowercase == "populations_vg_precipitationdifferentialflux" || lowercase == "populations_precipitationdifferentialflux") {
         // Per-population precipitation differential flux (within loss cone)
         for(unsigned int i =0; i < getObjectWrapper().particleSpecies.size(); i++) {
            species::Species& species=getObjectWrapper().particleSpecies[i];
            const std::string& pop = species.name;
            outputReducer->addOperator(new DRO::VariablePrecipitationDiffFlux(i));
	    std::stringstream conversion;
	    conversion << (1.0e-4)*physicalconstants::CHARGE;
	    outputReducer->addMetadata(outputReducer->size()-1,"1/(cm^2 sr s eV)","$\\mathrm{cm}^{-2}\\,\\mathrm{sr}^{-1}\\,\\mathrm{s}^{-1}\\,\\mathrm{eV}^{-1}$","$\\mathcal{F}_\\mathrm{"+pop+"}$",conversion.str());
         }
         continue;
      }
<<<<<<< HEAD
      if(lowercase == "populations_1dmuspace" || lowercase == "populations_vg_1dmuspace") {
         // Per-population 1d muspace
         for(unsigned int i =0; i < getObjectWrapper().particleSpecies.size(); i++) {
            species::Species& species=getObjectWrapper().particleSpecies[i];
            const std::string& pop = species.name;
            outputReducer->addOperator(new DRO::VariableMuSpace(i));
=======
      if(lowercase == "populations_precipitationlineflux" || lowercase == "populations_vg_precipitationlinedifferentialflux" || lowercase == "populations_precipitationlinedifferentialflux") {
         // Per-population precipitation differential flux (along line)
         for(unsigned int i =0; i < getObjectWrapper().particleSpecies.size(); i++) {
            species::Species& species=getObjectWrapper().particleSpecies[i];
            const std::string& pop = species.name;
            outputReducer->addOperator(new DRO::VariablePrecipitationLineDiffFlux(i));
            std::stringstream conversion;
            conversion << (1.0e-4)*physicalconstants::CHARGE;
            outputReducer->addMetadata(outputReducer->size()-1,"1/(cm^2 sr s eV)","$\\mathrm{cm}^{-2}\\,\\mathrm{sr}^{-1}\\,\\mathrm{s}^{-1}\\,\\mathrm{eV}^{-1}$","$\\mathcal{F}_\\mathrm{"+pop+"}$",conversion.str());
         }
         continue;
      }
      if(lowercase == "populations_heatflux" || lowercase == "populations_vg_heatflux") {
         // Per-population heat flux vector
         for(unsigned int i =0; i < getObjectWrapper().particleSpecies.size(); i++) {
            species::Species& species=getObjectWrapper().particleSpecies[i];
            const std::string& pop = species.name;
            outputReducer->addOperator(new DRO::VariableHeatFluxVector(i));
            outputReducer->addMetadata(outputReducer->size()-1,"W/m^2","$\\mathrm{W}\\,\\mathrm{m}^{-2}$","$q_\\mathrm{"+pop+"}$","1.0");
         }
         continue;
      }
      if (lowercase == "populations_nonmaxwellianity" || lowercase == "populations_vg_nonmaxwellianity") {
         // Per-population dimensionless non-maxwellianity parameter
         for (unsigned int i = 0; i < getObjectWrapper().particleSpecies.size(); i++) {
            species::Species& species = getObjectWrapper().particleSpecies[i];
            const std::string& pop = species.name;
            outputReducer->addOperator(new DRO::VariableNonMaxwellianity(i));
            outputReducer->addMetadata(outputReducer->size() - 1, "", "",
                                       "$\\tilde{\\epsilon}_\\mathrm{M," + pop + "}$", "1.0");
>>>>>>> 17a8d803
         }
         continue;
      }
      if(lowercase == "maxfieldsdt" || lowercase == "fg_maxfieldsdt" || lowercase == "fg_maxdt_fieldsolver") {
         // Maximum timestep constraint as calculated by the fieldsolver
         outputReducer->addOperator(new DRO::DataReductionOperatorFsGrid("fg_maxdt_fieldsolver",[](
                      FsGrid< std::array<Real, fsgrids::bfield::N_BFIELD>, FS_STENCIL_WIDTH> & perBGrid,
                      FsGrid< std::array<Real, fsgrids::efield::N_EFIELD>, FS_STENCIL_WIDTH> & EGrid,
                      FsGrid< std::array<Real, fsgrids::ehall::N_EHALL>, FS_STENCIL_WIDTH> & EHallGrid,
                      FsGrid< std::array<Real, fsgrids::egradpe::N_EGRADPE>, FS_STENCIL_WIDTH> & EGradPeGrid,
                      FsGrid< std::array<Real, fsgrids::moments::N_MOMENTS>, FS_STENCIL_WIDTH> & momentsGrid,
                      FsGrid< std::array<Real, fsgrids::dperb::N_DPERB>, FS_STENCIL_WIDTH> & dPerBGrid,
                      FsGrid< std::array<Real, fsgrids::dmoments::N_DMOMENTS>, FS_STENCIL_WIDTH> & dMomentsGrid,
                      FsGrid< std::array<Real, fsgrids::bgbfield::N_BGB>, FS_STENCIL_WIDTH> & BgBGrid,
                      FsGrid< std::array<Real, fsgrids::volfields::N_VOL>, FS_STENCIL_WIDTH> & volGrid,
                      FsGrid< fsgrids::technical, FS_STENCIL_WIDTH> & technicalGrid)->std::vector<double> {

               std::array<int32_t,3>& gridSize = technicalGrid.getLocalSize();
               std::vector<double> retval(gridSize[0]*gridSize[1]*gridSize[2]);

               // Iterate through fsgrid cells and extract field solver timestep limit
               for(int z=0; z<gridSize[2]; z++) {
                  for(int y=0; y<gridSize[1]; y++) {
                     for(int x=0; x<gridSize[0]; x++) {
                        retval[gridSize[1]*gridSize[0]*z + gridSize[0]*y + x] = technicalGrid.get(x,y,z)->maxFsDt;
                     }
                  }
               }
               return retval;
         }
         ));
	 outputReducer->addMetadata(outputReducer->size()-1,"s","$\\mathrm{s}$","$\\Delta t_\\mathrm{f,max}$","1.0");
         continue;
      }
      if(lowercase == "mpirank" || lowercase == "vg_rank") {
         // Map of spatial decomposition of the DCCRG grid into MPI ranks
         outputReducer->addOperator(new DRO::MPIrank);
	 outputReducer->addMetadata(outputReducer->size()-1,"","","$\\mathrm{MPI rank}$","");
         continue;
      }
      if(lowercase == "fsgridrank" || lowercase == "fg_rank") {
         // Map of spatial decomposition of the FsGrid into MPI ranks
         outputReducer->addOperator(new DRO::DataReductionOperatorFsGrid("fg_rank",[](
                      FsGrid< std::array<Real, fsgrids::bfield::N_BFIELD>, FS_STENCIL_WIDTH> & perBGrid,
                      FsGrid< std::array<Real, fsgrids::efield::N_EFIELD>, FS_STENCIL_WIDTH> & EGrid,
                      FsGrid< std::array<Real, fsgrids::ehall::N_EHALL>, FS_STENCIL_WIDTH> & EHallGrid,
                      FsGrid< std::array<Real, fsgrids::egradpe::N_EGRADPE>, FS_STENCIL_WIDTH> & EGradPeGrid,
                      FsGrid< std::array<Real, fsgrids::moments::N_MOMENTS>, FS_STENCIL_WIDTH> & momentsGrid,
                      FsGrid< std::array<Real, fsgrids::dperb::N_DPERB>, FS_STENCIL_WIDTH> & dPerBGrid,
                      FsGrid< std::array<Real, fsgrids::dmoments::N_DMOMENTS>, FS_STENCIL_WIDTH> & dMomentsGrid,
                      FsGrid< std::array<Real, fsgrids::bgbfield::N_BGB>, FS_STENCIL_WIDTH> & BgBGrid,
                      FsGrid< std::array<Real, fsgrids::volfields::N_VOL>, FS_STENCIL_WIDTH> & volGrid,
                      FsGrid< fsgrids::technical, FS_STENCIL_WIDTH> & technicalGrid)->std::vector<double> {

               std::array<int32_t,3>& gridSize = technicalGrid.getLocalSize();
               std::vector<double> retval(gridSize[0]*gridSize[1]*gridSize[2],technicalGrid.getRank());
               return retval;
             }
         ));
	 outputReducer->addMetadata(outputReducer->size()-1,"","","$\\mathrm{fGrid rank}$","");
         continue;
      }
      if(lowercase == "fg_amr_level") {
         // Map of spatial decomposition of the FsGrid into MPI ranks
         outputReducer->addOperator(new DRO::DataReductionOperatorFsGrid("fg_amr_level",[](
                      FsGrid< std::array<Real, fsgrids::bfield::N_BFIELD>, FS_STENCIL_WIDTH>& perBGrid,
                      FsGrid< std::array<Real, fsgrids::efield::N_EFIELD>, FS_STENCIL_WIDTH>& EGrid,
                      FsGrid< std::array<Real, fsgrids::ehall::N_EHALL>, FS_STENCIL_WIDTH>& EHallGrid,
                      FsGrid< std::array<Real, fsgrids::egradpe::N_EGRADPE>, FS_STENCIL_WIDTH>& EGradPeGrid,
                      FsGrid< std::array<Real, fsgrids::moments::N_MOMENTS>, FS_STENCIL_WIDTH>& momentsGrid,
                      FsGrid< std::array<Real, fsgrids::dperb::N_DPERB>, FS_STENCIL_WIDTH>& dPerBGrid,
                      FsGrid< std::array<Real, fsgrids::dmoments::N_DMOMENTS>, FS_STENCIL_WIDTH>& dMomentsGrid,
                      FsGrid< std::array<Real, fsgrids::bgbfield::N_BGB>, FS_STENCIL_WIDTH>& BgBGrid,
                      FsGrid< std::array<Real, fsgrids::volfields::N_VOL>, FS_STENCIL_WIDTH>& volGrid,
                      FsGrid< fsgrids::technical, FS_STENCIL_WIDTH>& technicalGrid)->std::vector<double> {


               std::array<int32_t,3>& gridSize = technicalGrid.getLocalSize();
               std::vector<double> retval(gridSize[0]*gridSize[1]*gridSize[2]);

               // Iterate through fsgrid cells and extract corresponding AMR level
               for(int z=0; z<gridSize[2]; z++) {
                  for(int y=0; y<gridSize[1]; y++) {
                     for(int x=0; x<gridSize[0]; x++) {
                        retval[gridSize[1]*gridSize[0]*z + gridSize[0]*y + x] = technicalGrid.get(x,y,z)->refLevel;
                     }
                  }
               }
               return retval;
            }
         ));
         outputReducer->addMetadata(outputReducer->size()-1,"","","$\\mathrm{fGrid rank}$","");
         continue;
      }
      if(lowercase == "boundarytype" || lowercase == "vg_boundarytype") {
         // Type of boundarycells
         outputReducer->addOperator(new DRO::BoundaryType);
	 outputReducer->addMetadata(outputReducer->size()-1,"","","$\\mathrm{vGrid Boundary type}$","");
         continue;
      }
      if(lowercase == "fsgridboundarytype" || lowercase == "fg_boundarytype") {
         // Type of boundarycells as stored in FSGrid
         outputReducer->addOperator(new DRO::DataReductionOperatorFsGrid("fg_boundarytype",[](
                      FsGrid< std::array<Real, fsgrids::bfield::N_BFIELD>, FS_STENCIL_WIDTH> & perBGrid,
                      FsGrid< std::array<Real, fsgrids::efield::N_EFIELD>, FS_STENCIL_WIDTH> & EGrid,
                      FsGrid< std::array<Real, fsgrids::ehall::N_EHALL>, FS_STENCIL_WIDTH> & EHallGrid,
                      FsGrid< std::array<Real, fsgrids::egradpe::N_EGRADPE>, FS_STENCIL_WIDTH> & EGradPeGrid,
                      FsGrid< std::array<Real, fsgrids::moments::N_MOMENTS>, FS_STENCIL_WIDTH> & momentsGrid,
                      FsGrid< std::array<Real, fsgrids::dperb::N_DPERB>, FS_STENCIL_WIDTH> & dPerBGrid,
                      FsGrid< std::array<Real, fsgrids::dmoments::N_DMOMENTS>, FS_STENCIL_WIDTH> & dMomentsGrid,
                      FsGrid< std::array<Real, fsgrids::bgbfield::N_BGB>, FS_STENCIL_WIDTH> & BgBGrid,
                      FsGrid< std::array<Real, fsgrids::volfields::N_VOL>, FS_STENCIL_WIDTH> & volGrid,
                      FsGrid< fsgrids::technical, FS_STENCIL_WIDTH> & technicalGrid)->std::vector<double> {

               std::array<int32_t,3>& gridSize = technicalGrid.getLocalSize();
               std::vector<double> retval(gridSize[0]*gridSize[1]*gridSize[2]);

               // Iterate through fsgrid cells and extract boundary flag
               for(int z=0; z<gridSize[2]; z++) {
                  for(int y=0; y<gridSize[1]; y++) {
                     for(int x=0; x<gridSize[0]; x++) {
                        retval[gridSize[1]*gridSize[0]*z + gridSize[0]*y + x] = technicalGrid.get(x,y,z)->sysBoundaryFlag;
                     }
                  }
               }
               return retval;
         }
         ));
	 outputReducer->addMetadata(outputReducer->size()-1,"","","$\\mathrm{fGrid Boundary type}$","");
         continue;
      }
      if(lowercase == "boundarylayer" || lowercase == "vg_boundarylayer") {
         // For boundaries with multiple layers: layer count per cell
         outputReducer->addOperator(new DRO::BoundaryLayer);
	 outputReducer->addMetadata(outputReducer->size()-1,"","","$\\mathrm{vGrid Boundary layer}$","");
         continue;
      }
      if(lowercase == "fsgridboundarylayer" || lowercase == "fg_boundarylayer") {
         // Type of boundarycells as stored in FSGrid
         outputReducer->addOperator(new DRO::DataReductionOperatorFsGrid("fg_boundarylayer",[](
                      FsGrid< std::array<Real, fsgrids::bfield::N_BFIELD>, FS_STENCIL_WIDTH> & perBGrid,
                      FsGrid< std::array<Real, fsgrids::efield::N_EFIELD>, FS_STENCIL_WIDTH> & EGrid,
                      FsGrid< std::array<Real, fsgrids::ehall::N_EHALL>, FS_STENCIL_WIDTH> & EHallGrid,
                      FsGrid< std::array<Real, fsgrids::egradpe::N_EGRADPE>, FS_STENCIL_WIDTH> & EGradPeGrid,
                      FsGrid< std::array<Real, fsgrids::moments::N_MOMENTS>, FS_STENCIL_WIDTH> & momentsGrid,
                      FsGrid< std::array<Real, fsgrids::dperb::N_DPERB>, FS_STENCIL_WIDTH> & dPerBGrid,
                      FsGrid< std::array<Real, fsgrids::dmoments::N_DMOMENTS>, FS_STENCIL_WIDTH> & dMomentsGrid,
                      FsGrid< std::array<Real, fsgrids::bgbfield::N_BGB>, FS_STENCIL_WIDTH> & BgBGrid,
                      FsGrid< std::array<Real, fsgrids::volfields::N_VOL>, FS_STENCIL_WIDTH> & volGrid,
                      FsGrid< fsgrids::technical, FS_STENCIL_WIDTH> & technicalGrid)->std::vector<double> {

               std::array<int32_t,3>& gridSize = technicalGrid.getLocalSize();
               std::vector<double> retval(gridSize[0]*gridSize[1]*gridSize[2]);

               // Iterate through fsgrid cells and extract boundary layer
               for(int z=0; z<gridSize[2]; z++) {
                  for(int y=0; y<gridSize[1]; y++) {
                     for(int x=0; x<gridSize[0]; x++) {
                        retval[gridSize[1]*gridSize[0]*z + gridSize[0]*y + x] = technicalGrid.get(x,y,z)->sysBoundaryLayer;
                     }
                  }
               }
               return retval;
         }
         ));
	 outputReducer->addMetadata(outputReducer->size()-1,"","","$\\mathrm{fGrid Boundary layer}$","");
         continue;
      }
      if(lowercase == "populations_blocks" || lowercase == "populations_vg_blocks") {
         // Per-population velocity space block counts
         for(unsigned int i =0; i < getObjectWrapper().particleSpecies.size(); i++) {
            species::Species& species=getObjectWrapper().particleSpecies[i];
            const std::string& pop = species.name;
            outputReducer->addOperator(new DRO::Blocks(i));
	    outputReducer->addMetadata(outputReducer->size()-1,"","","$\\mathrm{"+pop+" blocks}$","");
         }
         continue;
      }
      if(lowercase == "fsaved" || lowercase == "vg_fsaved" || lowercase == "vg_f_saved") {
         // Boolean marker whether a velocity space is saved in a given spatial cell
         outputReducer->addOperator(new DRO::DataReductionOperatorCellParams("vg_f_saved",CellParams::ISCELLSAVINGF,1));
	 outputReducer->addMetadata(outputReducer->size()-1,"","","$f(v)_\\mathrm{saved}$","");
         continue;
      }
      if(lowercase == "populations_accsubcycles" || lowercase == "populations_acceleration_subcycles" || lowercase == "populations_vg_acceleration_subcycles") {
         // Per-population number of subcycles performed for velocity space update
         for(unsigned int i =0; i < getObjectWrapper().particleSpecies.size(); i++) {
            species::Species& species=getObjectWrapper().particleSpecies[i];
            const std::string& pop = species.name;
            outputReducer->addOperator(new DRO::DataReductionOperatorPopulations<uint>(pop + "/vg_acceleration_subcycles", i, offsetof(spatial_cell::Population, ACCSUBCYCLES), 1));
	    outputReducer->addMetadata(outputReducer->size()-1,"","","$\\mathrm{"+pop+" Acc subcycles}$","");
         }
         continue;
      }
      if(lowercase == "vole" || lowercase == "vg_vole" || lowercase == "evol" || lowercase == "vg_e_vol" || lowercase == "e_vol") {
         // Volume-averaged E field
         outputReducer->addOperator(new DRO::DataReductionOperatorCellParams("vg_e_vol",CellParams::EXVOL,3));
	 outputReducer->addMetadata(outputReducer->size()-1,"V/m","$\\mathrm{V}\\,\\mathrm{m}^{-1}$","$E_\\mathrm{vol,vg}$","1.0");
         continue;
      }
      if(lowercase == "fg_vole" || lowercase == "fg_e_vol" || lowercase == "fg_evol") {
         outputReducer->addOperator(new DRO::DataReductionOperatorFsGrid("fg_e_vol",[](
                      FsGrid< std::array<Real, fsgrids::bfield::N_BFIELD>, FS_STENCIL_WIDTH> & perBGrid,
                      FsGrid< std::array<Real, fsgrids::efield::N_EFIELD>, FS_STENCIL_WIDTH> & EGrid,
                      FsGrid< std::array<Real, fsgrids::ehall::N_EHALL>, FS_STENCIL_WIDTH> & EHallGrid,
                      FsGrid< std::array<Real, fsgrids::egradpe::N_EGRADPE>, FS_STENCIL_WIDTH> & EGradPeGrid,
                      FsGrid< std::array<Real, fsgrids::moments::N_MOMENTS>, FS_STENCIL_WIDTH> & momentsGrid,
                      FsGrid< std::array<Real, fsgrids::dperb::N_DPERB>, FS_STENCIL_WIDTH> & dPerBGrid,
                      FsGrid< std::array<Real, fsgrids::dmoments::N_DMOMENTS>, FS_STENCIL_WIDTH> & dMomentsGrid,
                      FsGrid< std::array<Real, fsgrids::bgbfield::N_BGB>, FS_STENCIL_WIDTH> & BgBGrid,
                      FsGrid< std::array<Real, fsgrids::volfields::N_VOL>, FS_STENCIL_WIDTH> & volGrid,
                      FsGrid< fsgrids::technical, FS_STENCIL_WIDTH> & technicalGrid)->std::vector<double> {

               std::array<int32_t,3>& gridSize = technicalGrid.getLocalSize();
               std::vector<double> retval(gridSize[0]*gridSize[1]*gridSize[2]*3);

               // Iterate through fsgrid cells and extract EVOL
               for(int z=0; z<gridSize[2]; z++) {
                  for(int y=0; y<gridSize[1]; y++) {
                     for(int x=0; x<gridSize[0]; x++) {
                        retval[3*(gridSize[1]*gridSize[0]*z + gridSize[0]*y + x)] =  (*volGrid.get(x,y,z))[fsgrids::volfields::EXVOL];
                        retval[3*(gridSize[1]*gridSize[0]*z + gridSize[0]*y + x) + 1] = (*volGrid.get(x,y,z))[fsgrids::volfields::EYVOL];
                        retval[3*(gridSize[1]*gridSize[0]*z + gridSize[0]*y + x) + 2] = (*volGrid.get(x,y,z))[fsgrids::volfields::EZVOL];
                     }
                  }
               }
               return retval;
         }
         ));
	 outputReducer->addMetadata(outputReducer->size()-1,"V/m","$\\mathrm{V}\\,\\mathrm{m}^{-1}$","$E_\\mathrm{vol,fg}$","1.0");
         continue;
      }
      if(lowercase == "halle" || lowercase == "fg_halle" || lowercase == "fg_e_hall") {
         for(int index=0; index<fsgrids::N_EHALL; index++) {
            std::string reducer_name = "fg_e_hall_" + std::to_string(index);
            outputReducer->addOperator(new DRO::DataReductionOperatorFsGrid(reducer_name,[index](
                         FsGrid< std::array<Real, fsgrids::bfield::N_BFIELD>, FS_STENCIL_WIDTH> & perBGrid,
                         FsGrid< std::array<Real, fsgrids::efield::N_EFIELD>, FS_STENCIL_WIDTH> & EGrid,
                         FsGrid< std::array<Real, fsgrids::ehall::N_EHALL>, FS_STENCIL_WIDTH> & EHallGrid,
                         FsGrid< std::array<Real, fsgrids::egradpe::N_EGRADPE>, FS_STENCIL_WIDTH> & EGradPeGrid,
                         FsGrid< std::array<Real, fsgrids::moments::N_MOMENTS>, FS_STENCIL_WIDTH> & momentsGrid,
                         FsGrid< std::array<Real, fsgrids::dperb::N_DPERB>, FS_STENCIL_WIDTH> & dPerBGrid,
                         FsGrid< std::array<Real, fsgrids::dmoments::N_DMOMENTS>, FS_STENCIL_WIDTH> & dMomentsGrid,
                         FsGrid< std::array<Real, fsgrids::bgbfield::N_BGB>, FS_STENCIL_WIDTH> & BgBGrid,
                         FsGrid< std::array<Real, fsgrids::volfields::N_VOL>, FS_STENCIL_WIDTH> & volGrid,
                         FsGrid< fsgrids::technical, FS_STENCIL_WIDTH> & technicalGrid)->std::vector<double> {

                  std::array<int32_t,3>& gridSize = technicalGrid.getLocalSize();
                  std::vector<double> retval(gridSize[0]*gridSize[1]*gridSize[2]);

                  // Iterate through fsgrid cells and extract EHall
                  for(int z=0; z<gridSize[2]; z++) {
                     for(int y=0; y<gridSize[1]; y++) {
                        for(int x=0; x<gridSize[0]; x++) {
                           retval[gridSize[1]*gridSize[0]*z + gridSize[0]*y + x] = (*EHallGrid.get(x,y,z))[index];
                        }
                     }
                  }
                  return retval;
            }
            ));
	    outputReducer->addMetadata(outputReducer->size()-1,"V/m","$\\mathrm{V}\\,\\mathrm{m}^{-1}$","$E_\\mathrm{Hall,"+std::to_string(index)+"}$","1.0");
         }
         continue;
      }
      if(lowercase =="gradpee" || lowercase == "e_gradpe" || lowercase == "vg_e_gradpe") {
         // Electron pressure gradient contribution to the generalized ohm's law
         outputReducer->addOperator(new DRO::DataReductionOperatorCellParams("vg_e_gradpe",CellParams::EXGRADPE,3));
	 outputReducer->addMetadata(outputReducer->size()-1,"V/m","$\\mathrm{V}\\,\\mathrm{m}^{-1}$","$E_{\\nabla P_\\mathrm{e}}$","1.0");
         continue;
      }
      if(lowercase == "volb" || lowercase == "vg_volb" || lowercase == "b_vol" || lowercase == "bvol" || lowercase == "vg_bvol" || lowercase == "vg_b_vol") {
         // Volume-averaged magnetic field
         outputReducer->addOperator(new DRO::VariableBVol);
	 outputReducer->addMetadata(outputReducer->size()-1,"T","$\\mathrm{T}$","$B_\\mathrm{vol,vg}$","1.0");
         continue;
      }
      if(lowercase == "fg_volb" || lowercase == "fg_bvol" || lowercase == "fg_b_vol") { // Static (typically dipole) magnetic field part
         outputReducer->addOperator(new DRO::DataReductionOperatorFsGrid("fg_b_vol",[](
                      FsGrid< std::array<Real, fsgrids::bfield::N_BFIELD>, FS_STENCIL_WIDTH> & perBGrid,
                      FsGrid< std::array<Real, fsgrids::efield::N_EFIELD>, FS_STENCIL_WIDTH> & EGrid,
                      FsGrid< std::array<Real, fsgrids::ehall::N_EHALL>, FS_STENCIL_WIDTH> & EHallGrid,
                      FsGrid< std::array<Real, fsgrids::egradpe::N_EGRADPE>, FS_STENCIL_WIDTH> & EGradPeGrid,
                      FsGrid< std::array<Real, fsgrids::moments::N_MOMENTS>, FS_STENCIL_WIDTH> & momentsGrid,
                      FsGrid< std::array<Real, fsgrids::dperb::N_DPERB>, FS_STENCIL_WIDTH> & dPerBGrid,
                      FsGrid< std::array<Real, fsgrids::dmoments::N_DMOMENTS>, FS_STENCIL_WIDTH> & dMomentsGrid,
                      FsGrid< std::array<Real, fsgrids::bgbfield::N_BGB>, FS_STENCIL_WIDTH> & BgBGrid,
                      FsGrid< std::array<Real, fsgrids::volfields::N_VOL>, FS_STENCIL_WIDTH> & volGrid,
                      FsGrid< fsgrids::technical, FS_STENCIL_WIDTH> & technicalGrid)->std::vector<double> {

               std::array<int32_t,3>& gridSize = technicalGrid.getLocalSize();
               std::vector<double> retval(gridSize[0]*gridSize[1]*gridSize[2]*3);

               // Iterate through fsgrid cells and extract total BVOL
               for(int z=0; z<gridSize[2]; z++) {
                  for(int y=0; y<gridSize[1]; y++) {
                     for(int x=0; x<gridSize[0]; x++) {
                        retval[3*(gridSize[1]*gridSize[0]*z + gridSize[0]*y + x)] =     (*BgBGrid.get(x,y,z))[fsgrids::BGBXVOL]
                           + (*volGrid.get(x,y,z))[fsgrids::PERBXVOL];
                        retval[3*(gridSize[1]*gridSize[0]*z + gridSize[0]*y + x) + 1] = (*BgBGrid.get(x,y,z))[fsgrids::BGBYVOL]
                           + (*volGrid.get(x,y,z))[fsgrids::PERBYVOL];
                        retval[3*(gridSize[1]*gridSize[0]*z + gridSize[0]*y + x) + 2] = (*BgBGrid.get(x,y,z))[fsgrids::BGBZVOL]
                           + (*volGrid.get(x,y,z))[fsgrids::PERBZVOL];
                     }
                  }
               }
               return retval;
         }
         ));
	 outputReducer->addMetadata(outputReducer->size()-1,"T","$\\mathrm{T}$","$B_\\mathrm{vol,fg}$","1.0");
         continue;
      }
      if(lowercase == "backgroundvolb" || lowercase == "vg_b_background_vol") {
         outputReducer->addOperator(new DRO::DataReductionOperatorCellParams("vg_b_background_vol",CellParams::BGBXVOL,3));
	 outputReducer->addMetadata(outputReducer->size()-1,"T","$\\mathrm{T}$","$B_\\mathrm{vol,vg,bg}$","1.0");
         continue;
      }
      if(lowercase == "perturbedvolb" || lowercase == "vg_b_perturbed_vol") {
         outputReducer->addOperator(new DRO::DataReductionOperatorCellParams("vg_b_perturbed_vol",CellParams::PERBXVOL,3));
	 outputReducer->addMetadata(outputReducer->size()-1,"T","$\\mathrm{T}$","$B_\\mathrm{vol,vg,per}$","1.0");
         continue;
      }
      if(lowercase == "pressure" || lowercase == "vg_pressure") {
         // Overall scalar pressure from all populations
         outputReducer->addOperator(new DRO::VariablePressureSolver);
	 outputReducer->addMetadata(outputReducer->size()-1,"Pa","$\\mathrm{Pa}$","$P_\\mathrm{solver}$","1.0");
         continue;
      }
      if(lowercase == "fg_pressure") {
         // Overall scalar pressure from all populations
         outputReducer->addOperator(new DRO::DataReductionOperatorFsGrid("fg_pressure",[](
                      FsGrid< std::array<Real, fsgrids::bfield::N_BFIELD>, FS_STENCIL_WIDTH> & perBGrid,
                      FsGrid< std::array<Real, fsgrids::efield::N_EFIELD>, FS_STENCIL_WIDTH> & EGrid,
                      FsGrid< std::array<Real, fsgrids::ehall::N_EHALL>, FS_STENCIL_WIDTH> & EHallGrid,
                      FsGrid< std::array<Real, fsgrids::egradpe::N_EGRADPE>, FS_STENCIL_WIDTH> & EGradPeGrid,
                      FsGrid< std::array<Real, fsgrids::moments::N_MOMENTS>, FS_STENCIL_WIDTH> & momentsGrid,
                      FsGrid< std::array<Real, fsgrids::dperb::N_DPERB>, FS_STENCIL_WIDTH> & dPerBGrid,
                      FsGrid< std::array<Real, fsgrids::dmoments::N_DMOMENTS>, FS_STENCIL_WIDTH> & dMomentsGrid,
                      FsGrid< std::array<Real, fsgrids::bgbfield::N_BGB>, FS_STENCIL_WIDTH> & BgBGrid,
                      FsGrid< std::array<Real, fsgrids::volfields::N_VOL>, FS_STENCIL_WIDTH> & volGrid,
                      FsGrid< fsgrids::technical, FS_STENCIL_WIDTH> & technicalGrid)->std::vector<double> {

               std::array<int32_t,3>& gridSize = technicalGrid.getLocalSize();
               std::vector<double> retval(gridSize[0]*gridSize[1]*gridSize[2]);

               // Iterate through fsgrid cells and extract boundary flag
               for(int z=0; z<gridSize[2]; z++) {
                  for(int y=0; y<gridSize[1]; y++) {
                     for(int x=0; x<gridSize[0]; x++) {
                        auto& moments=(*momentsGrid.get(x,y,z));
                        retval[gridSize[1]*gridSize[0]*z + gridSize[0]*y + x] = 1./3. * (moments[fsgrids::P_11] + moments[fsgrids::P_22] + moments[fsgrids::P_33]);
                     }
                  }
               }
               return retval;
         }
         ));
	 outputReducer->addMetadata(outputReducer->size()-1,"Pa","$\\mathrm{Pa}$","$P_\\mathrm{fg}$","1.0");
         continue;
      }
      if(lowercase == "populations_ptensor" || lowercase == "populations_vg_ptensor") {
         // Per-population pressure tensor, stored as diagonal and offdiagonal components
         for(unsigned int i =0; i < getObjectWrapper().particleSpecies.size(); i++) {
            species::Species& species=getObjectWrapper().particleSpecies[i];
            const std::string& pop = species.name;
            outputReducer->addOperator(new DRO::VariablePTensorDiagonal(i));
	    outputReducer->addMetadata(outputReducer->size()-1,"Pa","$\\mathrm{Pa}$","$\\mathcal{P}_\\mathrm{"+pop+"}$","1.0");
            outputReducer->addOperator(new DRO::VariablePTensorOffDiagonal(i));
	    outputReducer->addMetadata(outputReducer->size()-1,"Pa","$\\mathrm{Pa}$","$\\mathcal{\\tilde{P}}_\\mathrm{"+pop+"}$","1.0");
         }
         continue;
      }
      if(lowercase == "bvolderivs" || lowercase == "b_vol_derivs" || lowercase == "b_vol_derivatives" || lowercase == "vg_b_vol_derivatives" || lowercase == "derivs") {
         // Volume-averaged derivatives
         outputReducer->addOperator(new DRO::DataReductionOperatorBVOLDerivatives("vg_dperbxvoldx",bvolderivatives::dPERBXVOLdx,1));
         outputReducer->addOperator(new DRO::DataReductionOperatorBVOLDerivatives("vg_dperbxvoldy",bvolderivatives::dPERBXVOLdy,1));
         outputReducer->addOperator(new DRO::DataReductionOperatorBVOLDerivatives("vg_dperbxvoldz",bvolderivatives::dPERBXVOLdz,1));
         outputReducer->addOperator(new DRO::DataReductionOperatorBVOLDerivatives("vg_dperbyvoldx",bvolderivatives::dPERBYVOLdx,1));
         outputReducer->addOperator(new DRO::DataReductionOperatorBVOLDerivatives("vg_dperbyvoldy",bvolderivatives::dPERBYVOLdy,1));
         outputReducer->addOperator(new DRO::DataReductionOperatorBVOLDerivatives("vg_dperbyvoldz",bvolderivatives::dPERBYVOLdz,1));
         outputReducer->addOperator(new DRO::DataReductionOperatorBVOLDerivatives("vg_dperbzvoldx",bvolderivatives::dPERBZVOLdx,1));
         outputReducer->addOperator(new DRO::DataReductionOperatorBVOLDerivatives("vg_dperbzvoldy",bvolderivatives::dPERBZVOLdy,1));
         outputReducer->addOperator(new DRO::DataReductionOperatorBVOLDerivatives("vg_dperbzvoldz",bvolderivatives::dPERBZVOLdz,1));
	 outputReducer->addMetadata(outputReducer->size()-9,"T/m","$\\mathrm{T}\\,\\mathrm{m}^{-1}$","$\\Delta B_{X,\\mathrm{per,vol,vg}} (\\Delta X)^{-1}$","1.0");
	 outputReducer->addMetadata(outputReducer->size()-8,"T/m","$\\mathrm{T}\\,\\mathrm{m}^{-1}$","$\\Delta B_{X,\\mathrm{per,vol,vg}} (\\Delta Y)^{-1}$","1.0");
	 outputReducer->addMetadata(outputReducer->size()-7,"T/m","$\\mathrm{T}\\,\\mathrm{m}^{-1}$","$\\Delta B_{X,\\mathrm{per,vol,vg}} (\\Delta Z)^{-1}$","1.0");
	 outputReducer->addMetadata(outputReducer->size()-6,"T/m","$\\mathrm{T}\\,\\mathrm{m}^{-1}$","$\\Delta B_{Y,\\mathrm{per,vol,vg}} (\\Delta X)^{-1}$","1.0");
	 outputReducer->addMetadata(outputReducer->size()-5,"T/m","$\\mathrm{T}\\,\\mathrm{m}^{-1}$","$\\Delta B_{Y,\\mathrm{per,vol,vg}} (\\Delta Y)^{-1}$","1.0");
	 outputReducer->addMetadata(outputReducer->size()-4,"T/m","$\\mathrm{T}\\,\\mathrm{m}^{-1}$","$\\Delta B_{Y,\\mathrm{per,vol,vg}} (\\Delta Z)^{-1}$","1.0");
	 outputReducer->addMetadata(outputReducer->size()-3,"T/m","$\\mathrm{T}\\,\\mathrm{m}^{-1}$","$\\Delta B_{Z,\\mathrm{per,vol,vg}} (\\Delta X)^{-1}$","1.0");
	 outputReducer->addMetadata(outputReducer->size()-2,"T/m","$\\mathrm{T}\\,\\mathrm{m}^{-1}$","$\\Delta B_{Z,\\mathrm{per,vol,vg}} (\\Delta Y)^{-1}$","1.0");
	 outputReducer->addMetadata(outputReducer->size()-1,"T/m","$\\mathrm{T}\\,\\mathrm{m}^{-1}$","$\\Delta B_{Z,\\mathrm{per,vol,vg}} (\\Delta Z)^{-1}$","1.0");
         continue;
      }



      if(lowercase == "fg_derivs") {
         outputReducer->addOperator(new DRO::DataReductionOperatorFsGrid("fg_dperbxdy",[](
                      FsGrid< std::array<Real, fsgrids::bfield::N_BFIELD>, FS_STENCIL_WIDTH> & perBGrid,
                      FsGrid< std::array<Real, fsgrids::efield::N_EFIELD>, FS_STENCIL_WIDTH> & EGrid,
                      FsGrid< std::array<Real, fsgrids::ehall::N_EHALL>, FS_STENCIL_WIDTH> & EHallGrid,
                      FsGrid< std::array<Real, fsgrids::egradpe::N_EGRADPE>, FS_STENCIL_WIDTH> & EGradPeGrid,
                      FsGrid< std::array<Real, fsgrids::moments::N_MOMENTS>, FS_STENCIL_WIDTH> & momentsGrid,
                      FsGrid< std::array<Real, fsgrids::dperb::N_DPERB>, FS_STENCIL_WIDTH> & dPerBGrid,
                      FsGrid< std::array<Real, fsgrids::dmoments::N_DMOMENTS>, FS_STENCIL_WIDTH> & dMomentsGrid,
                      FsGrid< std::array<Real, fsgrids::bgbfield::N_BGB>, FS_STENCIL_WIDTH> & BgBGrid,
                      FsGrid< std::array<Real, fsgrids::volfields::N_VOL>, FS_STENCIL_WIDTH> & volGrid,
                      FsGrid< fsgrids::technical, FS_STENCIL_WIDTH> & technicalGrid)->std::vector<double> {

               std::array<int32_t,3>& gridSize = technicalGrid.getLocalSize();
               std::vector<double> retval(gridSize[0]*gridSize[1]*gridSize[2]);

               // Iterate through fsgrid cells and extract boundary flag
               for(int z=0; z<gridSize[2]; z++) {
                  for(int y=0; y<gridSize[1]; y++) {
                     for(int x=0; x<gridSize[0]; x++) {
                        retval[gridSize[1]*gridSize[0]*z + gridSize[0]*y + x] = dPerBGrid.get(x,y,z)->at(fsgrids::dperb::dPERBxdy);
                     }
                  }
               }
               return retval;
         }
         ));
         outputReducer->addOperator(new DRO::DataReductionOperatorFsGrid("fg_dperbxdz",[](
                      FsGrid< std::array<Real, fsgrids::bfield::N_BFIELD>, FS_STENCIL_WIDTH> & perBGrid,
                      FsGrid< std::array<Real, fsgrids::efield::N_EFIELD>, FS_STENCIL_WIDTH> & EGrid,
                      FsGrid< std::array<Real, fsgrids::ehall::N_EHALL>, FS_STENCIL_WIDTH> & EHallGrid,
                      FsGrid< std::array<Real, fsgrids::egradpe::N_EGRADPE>, FS_STENCIL_WIDTH> & EGradPeGrid,
                      FsGrid< std::array<Real, fsgrids::moments::N_MOMENTS>, FS_STENCIL_WIDTH> & momentsGrid,
                      FsGrid< std::array<Real, fsgrids::dperb::N_DPERB>, FS_STENCIL_WIDTH> & dPerBGrid,
                      FsGrid< std::array<Real, fsgrids::dmoments::N_DMOMENTS>, FS_STENCIL_WIDTH> & dMomentsGrid,
                      FsGrid< std::array<Real, fsgrids::bgbfield::N_BGB>, FS_STENCIL_WIDTH> & BgBGrid,
                      FsGrid< std::array<Real, fsgrids::volfields::N_VOL>, FS_STENCIL_WIDTH> & volGrid,
                      FsGrid< fsgrids::technical, FS_STENCIL_WIDTH> & technicalGrid)->std::vector<double> {

               std::array<int32_t,3>& gridSize = technicalGrid.getLocalSize();
               std::vector<double> retval(gridSize[0]*gridSize[1]*gridSize[2]);

               // Iterate through fsgrid cells and extract boundary flag
               for(int z=0; z<gridSize[2]; z++) {
                  for(int y=0; y<gridSize[1]; y++) {
                     for(int x=0; x<gridSize[0]; x++) {
                        retval[gridSize[1]*gridSize[0]*z + gridSize[0]*y + x] = dPerBGrid.get(x,y,z)->at(fsgrids::dperb::dPERBxdz);
                     }
                  }
               }
               return retval;
         }
         ));
         outputReducer->addOperator(new DRO::DataReductionOperatorFsGrid("fg_dperbydx",[](
                      FsGrid< std::array<Real, fsgrids::bfield::N_BFIELD>, FS_STENCIL_WIDTH> & perBGrid,
                      FsGrid< std::array<Real, fsgrids::efield::N_EFIELD>, FS_STENCIL_WIDTH> & EGrid,
                      FsGrid< std::array<Real, fsgrids::ehall::N_EHALL>, FS_STENCIL_WIDTH> & EHallGrid,
                      FsGrid< std::array<Real, fsgrids::egradpe::N_EGRADPE>, FS_STENCIL_WIDTH> & EGradPeGrid,
                      FsGrid< std::array<Real, fsgrids::moments::N_MOMENTS>, FS_STENCIL_WIDTH> & momentsGrid,
                      FsGrid< std::array<Real, fsgrids::dperb::N_DPERB>, FS_STENCIL_WIDTH> & dPerBGrid,
                      FsGrid< std::array<Real, fsgrids::dmoments::N_DMOMENTS>, FS_STENCIL_WIDTH> & dMomentsGrid,
                      FsGrid< std::array<Real, fsgrids::bgbfield::N_BGB>, FS_STENCIL_WIDTH> & BgBGrid,
                      FsGrid< std::array<Real, fsgrids::volfields::N_VOL>, FS_STENCIL_WIDTH> & volGrid,
                      FsGrid< fsgrids::technical, FS_STENCIL_WIDTH> & technicalGrid)->std::vector<double> {

               std::array<int32_t,3>& gridSize = technicalGrid.getLocalSize();
               std::vector<double> retval(gridSize[0]*gridSize[1]*gridSize[2]);

               // Iterate through fsgrid cells and extract boundary flag
               for(int z=0; z<gridSize[2]; z++) {
                  for(int y=0; y<gridSize[1]; y++) {
                     for(int x=0; x<gridSize[0]; x++) {
                        retval[gridSize[1]*gridSize[0]*z + gridSize[0]*y + x] = dPerBGrid.get(x,y,z)->at(fsgrids::dperb::dPERBydx);
                     }
                  }
               }
               return retval;
         }
         ));
         outputReducer->addOperator(new DRO::DataReductionOperatorFsGrid("fg_dperbydz",[](
                      FsGrid< std::array<Real, fsgrids::bfield::N_BFIELD>, FS_STENCIL_WIDTH> & perBGrid,
                      FsGrid< std::array<Real, fsgrids::efield::N_EFIELD>, FS_STENCIL_WIDTH> & EGrid,
                      FsGrid< std::array<Real, fsgrids::ehall::N_EHALL>, FS_STENCIL_WIDTH> & EHallGrid,
                      FsGrid< std::array<Real, fsgrids::egradpe::N_EGRADPE>, FS_STENCIL_WIDTH> & EGradPeGrid,
                      FsGrid< std::array<Real, fsgrids::moments::N_MOMENTS>, FS_STENCIL_WIDTH> & momentsGrid,
                      FsGrid< std::array<Real, fsgrids::dperb::N_DPERB>, FS_STENCIL_WIDTH> & dPerBGrid,
                      FsGrid< std::array<Real, fsgrids::dmoments::N_DMOMENTS>, FS_STENCIL_WIDTH> & dMomentsGrid,
                      FsGrid< std::array<Real, fsgrids::bgbfield::N_BGB>, FS_STENCIL_WIDTH> & BgBGrid,
                      FsGrid< std::array<Real, fsgrids::volfields::N_VOL>, FS_STENCIL_WIDTH> & volGrid,
                      FsGrid< fsgrids::technical, FS_STENCIL_WIDTH> & technicalGrid)->std::vector<double> {

               std::array<int32_t,3>& gridSize = technicalGrid.getLocalSize();
               std::vector<double> retval(gridSize[0]*gridSize[1]*gridSize[2]);

               // Iterate through fsgrid cells and extract boundary flag
               for(int z=0; z<gridSize[2]; z++) {
                  for(int y=0; y<gridSize[1]; y++) {
                     for(int x=0; x<gridSize[0]; x++) {
                        retval[gridSize[1]*gridSize[0]*z + gridSize[0]*y + x] = dPerBGrid.get(x,y,z)->at(fsgrids::dperb::dPERBydz);
                     }
                  }
               }
               return retval;
         }
         ));
         outputReducer->addOperator(new DRO::DataReductionOperatorFsGrid("fg_dperbzdx",[](
                      FsGrid< std::array<Real, fsgrids::bfield::N_BFIELD>, FS_STENCIL_WIDTH> & perBGrid,
                      FsGrid< std::array<Real, fsgrids::efield::N_EFIELD>, FS_STENCIL_WIDTH> & EGrid,
                      FsGrid< std::array<Real, fsgrids::ehall::N_EHALL>, FS_STENCIL_WIDTH> & EHallGrid,
                      FsGrid< std::array<Real, fsgrids::egradpe::N_EGRADPE>, FS_STENCIL_WIDTH> & EGradPeGrid,
                      FsGrid< std::array<Real, fsgrids::moments::N_MOMENTS>, FS_STENCIL_WIDTH> & momentsGrid,
                      FsGrid< std::array<Real, fsgrids::dperb::N_DPERB>, FS_STENCIL_WIDTH> & dPerBGrid,
                      FsGrid< std::array<Real, fsgrids::dmoments::N_DMOMENTS>, FS_STENCIL_WIDTH> & dMomentsGrid,
                      FsGrid< std::array<Real, fsgrids::bgbfield::N_BGB>, FS_STENCIL_WIDTH> & BgBGrid,
                      FsGrid< std::array<Real, fsgrids::volfields::N_VOL>, FS_STENCIL_WIDTH> & volGrid,
                      FsGrid< fsgrids::technical, FS_STENCIL_WIDTH> & technicalGrid)->std::vector<double> {

               std::array<int32_t,3>& gridSize = technicalGrid.getLocalSize();
               std::vector<double> retval(gridSize[0]*gridSize[1]*gridSize[2]);

               // Iterate through fsgrid cells and extract boundary flag
               for(int z=0; z<gridSize[2]; z++) {
                  for(int y=0; y<gridSize[1]; y++) {
                     for(int x=0; x<gridSize[0]; x++) {
                        retval[gridSize[1]*gridSize[0]*z + gridSize[0]*y + x] = dPerBGrid.get(x,y,z)->at(fsgrids::dperb::dPERBzdx);
                     }
                  }
               }
               return retval;
         }
         ));
         outputReducer->addOperator(new DRO::DataReductionOperatorFsGrid("fg_dperbzdy",[](
                      FsGrid< std::array<Real, fsgrids::bfield::N_BFIELD>, FS_STENCIL_WIDTH> & perBGrid,
                      FsGrid< std::array<Real, fsgrids::efield::N_EFIELD>, FS_STENCIL_WIDTH> & EGrid,
                      FsGrid< std::array<Real, fsgrids::ehall::N_EHALL>, FS_STENCIL_WIDTH> & EHallGrid,
                      FsGrid< std::array<Real, fsgrids::egradpe::N_EGRADPE>, FS_STENCIL_WIDTH> & EGradPeGrid,
                      FsGrid< std::array<Real, fsgrids::moments::N_MOMENTS>, FS_STENCIL_WIDTH> & momentsGrid,
                      FsGrid< std::array<Real, fsgrids::dperb::N_DPERB>, FS_STENCIL_WIDTH> & dPerBGrid,
                      FsGrid< std::array<Real, fsgrids::dmoments::N_DMOMENTS>, FS_STENCIL_WIDTH> & dMomentsGrid,
                      FsGrid< std::array<Real, fsgrids::bgbfield::N_BGB>, FS_STENCIL_WIDTH> & BgBGrid,
                      FsGrid< std::array<Real, fsgrids::volfields::N_VOL>, FS_STENCIL_WIDTH> & volGrid,
                      FsGrid< fsgrids::technical, FS_STENCIL_WIDTH> & technicalGrid)->std::vector<double> {

               std::array<int32_t,3>& gridSize = technicalGrid.getLocalSize();
               std::vector<double> retval(gridSize[0]*gridSize[1]*gridSize[2]);

               // Iterate through fsgrid cells and extract boundary flag
               for(int z=0; z<gridSize[2]; z++) {
                  for(int y=0; y<gridSize[1]; y++) {
                     for(int x=0; x<gridSize[0]; x++) {
                        retval[gridSize[1]*gridSize[0]*z + gridSize[0]*y + x] = dPerBGrid.get(x,y,z)->at(fsgrids::dperb::dPERBzdy);
                     }
                  }
               }
               return retval;
         }
         ));
         outputReducer->addOperator(new DRO::DataReductionOperatorFsGrid("fg_dperbxdyy",[](
                      FsGrid< std::array<Real, fsgrids::bfield::N_BFIELD>, FS_STENCIL_WIDTH> & perBGrid,
                      FsGrid< std::array<Real, fsgrids::efield::N_EFIELD>, FS_STENCIL_WIDTH> & EGrid,
                      FsGrid< std::array<Real, fsgrids::ehall::N_EHALL>, FS_STENCIL_WIDTH> & EHallGrid,
                      FsGrid< std::array<Real, fsgrids::egradpe::N_EGRADPE>, FS_STENCIL_WIDTH> & EGradPeGrid,
                      FsGrid< std::array<Real, fsgrids::moments::N_MOMENTS>, FS_STENCIL_WIDTH> & momentsGrid,
                      FsGrid< std::array<Real, fsgrids::dperb::N_DPERB>, FS_STENCIL_WIDTH> & dPerBGrid,
                      FsGrid< std::array<Real, fsgrids::dmoments::N_DMOMENTS>, FS_STENCIL_WIDTH> & dMomentsGrid,
                      FsGrid< std::array<Real, fsgrids::bgbfield::N_BGB>, FS_STENCIL_WIDTH> & BgBGrid,
                      FsGrid< std::array<Real, fsgrids::volfields::N_VOL>, FS_STENCIL_WIDTH> & volGrid,
                      FsGrid< fsgrids::technical, FS_STENCIL_WIDTH> & technicalGrid)->std::vector<double> {

               std::array<int32_t,3>& gridSize = technicalGrid.getLocalSize();
               std::vector<double> retval(gridSize[0]*gridSize[1]*gridSize[2]);

               // Iterate through fsgrid cells and extract boundary flag
               for(int z=0; z<gridSize[2]; z++) {
                  for(int y=0; y<gridSize[1]; y++) {
                     for(int x=0; x<gridSize[0]; x++) {
                        retval[gridSize[1]*gridSize[0]*z + gridSize[0]*y + x] = dPerBGrid.get(x,y,z)->at(fsgrids::dperb::dPERBxdyy);
                     }
                  }
               }
               return retval;
         }
         ));
         outputReducer->addOperator(new DRO::DataReductionOperatorFsGrid("fg_dperbxdzz",[](
                      FsGrid< std::array<Real, fsgrids::bfield::N_BFIELD>, FS_STENCIL_WIDTH> & perBGrid,
                      FsGrid< std::array<Real, fsgrids::efield::N_EFIELD>, FS_STENCIL_WIDTH> & EGrid,
                      FsGrid< std::array<Real, fsgrids::ehall::N_EHALL>, FS_STENCIL_WIDTH> & EHallGrid,
                      FsGrid< std::array<Real, fsgrids::egradpe::N_EGRADPE>, FS_STENCIL_WIDTH> & EGradPeGrid,
                      FsGrid< std::array<Real, fsgrids::moments::N_MOMENTS>, FS_STENCIL_WIDTH> & momentsGrid,
                      FsGrid< std::array<Real, fsgrids::dperb::N_DPERB>, FS_STENCIL_WIDTH> & dPerBGrid,
                      FsGrid< std::array<Real, fsgrids::dmoments::N_DMOMENTS>, FS_STENCIL_WIDTH> & dMomentsGrid,
                      FsGrid< std::array<Real, fsgrids::bgbfield::N_BGB>, FS_STENCIL_WIDTH> & BgBGrid,
                      FsGrid< std::array<Real, fsgrids::volfields::N_VOL>, FS_STENCIL_WIDTH> & volGrid,
                      FsGrid< fsgrids::technical, FS_STENCIL_WIDTH> & technicalGrid)->std::vector<double> {

               std::array<int32_t,3>& gridSize = technicalGrid.getLocalSize();
               std::vector<double> retval(gridSize[0]*gridSize[1]*gridSize[2]);

               // Iterate through fsgrid cells and extract boundary flag
               for(int z=0; z<gridSize[2]; z++) {
                  for(int y=0; y<gridSize[1]; y++) {
                     for(int x=0; x<gridSize[0]; x++) {
                        retval[gridSize[1]*gridSize[0]*z + gridSize[0]*y + x] = dPerBGrid.get(x,y,z)->at(fsgrids::dperb::dPERBxdzz);
                     }
                  }
               }
               return retval;
         }
         ));
         outputReducer->addOperator(new DRO::DataReductionOperatorFsGrid("fg_dperbxdyz",[](
                      FsGrid< std::array<Real, fsgrids::bfield::N_BFIELD>, FS_STENCIL_WIDTH> & perBGrid,
                      FsGrid< std::array<Real, fsgrids::efield::N_EFIELD>, FS_STENCIL_WIDTH> & EGrid,
                      FsGrid< std::array<Real, fsgrids::ehall::N_EHALL>, FS_STENCIL_WIDTH> & EHallGrid,
                      FsGrid< std::array<Real, fsgrids::egradpe::N_EGRADPE>, FS_STENCIL_WIDTH> & EGradPeGrid,
                      FsGrid< std::array<Real, fsgrids::moments::N_MOMENTS>, FS_STENCIL_WIDTH> & momentsGrid,
                      FsGrid< std::array<Real, fsgrids::dperb::N_DPERB>, FS_STENCIL_WIDTH> & dPerBGrid,
                      FsGrid< std::array<Real, fsgrids::dmoments::N_DMOMENTS>, FS_STENCIL_WIDTH> & dMomentsGrid,
                      FsGrid< std::array<Real, fsgrids::bgbfield::N_BGB>, FS_STENCIL_WIDTH> & BgBGrid,
                      FsGrid< std::array<Real, fsgrids::volfields::N_VOL>, FS_STENCIL_WIDTH> & volGrid,
                      FsGrid< fsgrids::technical, FS_STENCIL_WIDTH> & technicalGrid)->std::vector<double> {

               std::array<int32_t,3>& gridSize = technicalGrid.getLocalSize();
               std::vector<double> retval(gridSize[0]*gridSize[1]*gridSize[2]);

               // Iterate through fsgrid cells and extract boundary flag
               for(int z=0; z<gridSize[2]; z++) {
                  for(int y=0; y<gridSize[1]; y++) {
                     for(int x=0; x<gridSize[0]; x++) {
                        retval[gridSize[1]*gridSize[0]*z + gridSize[0]*y + x] = dPerBGrid.get(x,y,z)->at(fsgrids::dperb::dPERBxdyz);
                     }
                  }
               }
               return retval;
         }
         ));
         outputReducer->addOperator(new DRO::DataReductionOperatorFsGrid("fg_dperbydxx",[](
                      FsGrid< std::array<Real, fsgrids::bfield::N_BFIELD>, FS_STENCIL_WIDTH> & perBGrid,
                      FsGrid< std::array<Real, fsgrids::efield::N_EFIELD>, FS_STENCIL_WIDTH> & EGrid,
                      FsGrid< std::array<Real, fsgrids::ehall::N_EHALL>, FS_STENCIL_WIDTH> & EHallGrid,
                      FsGrid< std::array<Real, fsgrids::egradpe::N_EGRADPE>, FS_STENCIL_WIDTH> & EGradPeGrid,
                      FsGrid< std::array<Real, fsgrids::moments::N_MOMENTS>, FS_STENCIL_WIDTH> & momentsGrid,
                      FsGrid< std::array<Real, fsgrids::dperb::N_DPERB>, FS_STENCIL_WIDTH> & dPerBGrid,
                      FsGrid< std::array<Real, fsgrids::dmoments::N_DMOMENTS>, FS_STENCIL_WIDTH> & dMomentsGrid,
                      FsGrid< std::array<Real, fsgrids::bgbfield::N_BGB>, FS_STENCIL_WIDTH> & BgBGrid,
                      FsGrid< std::array<Real, fsgrids::volfields::N_VOL>, FS_STENCIL_WIDTH> & volGrid,
                      FsGrid< fsgrids::technical, FS_STENCIL_WIDTH> & technicalGrid)->std::vector<double> {

               std::array<int32_t,3>& gridSize = technicalGrid.getLocalSize();
               std::vector<double> retval(gridSize[0]*gridSize[1]*gridSize[2]);

               // Iterate through fsgrid cells and extract boundary flag
               for(int z=0; z<gridSize[2]; z++) {
                  for(int y=0; y<gridSize[1]; y++) {
                     for(int x=0; x<gridSize[0]; x++) {
                        retval[gridSize[1]*gridSize[0]*z + gridSize[0]*y + x] = dPerBGrid.get(x,y,z)->at(fsgrids::dperb::dPERBydxx);
                     }
                  }
               }
               return retval;
         }
         ));
         outputReducer->addOperator(new DRO::DataReductionOperatorFsGrid("fg_dperbydzz",[](
                      FsGrid< std::array<Real, fsgrids::bfield::N_BFIELD>, FS_STENCIL_WIDTH> & perBGrid,
                      FsGrid< std::array<Real, fsgrids::efield::N_EFIELD>, FS_STENCIL_WIDTH> & EGrid,
                      FsGrid< std::array<Real, fsgrids::ehall::N_EHALL>, FS_STENCIL_WIDTH> & EHallGrid,
                      FsGrid< std::array<Real, fsgrids::egradpe::N_EGRADPE>, FS_STENCIL_WIDTH> & EGradPeGrid,
                      FsGrid< std::array<Real, fsgrids::moments::N_MOMENTS>, FS_STENCIL_WIDTH> & momentsGrid,
                      FsGrid< std::array<Real, fsgrids::dperb::N_DPERB>, FS_STENCIL_WIDTH> & dPerBGrid,
                      FsGrid< std::array<Real, fsgrids::dmoments::N_DMOMENTS>, FS_STENCIL_WIDTH> & dMomentsGrid,
                      FsGrid< std::array<Real, fsgrids::bgbfield::N_BGB>, FS_STENCIL_WIDTH> & BgBGrid,
                      FsGrid< std::array<Real, fsgrids::volfields::N_VOL>, FS_STENCIL_WIDTH> & volGrid,
                      FsGrid< fsgrids::technical, FS_STENCIL_WIDTH> & technicalGrid)->std::vector<double> {

               std::array<int32_t,3>& gridSize = technicalGrid.getLocalSize();
               std::vector<double> retval(gridSize[0]*gridSize[1]*gridSize[2]);

               // Iterate through fsgrid cells and extract boundary flag
               for(int z=0; z<gridSize[2]; z++) {
                  for(int y=0; y<gridSize[1]; y++) {
                     for(int x=0; x<gridSize[0]; x++) {
                        retval[gridSize[1]*gridSize[0]*z + gridSize[0]*y + x] = dPerBGrid.get(x,y,z)->at(fsgrids::dperb::dPERBydzz);
                     }
                  }
               }
               return retval;
         }
         ));
         outputReducer->addOperator(new DRO::DataReductionOperatorFsGrid("fg_dperbydxz",[](
                      FsGrid< std::array<Real, fsgrids::bfield::N_BFIELD>, FS_STENCIL_WIDTH> & perBGrid,
                      FsGrid< std::array<Real, fsgrids::efield::N_EFIELD>, FS_STENCIL_WIDTH> & EGrid,
                      FsGrid< std::array<Real, fsgrids::ehall::N_EHALL>, FS_STENCIL_WIDTH> & EHallGrid,
                      FsGrid< std::array<Real, fsgrids::egradpe::N_EGRADPE>, FS_STENCIL_WIDTH> & EGradPeGrid,
                      FsGrid< std::array<Real, fsgrids::moments::N_MOMENTS>, FS_STENCIL_WIDTH> & momentsGrid,
                      FsGrid< std::array<Real, fsgrids::dperb::N_DPERB>, FS_STENCIL_WIDTH> & dPerBGrid,
                      FsGrid< std::array<Real, fsgrids::dmoments::N_DMOMENTS>, FS_STENCIL_WIDTH> & dMomentsGrid,
                      FsGrid< std::array<Real, fsgrids::bgbfield::N_BGB>, FS_STENCIL_WIDTH> & BgBGrid,
                      FsGrid< std::array<Real, fsgrids::volfields::N_VOL>, FS_STENCIL_WIDTH> & volGrid,
                      FsGrid< fsgrids::technical, FS_STENCIL_WIDTH> & technicalGrid)->std::vector<double> {

               std::array<int32_t,3>& gridSize = technicalGrid.getLocalSize();
               std::vector<double> retval(gridSize[0]*gridSize[1]*gridSize[2]);

               // Iterate through fsgrid cells and extract boundary flag
               for(int z=0; z<gridSize[2]; z++) {
                  for(int y=0; y<gridSize[1]; y++) {
                     for(int x=0; x<gridSize[0]; x++) {
                        retval[gridSize[1]*gridSize[0]*z + gridSize[0]*y + x] = dPerBGrid.get(x,y,z)->at(fsgrids::dperb::dPERBydxz);
                     }
                  }
               }
               return retval;
         }
         ));
         outputReducer->addOperator(new DRO::DataReductionOperatorFsGrid("fg_dperbzdxx",[](
                      FsGrid< std::array<Real, fsgrids::bfield::N_BFIELD>, FS_STENCIL_WIDTH> & perBGrid,
                      FsGrid< std::array<Real, fsgrids::efield::N_EFIELD>, FS_STENCIL_WIDTH> & EGrid,
                      FsGrid< std::array<Real, fsgrids::ehall::N_EHALL>, FS_STENCIL_WIDTH> & EHallGrid,
                      FsGrid< std::array<Real, fsgrids::egradpe::N_EGRADPE>, FS_STENCIL_WIDTH> & EGradPeGrid,
                      FsGrid< std::array<Real, fsgrids::moments::N_MOMENTS>, FS_STENCIL_WIDTH> & momentsGrid,
                      FsGrid< std::array<Real, fsgrids::dperb::N_DPERB>, FS_STENCIL_WIDTH> & dPerBGrid,
                      FsGrid< std::array<Real, fsgrids::dmoments::N_DMOMENTS>, FS_STENCIL_WIDTH> & dMomentsGrid,
                      FsGrid< std::array<Real, fsgrids::bgbfield::N_BGB>, FS_STENCIL_WIDTH> & BgBGrid,
                      FsGrid< std::array<Real, fsgrids::volfields::N_VOL>, FS_STENCIL_WIDTH> & volGrid,
                      FsGrid< fsgrids::technical, FS_STENCIL_WIDTH> & technicalGrid)->std::vector<double> {

               std::array<int32_t,3>& gridSize = technicalGrid.getLocalSize();
               std::vector<double> retval(gridSize[0]*gridSize[1]*gridSize[2]);

               // Iterate through fsgrid cells and extract boundary flag
               for(int z=0; z<gridSize[2]; z++) {
                  for(int y=0; y<gridSize[1]; y++) {
                     for(int x=0; x<gridSize[0]; x++) {
                        retval[gridSize[1]*gridSize[0]*z + gridSize[0]*y + x] = dPerBGrid.get(x,y,z)->at(fsgrids::dperb::dPERBzdxx);
                     }
                  }
               }
               return retval;
         }
         ));
         outputReducer->addOperator(new DRO::DataReductionOperatorFsGrid("fg_dperbzdyy",[](
                      FsGrid< std::array<Real, fsgrids::bfield::N_BFIELD>, FS_STENCIL_WIDTH> & perBGrid,
                      FsGrid< std::array<Real, fsgrids::efield::N_EFIELD>, FS_STENCIL_WIDTH> & EGrid,
                      FsGrid< std::array<Real, fsgrids::ehall::N_EHALL>, FS_STENCIL_WIDTH> & EHallGrid,
                      FsGrid< std::array<Real, fsgrids::egradpe::N_EGRADPE>, FS_STENCIL_WIDTH> & EGradPeGrid,
                      FsGrid< std::array<Real, fsgrids::moments::N_MOMENTS>, FS_STENCIL_WIDTH> & momentsGrid,
                      FsGrid< std::array<Real, fsgrids::dperb::N_DPERB>, FS_STENCIL_WIDTH> & dPerBGrid,
                      FsGrid< std::array<Real, fsgrids::dmoments::N_DMOMENTS>, FS_STENCIL_WIDTH> & dMomentsGrid,
                      FsGrid< std::array<Real, fsgrids::bgbfield::N_BGB>, FS_STENCIL_WIDTH> & BgBGrid,
                      FsGrid< std::array<Real, fsgrids::volfields::N_VOL>, FS_STENCIL_WIDTH> & volGrid,
                      FsGrid< fsgrids::technical, FS_STENCIL_WIDTH> & technicalGrid)->std::vector<double> {

               std::array<int32_t,3>& gridSize = technicalGrid.getLocalSize();
               std::vector<double> retval(gridSize[0]*gridSize[1]*gridSize[2]);

               // Iterate through fsgrid cells and extract boundary flag
               for(int z=0; z<gridSize[2]; z++) {
                  for(int y=0; y<gridSize[1]; y++) {
                     for(int x=0; x<gridSize[0]; x++) {
                        retval[gridSize[1]*gridSize[0]*z + gridSize[0]*y + x] = dPerBGrid.get(x,y,z)->at(fsgrids::dperb::dPERBzdyy);
                     }
                  }
               }
               return retval;
         }
         ));
         outputReducer->addOperator(new DRO::DataReductionOperatorFsGrid("fg_dperbzdxy",[](
                      FsGrid< std::array<Real, fsgrids::bfield::N_BFIELD>, FS_STENCIL_WIDTH> & perBGrid,
                      FsGrid< std::array<Real, fsgrids::efield::N_EFIELD>, FS_STENCIL_WIDTH> & EGrid,
                      FsGrid< std::array<Real, fsgrids::ehall::N_EHALL>, FS_STENCIL_WIDTH> & EHallGrid,
                      FsGrid< std::array<Real, fsgrids::egradpe::N_EGRADPE>, FS_STENCIL_WIDTH> & EGradPeGrid,
                      FsGrid< std::array<Real, fsgrids::moments::N_MOMENTS>, FS_STENCIL_WIDTH> & momentsGrid,
                      FsGrid< std::array<Real, fsgrids::dperb::N_DPERB>, FS_STENCIL_WIDTH> & dPerBGrid,
                      FsGrid< std::array<Real, fsgrids::dmoments::N_DMOMENTS>, FS_STENCIL_WIDTH> & dMomentsGrid,
                      FsGrid< std::array<Real, fsgrids::bgbfield::N_BGB>, FS_STENCIL_WIDTH> & BgBGrid,
                      FsGrid< std::array<Real, fsgrids::volfields::N_VOL>, FS_STENCIL_WIDTH> & volGrid,
                      FsGrid< fsgrids::technical, FS_STENCIL_WIDTH> & technicalGrid)->std::vector<double> {

               std::array<int32_t,3>& gridSize = technicalGrid.getLocalSize();
               std::vector<double> retval(gridSize[0]*gridSize[1]*gridSize[2]);

               // Iterate through fsgrid cells and extract boundary flag
               for(int z=0; z<gridSize[2]; z++) {
                  for(int y=0; y<gridSize[1]; y++) {
                     for(int x=0; x<gridSize[0]; x++) {
                        retval[gridSize[1]*gridSize[0]*z + gridSize[0]*y + x] = dPerBGrid.get(x,y,z)->at(fsgrids::dperb::dPERBzdxy);
                     }
                  }
               }
               return retval;
         }
         ));


         outputReducer->addOperator(new DRO::DataReductionOperatorFsGrid("fg_drhomdx",[](
                      FsGrid< std::array<Real, fsgrids::bfield::N_BFIELD>, FS_STENCIL_WIDTH> & perBGrid,
                      FsGrid< std::array<Real, fsgrids::efield::N_EFIELD>, FS_STENCIL_WIDTH> & EGrid,
                      FsGrid< std::array<Real, fsgrids::ehall::N_EHALL>, FS_STENCIL_WIDTH> & EHallGrid,
                      FsGrid< std::array<Real, fsgrids::egradpe::N_EGRADPE>, FS_STENCIL_WIDTH> & EGradPeGrid,
                      FsGrid< std::array<Real, fsgrids::moments::N_MOMENTS>, FS_STENCIL_WIDTH> & momentsGrid,
                      FsGrid< std::array<Real, fsgrids::dperb::N_DPERB>, FS_STENCIL_WIDTH> & dPerBGrid,
                      FsGrid< std::array<Real, fsgrids::dmoments::N_DMOMENTS>, FS_STENCIL_WIDTH> & dMomentsGrid,
                      FsGrid< std::array<Real, fsgrids::bgbfield::N_BGB>, FS_STENCIL_WIDTH> & BgBGrid,
                      FsGrid< std::array<Real, fsgrids::volfields::N_VOL>, FS_STENCIL_WIDTH> & volGrid,
                      FsGrid< fsgrids::technical, FS_STENCIL_WIDTH> & technicalGrid)->std::vector<double> {

               std::array<int32_t,3>& gridSize = technicalGrid.getLocalSize();
               std::vector<double> retval(gridSize[0]*gridSize[1]*gridSize[2]);

               // Iterate through fsgrid cells and extract boundary flag
               for(int z=0; z<gridSize[2]; z++) {
                  for(int y=0; y<gridSize[1]; y++) {
                     for(int x=0; x<gridSize[0]; x++) {
                        retval[gridSize[1]*gridSize[0]*z + gridSize[0]*y + x] = dMomentsGrid.get(x,y,z)->at(fsgrids::dmoments::drhomdx);
                     }
                  }
               }
               return retval;
         }
         ));
         outputReducer->addOperator(new DRO::DataReductionOperatorFsGrid("fg_drhomdy",[](
                      FsGrid< std::array<Real, fsgrids::bfield::N_BFIELD>, FS_STENCIL_WIDTH> & perBGrid,
                      FsGrid< std::array<Real, fsgrids::efield::N_EFIELD>, FS_STENCIL_WIDTH> & EGrid,
                      FsGrid< std::array<Real, fsgrids::ehall::N_EHALL>, FS_STENCIL_WIDTH> & EHallGrid,
                      FsGrid< std::array<Real, fsgrids::egradpe::N_EGRADPE>, FS_STENCIL_WIDTH> & EGradPeGrid,
                      FsGrid< std::array<Real, fsgrids::moments::N_MOMENTS>, FS_STENCIL_WIDTH> & momentsGrid,
                      FsGrid< std::array<Real, fsgrids::dperb::N_DPERB>, FS_STENCIL_WIDTH> & dPerBGrid,
                      FsGrid< std::array<Real, fsgrids::dmoments::N_DMOMENTS>, FS_STENCIL_WIDTH> & dMomentsGrid,
                      FsGrid< std::array<Real, fsgrids::bgbfield::N_BGB>, FS_STENCIL_WIDTH> & BgBGrid,
                      FsGrid< std::array<Real, fsgrids::volfields::N_VOL>, FS_STENCIL_WIDTH> & volGrid,
                      FsGrid< fsgrids::technical, FS_STENCIL_WIDTH> & technicalGrid)->std::vector<double> {

               std::array<int32_t,3>& gridSize = technicalGrid.getLocalSize();
               std::vector<double> retval(gridSize[0]*gridSize[1]*gridSize[2]);

               // Iterate through fsgrid cells and extract boundary flag
               for(int z=0; z<gridSize[2]; z++) {
                  for(int y=0; y<gridSize[1]; y++) {
                     for(int x=0; x<gridSize[0]; x++) {
                        retval[gridSize[1]*gridSize[0]*z + gridSize[0]*y + x] = dMomentsGrid.get(x,y,z)->at(fsgrids::dmoments::drhomdy);
                     }
                  }
               }
               return retval;
         }
         ));
         outputReducer->addOperator(new DRO::DataReductionOperatorFsGrid("fg_drhomdz",[](
                      FsGrid< std::array<Real, fsgrids::bfield::N_BFIELD>, FS_STENCIL_WIDTH> & perBGrid,
                      FsGrid< std::array<Real, fsgrids::efield::N_EFIELD>, FS_STENCIL_WIDTH> & EGrid,
                      FsGrid< std::array<Real, fsgrids::ehall::N_EHALL>, FS_STENCIL_WIDTH> & EHallGrid,
                      FsGrid< std::array<Real, fsgrids::egradpe::N_EGRADPE>, FS_STENCIL_WIDTH> & EGradPeGrid,
                      FsGrid< std::array<Real, fsgrids::moments::N_MOMENTS>, FS_STENCIL_WIDTH> & momentsGrid,
                      FsGrid< std::array<Real, fsgrids::dperb::N_DPERB>, FS_STENCIL_WIDTH> & dPerBGrid,
                      FsGrid< std::array<Real, fsgrids::dmoments::N_DMOMENTS>, FS_STENCIL_WIDTH> & dMomentsGrid,
                      FsGrid< std::array<Real, fsgrids::bgbfield::N_BGB>, FS_STENCIL_WIDTH> & BgBGrid,
                      FsGrid< std::array<Real, fsgrids::volfields::N_VOL>, FS_STENCIL_WIDTH> & volGrid,
                      FsGrid< fsgrids::technical, FS_STENCIL_WIDTH> & technicalGrid)->std::vector<double> {

               std::array<int32_t,3>& gridSize = technicalGrid.getLocalSize();
               std::vector<double> retval(gridSize[0]*gridSize[1]*gridSize[2]);

               // Iterate through fsgrid cells and extract boundary flag
               for(int z=0; z<gridSize[2]; z++) {
                  for(int y=0; y<gridSize[1]; y++) {
                     for(int x=0; x<gridSize[0]; x++) {
                        retval[gridSize[1]*gridSize[0]*z + gridSize[0]*y + x] = dMomentsGrid.get(x,y,z)->at(fsgrids::dmoments::drhomdz);
                     }
                  }
               }
               return retval;
         }
         ));
         outputReducer->addOperator(new DRO::DataReductionOperatorFsGrid("fg_drhoqdx",[](
                      FsGrid< std::array<Real, fsgrids::bfield::N_BFIELD>, FS_STENCIL_WIDTH> & perBGrid,
                      FsGrid< std::array<Real, fsgrids::efield::N_EFIELD>, FS_STENCIL_WIDTH> & EGrid,
                      FsGrid< std::array<Real, fsgrids::ehall::N_EHALL>, FS_STENCIL_WIDTH> & EHallGrid,
                      FsGrid< std::array<Real, fsgrids::egradpe::N_EGRADPE>, FS_STENCIL_WIDTH> & EGradPeGrid,
                      FsGrid< std::array<Real, fsgrids::moments::N_MOMENTS>, FS_STENCIL_WIDTH> & momentsGrid,
                      FsGrid< std::array<Real, fsgrids::dperb::N_DPERB>, FS_STENCIL_WIDTH> & dPerBGrid,
                      FsGrid< std::array<Real, fsgrids::dmoments::N_DMOMENTS>, FS_STENCIL_WIDTH> & dMomentsGrid,
                      FsGrid< std::array<Real, fsgrids::bgbfield::N_BGB>, FS_STENCIL_WIDTH> & BgBGrid,
                      FsGrid< std::array<Real, fsgrids::volfields::N_VOL>, FS_STENCIL_WIDTH> & volGrid,
                      FsGrid< fsgrids::technical, FS_STENCIL_WIDTH> & technicalGrid)->std::vector<double> {

               std::array<int32_t,3>& gridSize = technicalGrid.getLocalSize();
               std::vector<double> retval(gridSize[0]*gridSize[1]*gridSize[2]);

               // Iterate through fsgrid cells and extract boundary flag
               for(int z=0; z<gridSize[2]; z++) {
                  for(int y=0; y<gridSize[1]; y++) {
                     for(int x=0; x<gridSize[0]; x++) {
                        retval[gridSize[1]*gridSize[0]*z + gridSize[0]*y + x] = dMomentsGrid.get(x,y,z)->at(fsgrids::dmoments::drhoqdx);
                     }
                  }
               }
               return retval;
         }
         ));
         outputReducer->addOperator(new DRO::DataReductionOperatorFsGrid("fg_drhoqdy",[](
                      FsGrid< std::array<Real, fsgrids::bfield::N_BFIELD>, FS_STENCIL_WIDTH> & perBGrid,
                      FsGrid< std::array<Real, fsgrids::efield::N_EFIELD>, FS_STENCIL_WIDTH> & EGrid,
                      FsGrid< std::array<Real, fsgrids::ehall::N_EHALL>, FS_STENCIL_WIDTH> & EHallGrid,
                      FsGrid< std::array<Real, fsgrids::egradpe::N_EGRADPE>, FS_STENCIL_WIDTH> & EGradPeGrid,
                      FsGrid< std::array<Real, fsgrids::moments::N_MOMENTS>, FS_STENCIL_WIDTH> & momentsGrid,
                      FsGrid< std::array<Real, fsgrids::dperb::N_DPERB>, FS_STENCIL_WIDTH> & dPerBGrid,
                      FsGrid< std::array<Real, fsgrids::dmoments::N_DMOMENTS>, FS_STENCIL_WIDTH> & dMomentsGrid,
                      FsGrid< std::array<Real, fsgrids::bgbfield::N_BGB>, FS_STENCIL_WIDTH> & BgBGrid,
                      FsGrid< std::array<Real, fsgrids::volfields::N_VOL>, FS_STENCIL_WIDTH> & volGrid,
                      FsGrid< fsgrids::technical, FS_STENCIL_WIDTH> & technicalGrid)->std::vector<double> {

               std::array<int32_t,3>& gridSize = technicalGrid.getLocalSize();
               std::vector<double> retval(gridSize[0]*gridSize[1]*gridSize[2]);

               // Iterate through fsgrid cells and extract boundary flag
               for(int z=0; z<gridSize[2]; z++) {
                  for(int y=0; y<gridSize[1]; y++) {
                     for(int x=0; x<gridSize[0]; x++) {
                        retval[gridSize[1]*gridSize[0]*z + gridSize[0]*y + x] = dMomentsGrid.get(x,y,z)->at(fsgrids::dmoments::drhoqdy);
                     }
                  }
               }
               return retval;
         }
         ));
         outputReducer->addOperator(new DRO::DataReductionOperatorFsGrid("fg_drhoqdz",[](
                      FsGrid< std::array<Real, fsgrids::bfield::N_BFIELD>, FS_STENCIL_WIDTH> & perBGrid,
                      FsGrid< std::array<Real, fsgrids::efield::N_EFIELD>, FS_STENCIL_WIDTH> & EGrid,
                      FsGrid< std::array<Real, fsgrids::ehall::N_EHALL>, FS_STENCIL_WIDTH> & EHallGrid,
                      FsGrid< std::array<Real, fsgrids::egradpe::N_EGRADPE>, FS_STENCIL_WIDTH> & EGradPeGrid,
                      FsGrid< std::array<Real, fsgrids::moments::N_MOMENTS>, FS_STENCIL_WIDTH> & momentsGrid,
                      FsGrid< std::array<Real, fsgrids::dperb::N_DPERB>, FS_STENCIL_WIDTH> & dPerBGrid,
                      FsGrid< std::array<Real, fsgrids::dmoments::N_DMOMENTS>, FS_STENCIL_WIDTH> & dMomentsGrid,
                      FsGrid< std::array<Real, fsgrids::bgbfield::N_BGB>, FS_STENCIL_WIDTH> & BgBGrid,
                      FsGrid< std::array<Real, fsgrids::volfields::N_VOL>, FS_STENCIL_WIDTH> & volGrid,
                      FsGrid< fsgrids::technical, FS_STENCIL_WIDTH> & technicalGrid)->std::vector<double> {

               std::array<int32_t,3>& gridSize = technicalGrid.getLocalSize();
               std::vector<double> retval(gridSize[0]*gridSize[1]*gridSize[2]);

               // Iterate through fsgrid cells and extract boundary flag
               for(int z=0; z<gridSize[2]; z++) {
                  for(int y=0; y<gridSize[1]; y++) {
                     for(int x=0; x<gridSize[0]; x++) {
                        retval[gridSize[1]*gridSize[0]*z + gridSize[0]*y + x] = dMomentsGrid.get(x,y,z)->at(fsgrids::dmoments::drhoqdz);
                     }
                  }
               }
               return retval;
         }
         ));
         outputReducer->addOperator(new DRO::DataReductionOperatorFsGrid("fg_dp11dx",[](
                      FsGrid< std::array<Real, fsgrids::bfield::N_BFIELD>, FS_STENCIL_WIDTH> & perBGrid,
                      FsGrid< std::array<Real, fsgrids::efield::N_EFIELD>, FS_STENCIL_WIDTH> & EGrid,
                      FsGrid< std::array<Real, fsgrids::ehall::N_EHALL>, FS_STENCIL_WIDTH> & EHallGrid,
                      FsGrid< std::array<Real, fsgrids::egradpe::N_EGRADPE>, FS_STENCIL_WIDTH> & EGradPeGrid,
                      FsGrid< std::array<Real, fsgrids::moments::N_MOMENTS>, FS_STENCIL_WIDTH> & momentsGrid,
                      FsGrid< std::array<Real, fsgrids::dperb::N_DPERB>, FS_STENCIL_WIDTH> & dPerBGrid,
                      FsGrid< std::array<Real, fsgrids::dmoments::N_DMOMENTS>, FS_STENCIL_WIDTH> & dMomentsGrid,
                      FsGrid< std::array<Real, fsgrids::bgbfield::N_BGB>, FS_STENCIL_WIDTH> & BgBGrid,
                      FsGrid< std::array<Real, fsgrids::volfields::N_VOL>, FS_STENCIL_WIDTH> & volGrid,
                      FsGrid< fsgrids::technical, FS_STENCIL_WIDTH> & technicalGrid)->std::vector<double> {

               std::array<int32_t,3>& gridSize = technicalGrid.getLocalSize();
               std::vector<double> retval(gridSize[0]*gridSize[1]*gridSize[2]);

               // Iterate through fsgrid cells and extract boundary flag
               for(int z=0; z<gridSize[2]; z++) {
                  for(int y=0; y<gridSize[1]; y++) {
                     for(int x=0; x<gridSize[0]; x++) {
                        retval[gridSize[1]*gridSize[0]*z + gridSize[0]*y + x] = dMomentsGrid.get(x,y,z)->at(fsgrids::dmoments::dp11dx);
                     }
                  }
               }
               return retval;
         }
         ));
         outputReducer->addOperator(new DRO::DataReductionOperatorFsGrid("fg_dp11dy",[](
                      FsGrid< std::array<Real, fsgrids::bfield::N_BFIELD>, FS_STENCIL_WIDTH> & perBGrid,
                      FsGrid< std::array<Real, fsgrids::efield::N_EFIELD>, FS_STENCIL_WIDTH> & EGrid,
                      FsGrid< std::array<Real, fsgrids::ehall::N_EHALL>, FS_STENCIL_WIDTH> & EHallGrid,
                      FsGrid< std::array<Real, fsgrids::egradpe::N_EGRADPE>, FS_STENCIL_WIDTH> & EGradPeGrid,
                      FsGrid< std::array<Real, fsgrids::moments::N_MOMENTS>, FS_STENCIL_WIDTH> & momentsGrid,
                      FsGrid< std::array<Real, fsgrids::dperb::N_DPERB>, FS_STENCIL_WIDTH> & dPerBGrid,
                      FsGrid< std::array<Real, fsgrids::dmoments::N_DMOMENTS>, FS_STENCIL_WIDTH> & dMomentsGrid,
                      FsGrid< std::array<Real, fsgrids::bgbfield::N_BGB>, FS_STENCIL_WIDTH> & BgBGrid,
                      FsGrid< std::array<Real, fsgrids::volfields::N_VOL>, FS_STENCIL_WIDTH> & volGrid,
                      FsGrid< fsgrids::technical, FS_STENCIL_WIDTH> & technicalGrid)->std::vector<double> {

               std::array<int32_t,3>& gridSize = technicalGrid.getLocalSize();
               std::vector<double> retval(gridSize[0]*gridSize[1]*gridSize[2]);

               // Iterate through fsgrid cells and extract boundary flag
               for(int z=0; z<gridSize[2]; z++) {
                  for(int y=0; y<gridSize[1]; y++) {
                     for(int x=0; x<gridSize[0]; x++) {
                        retval[gridSize[1]*gridSize[0]*z + gridSize[0]*y + x] = dMomentsGrid.get(x,y,z)->at(fsgrids::dmoments::dp11dy);
                     }
                  }
               }
               return retval;
         }
         ));
         outputReducer->addOperator(new DRO::DataReductionOperatorFsGrid("fg_dp11dz",[](
                      FsGrid< std::array<Real, fsgrids::bfield::N_BFIELD>, FS_STENCIL_WIDTH> & perBGrid,
                      FsGrid< std::array<Real, fsgrids::efield::N_EFIELD>, FS_STENCIL_WIDTH> & EGrid,
                      FsGrid< std::array<Real, fsgrids::ehall::N_EHALL>, FS_STENCIL_WIDTH> & EHallGrid,
                      FsGrid< std::array<Real, fsgrids::egradpe::N_EGRADPE>, FS_STENCIL_WIDTH> & EGradPeGrid,
                      FsGrid< std::array<Real, fsgrids::moments::N_MOMENTS>, FS_STENCIL_WIDTH> & momentsGrid,
                      FsGrid< std::array<Real, fsgrids::dperb::N_DPERB>, FS_STENCIL_WIDTH> & dPerBGrid,
                      FsGrid< std::array<Real, fsgrids::dmoments::N_DMOMENTS>, FS_STENCIL_WIDTH> & dMomentsGrid,
                      FsGrid< std::array<Real, fsgrids::bgbfield::N_BGB>, FS_STENCIL_WIDTH> & BgBGrid,
                      FsGrid< std::array<Real, fsgrids::volfields::N_VOL>, FS_STENCIL_WIDTH> & volGrid,
                      FsGrid< fsgrids::technical, FS_STENCIL_WIDTH> & technicalGrid)->std::vector<double> {

               std::array<int32_t,3>& gridSize = technicalGrid.getLocalSize();
               std::vector<double> retval(gridSize[0]*gridSize[1]*gridSize[2]);

               // Iterate through fsgrid cells and extract boundary flag
               for(int z=0; z<gridSize[2]; z++) {
                  for(int y=0; y<gridSize[1]; y++) {
                     for(int x=0; x<gridSize[0]; x++) {
                        retval[gridSize[1]*gridSize[0]*z + gridSize[0]*y + x] = dMomentsGrid.get(x,y,z)->at(fsgrids::dmoments::dp11dz);
                     }
                  }
               }
               return retval;
         }
         ));
         outputReducer->addOperator(new DRO::DataReductionOperatorFsGrid("fg_dp22dx",[](
                      FsGrid< std::array<Real, fsgrids::bfield::N_BFIELD>, FS_STENCIL_WIDTH> & perBGrid,
                      FsGrid< std::array<Real, fsgrids::efield::N_EFIELD>, FS_STENCIL_WIDTH> & EGrid,
                      FsGrid< std::array<Real, fsgrids::ehall::N_EHALL>, FS_STENCIL_WIDTH> & EHallGrid,
                      FsGrid< std::array<Real, fsgrids::egradpe::N_EGRADPE>, FS_STENCIL_WIDTH> & EGradPeGrid,
                      FsGrid< std::array<Real, fsgrids::moments::N_MOMENTS>, FS_STENCIL_WIDTH> & momentsGrid,
                      FsGrid< std::array<Real, fsgrids::dperb::N_DPERB>, FS_STENCIL_WIDTH> & dPerBGrid,
                      FsGrid< std::array<Real, fsgrids::dmoments::N_DMOMENTS>, FS_STENCIL_WIDTH> & dMomentsGrid,
                      FsGrid< std::array<Real, fsgrids::bgbfield::N_BGB>, FS_STENCIL_WIDTH> & BgBGrid,
                      FsGrid< std::array<Real, fsgrids::volfields::N_VOL>, FS_STENCIL_WIDTH> & volGrid,
                      FsGrid< fsgrids::technical, FS_STENCIL_WIDTH> & technicalGrid)->std::vector<double> {

               std::array<int32_t,3>& gridSize = technicalGrid.getLocalSize();
               std::vector<double> retval(gridSize[0]*gridSize[1]*gridSize[2]);

               // Iterate through fsgrid cells and extract boundary flag
               for(int z=0; z<gridSize[2]; z++) {
                  for(int y=0; y<gridSize[1]; y++) {
                     for(int x=0; x<gridSize[0]; x++) {
                        retval[gridSize[1]*gridSize[0]*z + gridSize[0]*y + x] = dMomentsGrid.get(x,y,z)->at(fsgrids::dmoments::dp22dx);
                     }
                  }
               }
               return retval;
         }
         ));
         outputReducer->addOperator(new DRO::DataReductionOperatorFsGrid("fg_dp22dy",[](
                      FsGrid< std::array<Real, fsgrids::bfield::N_BFIELD>, FS_STENCIL_WIDTH> & perBGrid,
                      FsGrid< std::array<Real, fsgrids::efield::N_EFIELD>, FS_STENCIL_WIDTH> & EGrid,
                      FsGrid< std::array<Real, fsgrids::ehall::N_EHALL>, FS_STENCIL_WIDTH> & EHallGrid,
                      FsGrid< std::array<Real, fsgrids::egradpe::N_EGRADPE>, FS_STENCIL_WIDTH> & EGradPeGrid,
                      FsGrid< std::array<Real, fsgrids::moments::N_MOMENTS>, FS_STENCIL_WIDTH> & momentsGrid,
                      FsGrid< std::array<Real, fsgrids::dperb::N_DPERB>, FS_STENCIL_WIDTH> & dPerBGrid,
                      FsGrid< std::array<Real, fsgrids::dmoments::N_DMOMENTS>, FS_STENCIL_WIDTH> & dMomentsGrid,
                      FsGrid< std::array<Real, fsgrids::bgbfield::N_BGB>, FS_STENCIL_WIDTH> & BgBGrid,
                      FsGrid< std::array<Real, fsgrids::volfields::N_VOL>, FS_STENCIL_WIDTH> & volGrid,
                      FsGrid< fsgrids::technical, FS_STENCIL_WIDTH> & technicalGrid)->std::vector<double> {

               std::array<int32_t,3>& gridSize = technicalGrid.getLocalSize();
               std::vector<double> retval(gridSize[0]*gridSize[1]*gridSize[2]);

               // Iterate through fsgrid cells and extract boundary flag
               for(int z=0; z<gridSize[2]; z++) {
                  for(int y=0; y<gridSize[1]; y++) {
                     for(int x=0; x<gridSize[0]; x++) {
                        retval[gridSize[1]*gridSize[0]*z + gridSize[0]*y + x] = dMomentsGrid.get(x,y,z)->at(fsgrids::dmoments::dp22dy);
                     }
                  }
               }
               return retval;
         }
         ));
         outputReducer->addOperator(new DRO::DataReductionOperatorFsGrid("fg_dp22dz",[](
                      FsGrid< std::array<Real, fsgrids::bfield::N_BFIELD>, FS_STENCIL_WIDTH> & perBGrid,
                      FsGrid< std::array<Real, fsgrids::efield::N_EFIELD>, FS_STENCIL_WIDTH> & EGrid,
                      FsGrid< std::array<Real, fsgrids::ehall::N_EHALL>, FS_STENCIL_WIDTH> & EHallGrid,
                      FsGrid< std::array<Real, fsgrids::egradpe::N_EGRADPE>, FS_STENCIL_WIDTH> & EGradPeGrid,
                      FsGrid< std::array<Real, fsgrids::moments::N_MOMENTS>, FS_STENCIL_WIDTH> & momentsGrid,
                      FsGrid< std::array<Real, fsgrids::dperb::N_DPERB>, FS_STENCIL_WIDTH> & dPerBGrid,
                      FsGrid< std::array<Real, fsgrids::dmoments::N_DMOMENTS>, FS_STENCIL_WIDTH> & dMomentsGrid,
                      FsGrid< std::array<Real, fsgrids::bgbfield::N_BGB>, FS_STENCIL_WIDTH> & BgBGrid,
                      FsGrid< std::array<Real, fsgrids::volfields::N_VOL>, FS_STENCIL_WIDTH> & volGrid,
                      FsGrid< fsgrids::technical, FS_STENCIL_WIDTH> & technicalGrid)->std::vector<double> {

               std::array<int32_t,3>& gridSize = technicalGrid.getLocalSize();
               std::vector<double> retval(gridSize[0]*gridSize[1]*gridSize[2]);

               // Iterate through fsgrid cells and extract boundary flag
               for(int z=0; z<gridSize[2]; z++) {
                  for(int y=0; y<gridSize[1]; y++) {
                     for(int x=0; x<gridSize[0]; x++) {
                        retval[gridSize[1]*gridSize[0]*z + gridSize[0]*y + x] = dMomentsGrid.get(x,y,z)->at(fsgrids::dmoments::dp22dz);
                     }
                  }
               }
               return retval;
         }
         ));
         outputReducer->addOperator(new DRO::DataReductionOperatorFsGrid("fg_dp33dx",[](
                      FsGrid< std::array<Real, fsgrids::bfield::N_BFIELD>, FS_STENCIL_WIDTH> & perBGrid,
                      FsGrid< std::array<Real, fsgrids::efield::N_EFIELD>, FS_STENCIL_WIDTH> & EGrid,
                      FsGrid< std::array<Real, fsgrids::ehall::N_EHALL>, FS_STENCIL_WIDTH> & EHallGrid,
                      FsGrid< std::array<Real, fsgrids::egradpe::N_EGRADPE>, FS_STENCIL_WIDTH> & EGradPeGrid,
                      FsGrid< std::array<Real, fsgrids::moments::N_MOMENTS>, FS_STENCIL_WIDTH> & momentsGrid,
                      FsGrid< std::array<Real, fsgrids::dperb::N_DPERB>, FS_STENCIL_WIDTH> & dPerBGrid,
                      FsGrid< std::array<Real, fsgrids::dmoments::N_DMOMENTS>, FS_STENCIL_WIDTH> & dMomentsGrid,
                      FsGrid< std::array<Real, fsgrids::bgbfield::N_BGB>, FS_STENCIL_WIDTH> & BgBGrid,
                      FsGrid< std::array<Real, fsgrids::volfields::N_VOL>, FS_STENCIL_WIDTH> & volGrid,
                      FsGrid< fsgrids::technical, FS_STENCIL_WIDTH> & technicalGrid)->std::vector<double> {

               std::array<int32_t,3>& gridSize = technicalGrid.getLocalSize();
               std::vector<double> retval(gridSize[0]*gridSize[1]*gridSize[2]);

               // Iterate through fsgrid cells and extract boundary flag
               for(int z=0; z<gridSize[2]; z++) {
                  for(int y=0; y<gridSize[1]; y++) {
                     for(int x=0; x<gridSize[0]; x++) {
                        retval[gridSize[1]*gridSize[0]*z + gridSize[0]*y + x] = dMomentsGrid.get(x,y,z)->at(fsgrids::dmoments::dp33dx);
                     }
                  }
               }
               return retval;
         }
         ));
         outputReducer->addOperator(new DRO::DataReductionOperatorFsGrid("fg_dp33dy",[](
                      FsGrid< std::array<Real, fsgrids::bfield::N_BFIELD>, FS_STENCIL_WIDTH> & perBGrid,
                      FsGrid< std::array<Real, fsgrids::efield::N_EFIELD>, FS_STENCIL_WIDTH> & EGrid,
                      FsGrid< std::array<Real, fsgrids::ehall::N_EHALL>, FS_STENCIL_WIDTH> & EHallGrid,
                      FsGrid< std::array<Real, fsgrids::egradpe::N_EGRADPE>, FS_STENCIL_WIDTH> & EGradPeGrid,
                      FsGrid< std::array<Real, fsgrids::moments::N_MOMENTS>, FS_STENCIL_WIDTH> & momentsGrid,
                      FsGrid< std::array<Real, fsgrids::dperb::N_DPERB>, FS_STENCIL_WIDTH> & dPerBGrid,
                      FsGrid< std::array<Real, fsgrids::dmoments::N_DMOMENTS>, FS_STENCIL_WIDTH> & dMomentsGrid,
                      FsGrid< std::array<Real, fsgrids::bgbfield::N_BGB>, FS_STENCIL_WIDTH> & BgBGrid,
                      FsGrid< std::array<Real, fsgrids::volfields::N_VOL>, FS_STENCIL_WIDTH> & volGrid,
                      FsGrid< fsgrids::technical, FS_STENCIL_WIDTH> & technicalGrid)->std::vector<double> {

               std::array<int32_t,3>& gridSize = technicalGrid.getLocalSize();
               std::vector<double> retval(gridSize[0]*gridSize[1]*gridSize[2]);

               // Iterate through fsgrid cells and extract boundary flag
               for(int z=0; z<gridSize[2]; z++) {
                  for(int y=0; y<gridSize[1]; y++) {
                     for(int x=0; x<gridSize[0]; x++) {
                        retval[gridSize[1]*gridSize[0]*z + gridSize[0]*y + x] = dMomentsGrid.get(x,y,z)->at(fsgrids::dmoments::dp33dy);
                     }
                  }
               }
               return retval;
         }
         ));
         outputReducer->addOperator(new DRO::DataReductionOperatorFsGrid("fg_dp33dz",[](
                      FsGrid< std::array<Real, fsgrids::bfield::N_BFIELD>, FS_STENCIL_WIDTH> & perBGrid,
                      FsGrid< std::array<Real, fsgrids::efield::N_EFIELD>, FS_STENCIL_WIDTH> & EGrid,
                      FsGrid< std::array<Real, fsgrids::ehall::N_EHALL>, FS_STENCIL_WIDTH> & EHallGrid,
                      FsGrid< std::array<Real, fsgrids::egradpe::N_EGRADPE>, FS_STENCIL_WIDTH> & EGradPeGrid,
                      FsGrid< std::array<Real, fsgrids::moments::N_MOMENTS>, FS_STENCIL_WIDTH> & momentsGrid,
                      FsGrid< std::array<Real, fsgrids::dperb::N_DPERB>, FS_STENCIL_WIDTH> & dPerBGrid,
                      FsGrid< std::array<Real, fsgrids::dmoments::N_DMOMENTS>, FS_STENCIL_WIDTH> & dMomentsGrid,
                      FsGrid< std::array<Real, fsgrids::bgbfield::N_BGB>, FS_STENCIL_WIDTH> & BgBGrid,
                      FsGrid< std::array<Real, fsgrids::volfields::N_VOL>, FS_STENCIL_WIDTH> & volGrid,
                      FsGrid< fsgrids::technical, FS_STENCIL_WIDTH> & technicalGrid)->std::vector<double> {

               std::array<int32_t,3>& gridSize = technicalGrid.getLocalSize();
               std::vector<double> retval(gridSize[0]*gridSize[1]*gridSize[2]);

               // Iterate through fsgrid cells and extract boundary flag
               for(int z=0; z<gridSize[2]; z++) {
                  for(int y=0; y<gridSize[1]; y++) {
                     for(int x=0; x<gridSize[0]; x++) {
                        retval[gridSize[1]*gridSize[0]*z + gridSize[0]*y + x] = dMomentsGrid.get(x,y,z)->at(fsgrids::dmoments::dp33dz);
                     }
                  }
               }
               return retval;
         }
         ));
         outputReducer->addOperator(new DRO::DataReductionOperatorFsGrid("fg_dvxdx",[](
                      FsGrid< std::array<Real, fsgrids::bfield::N_BFIELD>, FS_STENCIL_WIDTH> & perBGrid,
                      FsGrid< std::array<Real, fsgrids::efield::N_EFIELD>, FS_STENCIL_WIDTH> & EGrid,
                      FsGrid< std::array<Real, fsgrids::ehall::N_EHALL>, FS_STENCIL_WIDTH> & EHallGrid,
                      FsGrid< std::array<Real, fsgrids::egradpe::N_EGRADPE>, FS_STENCIL_WIDTH> & EGradPeGrid,
                      FsGrid< std::array<Real, fsgrids::moments::N_MOMENTS>, FS_STENCIL_WIDTH> & momentsGrid,
                      FsGrid< std::array<Real, fsgrids::dperb::N_DPERB>, FS_STENCIL_WIDTH> & dPerBGrid,
                      FsGrid< std::array<Real, fsgrids::dmoments::N_DMOMENTS>, FS_STENCIL_WIDTH> & dMomentsGrid,
                      FsGrid< std::array<Real, fsgrids::bgbfield::N_BGB>, FS_STENCIL_WIDTH> & BgBGrid,
                      FsGrid< std::array<Real, fsgrids::volfields::N_VOL>, FS_STENCIL_WIDTH> & volGrid,
                      FsGrid< fsgrids::technical, FS_STENCIL_WIDTH> & technicalGrid)->std::vector<double> {

               std::array<int32_t,3>& gridSize = technicalGrid.getLocalSize();
               std::vector<double> retval(gridSize[0]*gridSize[1]*gridSize[2]);

               // Iterate through fsgrid cells and extract boundary flag
               for(int z=0; z<gridSize[2]; z++) {
                  for(int y=0; y<gridSize[1]; y++) {
                     for(int x=0; x<gridSize[0]; x++) {
                        retval[gridSize[1]*gridSize[0]*z + gridSize[0]*y + x] = dMomentsGrid.get(x,y,z)->at(fsgrids::dmoments::dVxdx);
                     }
                  }
               }
               return retval;
         }
         ));
         outputReducer->addOperator(new DRO::DataReductionOperatorFsGrid("fg_dvxdy",[](
                      FsGrid< std::array<Real, fsgrids::bfield::N_BFIELD>, FS_STENCIL_WIDTH> & perBGrid,
                      FsGrid< std::array<Real, fsgrids::efield::N_EFIELD>, FS_STENCIL_WIDTH> & EGrid,
                      FsGrid< std::array<Real, fsgrids::ehall::N_EHALL>, FS_STENCIL_WIDTH> & EHallGrid,
                      FsGrid< std::array<Real, fsgrids::egradpe::N_EGRADPE>, FS_STENCIL_WIDTH> & EGradPeGrid,
                      FsGrid< std::array<Real, fsgrids::moments::N_MOMENTS>, FS_STENCIL_WIDTH> & momentsGrid,
                      FsGrid< std::array<Real, fsgrids::dperb::N_DPERB>, FS_STENCIL_WIDTH> & dPerBGrid,
                      FsGrid< std::array<Real, fsgrids::dmoments::N_DMOMENTS>, FS_STENCIL_WIDTH> & dMomentsGrid,
                      FsGrid< std::array<Real, fsgrids::bgbfield::N_BGB>, FS_STENCIL_WIDTH> & BgBGrid,
                      FsGrid< std::array<Real, fsgrids::volfields::N_VOL>, FS_STENCIL_WIDTH> & volGrid,
                      FsGrid< fsgrids::technical, FS_STENCIL_WIDTH> & technicalGrid)->std::vector<double> {

               std::array<int32_t,3>& gridSize = technicalGrid.getLocalSize();
               std::vector<double> retval(gridSize[0]*gridSize[1]*gridSize[2]);

               // Iterate through fsgrid cells and extract boundary flag
               for(int z=0; z<gridSize[2]; z++) {
                  for(int y=0; y<gridSize[1]; y++) {
                     for(int x=0; x<gridSize[0]; x++) {
                        retval[gridSize[1]*gridSize[0]*z + gridSize[0]*y + x] = dMomentsGrid.get(x,y,z)->at(fsgrids::dmoments::dVxdy);
                     }
                  }
               }
               return retval;
         }
         ));
         outputReducer->addOperator(new DRO::DataReductionOperatorFsGrid("fg_dvxdz",[](
                      FsGrid< std::array<Real, fsgrids::bfield::N_BFIELD>, FS_STENCIL_WIDTH> & perBGrid,
                      FsGrid< std::array<Real, fsgrids::efield::N_EFIELD>, FS_STENCIL_WIDTH> & EGrid,
                      FsGrid< std::array<Real, fsgrids::ehall::N_EHALL>, FS_STENCIL_WIDTH> & EHallGrid,
                      FsGrid< std::array<Real, fsgrids::egradpe::N_EGRADPE>, FS_STENCIL_WIDTH> & EGradPeGrid,
                      FsGrid< std::array<Real, fsgrids::moments::N_MOMENTS>, FS_STENCIL_WIDTH> & momentsGrid,
                      FsGrid< std::array<Real, fsgrids::dperb::N_DPERB>, FS_STENCIL_WIDTH> & dPerBGrid,
                      FsGrid< std::array<Real, fsgrids::dmoments::N_DMOMENTS>, FS_STENCIL_WIDTH> & dMomentsGrid,
                      FsGrid< std::array<Real, fsgrids::bgbfield::N_BGB>, FS_STENCIL_WIDTH> & BgBGrid,
                      FsGrid< std::array<Real, fsgrids::volfields::N_VOL>, FS_STENCIL_WIDTH> & volGrid,
                      FsGrid< fsgrids::technical, FS_STENCIL_WIDTH> & technicalGrid)->std::vector<double> {

               std::array<int32_t,3>& gridSize = technicalGrid.getLocalSize();
               std::vector<double> retval(gridSize[0]*gridSize[1]*gridSize[2]);

               // Iterate through fsgrid cells and extract boundary flag
               for(int z=0; z<gridSize[2]; z++) {
                  for(int y=0; y<gridSize[1]; y++) {
                     for(int x=0; x<gridSize[0]; x++) {
                        retval[gridSize[1]*gridSize[0]*z + gridSize[0]*y + x] = dMomentsGrid.get(x,y,z)->at(fsgrids::dmoments::dVxdz);
                     }
                  }
               }
               return retval;
         }
         ));
         outputReducer->addOperator(new DRO::DataReductionOperatorFsGrid("fg_dvydx",[](
                      FsGrid< std::array<Real, fsgrids::bfield::N_BFIELD>, FS_STENCIL_WIDTH> & perBGrid,
                      FsGrid< std::array<Real, fsgrids::efield::N_EFIELD>, FS_STENCIL_WIDTH> & EGrid,
                      FsGrid< std::array<Real, fsgrids::ehall::N_EHALL>, FS_STENCIL_WIDTH> & EHallGrid,
                      FsGrid< std::array<Real, fsgrids::egradpe::N_EGRADPE>, FS_STENCIL_WIDTH> & EGradPeGrid,
                      FsGrid< std::array<Real, fsgrids::moments::N_MOMENTS>, FS_STENCIL_WIDTH> & momentsGrid,
                      FsGrid< std::array<Real, fsgrids::dperb::N_DPERB>, FS_STENCIL_WIDTH> & dPerBGrid,
                      FsGrid< std::array<Real, fsgrids::dmoments::N_DMOMENTS>, FS_STENCIL_WIDTH> & dMomentsGrid,
                      FsGrid< std::array<Real, fsgrids::bgbfield::N_BGB>, FS_STENCIL_WIDTH> & BgBGrid,
                      FsGrid< std::array<Real, fsgrids::volfields::N_VOL>, FS_STENCIL_WIDTH> & volGrid,
                      FsGrid< fsgrids::technical, FS_STENCIL_WIDTH> & technicalGrid)->std::vector<double> {

               std::array<int32_t,3>& gridSize = technicalGrid.getLocalSize();
               std::vector<double> retval(gridSize[0]*gridSize[1]*gridSize[2]);

               // Iterate through fsgrid cells and extract boundary flag
               for(int z=0; z<gridSize[2]; z++) {
                  for(int y=0; y<gridSize[1]; y++) {
                     for(int x=0; x<gridSize[0]; x++) {
                        retval[gridSize[1]*gridSize[0]*z + gridSize[0]*y + x] = dMomentsGrid.get(x,y,z)->at(fsgrids::dmoments::dVydx);
                     }
                  }
               }
               return retval;
         }
         ));
         outputReducer->addOperator(new DRO::DataReductionOperatorFsGrid("fg_dvydy",[](
                      FsGrid< std::array<Real, fsgrids::bfield::N_BFIELD>, FS_STENCIL_WIDTH> & perBGrid,
                      FsGrid< std::array<Real, fsgrids::efield::N_EFIELD>, FS_STENCIL_WIDTH> & EGrid,
                      FsGrid< std::array<Real, fsgrids::ehall::N_EHALL>, FS_STENCIL_WIDTH> & EHallGrid,
                      FsGrid< std::array<Real, fsgrids::egradpe::N_EGRADPE>, FS_STENCIL_WIDTH> & EGradPeGrid,
                      FsGrid< std::array<Real, fsgrids::moments::N_MOMENTS>, FS_STENCIL_WIDTH> & momentsGrid,
                      FsGrid< std::array<Real, fsgrids::dperb::N_DPERB>, FS_STENCIL_WIDTH> & dPerBGrid,
                      FsGrid< std::array<Real, fsgrids::dmoments::N_DMOMENTS>, FS_STENCIL_WIDTH> & dMomentsGrid,
                      FsGrid< std::array<Real, fsgrids::bgbfield::N_BGB>, FS_STENCIL_WIDTH> & BgBGrid,
                      FsGrid< std::array<Real, fsgrids::volfields::N_VOL>, FS_STENCIL_WIDTH> & volGrid,
                      FsGrid< fsgrids::technical, FS_STENCIL_WIDTH> & technicalGrid)->std::vector<double> {

               std::array<int32_t,3>& gridSize = technicalGrid.getLocalSize();
               std::vector<double> retval(gridSize[0]*gridSize[1]*gridSize[2]);

               // Iterate through fsgrid cells and extract boundary flag
               for(int z=0; z<gridSize[2]; z++) {
                  for(int y=0; y<gridSize[1]; y++) {
                     for(int x=0; x<gridSize[0]; x++) {
                        retval[gridSize[1]*gridSize[0]*z + gridSize[0]*y + x] = dMomentsGrid.get(x,y,z)->at(fsgrids::dmoments::dVydy);
                     }
                  }
               }
               return retval;
         }
         ));
         outputReducer->addOperator(new DRO::DataReductionOperatorFsGrid("fg_dvydz",[](
                      FsGrid< std::array<Real, fsgrids::bfield::N_BFIELD>, FS_STENCIL_WIDTH> & perBGrid,
                      FsGrid< std::array<Real, fsgrids::efield::N_EFIELD>, FS_STENCIL_WIDTH> & EGrid,
                      FsGrid< std::array<Real, fsgrids::ehall::N_EHALL>, FS_STENCIL_WIDTH> & EHallGrid,
                      FsGrid< std::array<Real, fsgrids::egradpe::N_EGRADPE>, FS_STENCIL_WIDTH> & EGradPeGrid,
                      FsGrid< std::array<Real, fsgrids::moments::N_MOMENTS>, FS_STENCIL_WIDTH> & momentsGrid,
                      FsGrid< std::array<Real, fsgrids::dperb::N_DPERB>, FS_STENCIL_WIDTH> & dPerBGrid,
                      FsGrid< std::array<Real, fsgrids::dmoments::N_DMOMENTS>, FS_STENCIL_WIDTH> & dMomentsGrid,
                      FsGrid< std::array<Real, fsgrids::bgbfield::N_BGB>, FS_STENCIL_WIDTH> & BgBGrid,
                      FsGrid< std::array<Real, fsgrids::volfields::N_VOL>, FS_STENCIL_WIDTH> & volGrid,
                      FsGrid< fsgrids::technical, FS_STENCIL_WIDTH> & technicalGrid)->std::vector<double> {

               std::array<int32_t,3>& gridSize = technicalGrid.getLocalSize();
               std::vector<double> retval(gridSize[0]*gridSize[1]*gridSize[2]);

               // Iterate through fsgrid cells and extract boundary flag
               for(int z=0; z<gridSize[2]; z++) {
                  for(int y=0; y<gridSize[1]; y++) {
                     for(int x=0; x<gridSize[0]; x++) {
                        retval[gridSize[1]*gridSize[0]*z + gridSize[0]*y + x] = dMomentsGrid.get(x,y,z)->at(fsgrids::dmoments::dVydz);
                     }
                  }
               }
               return retval;
         }
         ));
         outputReducer->addOperator(new DRO::DataReductionOperatorFsGrid("fg_dvzdx",[](
                      FsGrid< std::array<Real, fsgrids::bfield::N_BFIELD>, FS_STENCIL_WIDTH> & perBGrid,
                      FsGrid< std::array<Real, fsgrids::efield::N_EFIELD>, FS_STENCIL_WIDTH> & EGrid,
                      FsGrid< std::array<Real, fsgrids::ehall::N_EHALL>, FS_STENCIL_WIDTH> & EHallGrid,
                      FsGrid< std::array<Real, fsgrids::egradpe::N_EGRADPE>, FS_STENCIL_WIDTH> & EGradPeGrid,
                      FsGrid< std::array<Real, fsgrids::moments::N_MOMENTS>, FS_STENCIL_WIDTH> & momentsGrid,
                      FsGrid< std::array<Real, fsgrids::dperb::N_DPERB>, FS_STENCIL_WIDTH> & dPerBGrid,
                      FsGrid< std::array<Real, fsgrids::dmoments::N_DMOMENTS>, FS_STENCIL_WIDTH> & dMomentsGrid,
                      FsGrid< std::array<Real, fsgrids::bgbfield::N_BGB>, FS_STENCIL_WIDTH> & BgBGrid,
                      FsGrid< std::array<Real, fsgrids::volfields::N_VOL>, FS_STENCIL_WIDTH> & volGrid,
                      FsGrid< fsgrids::technical, FS_STENCIL_WIDTH> & technicalGrid)->std::vector<double> {

               std::array<int32_t,3>& gridSize = technicalGrid.getLocalSize();
               std::vector<double> retval(gridSize[0]*gridSize[1]*gridSize[2]);

               // Iterate through fsgrid cells and extract boundary flag
               for(int z=0; z<gridSize[2]; z++) {
                  for(int y=0; y<gridSize[1]; y++) {
                     for(int x=0; x<gridSize[0]; x++) {
                        retval[gridSize[1]*gridSize[0]*z + gridSize[0]*y + x] = dMomentsGrid.get(x,y,z)->at(fsgrids::dmoments::dVzdx);
                     }
                  }
               }
               return retval;
         }
         ));
         outputReducer->addOperator(new DRO::DataReductionOperatorFsGrid("fg_dvzdy",[](
                      FsGrid< std::array<Real, fsgrids::bfield::N_BFIELD>, FS_STENCIL_WIDTH> & perBGrid,
                      FsGrid< std::array<Real, fsgrids::efield::N_EFIELD>, FS_STENCIL_WIDTH> & EGrid,
                      FsGrid< std::array<Real, fsgrids::ehall::N_EHALL>, FS_STENCIL_WIDTH> & EHallGrid,
                      FsGrid< std::array<Real, fsgrids::egradpe::N_EGRADPE>, FS_STENCIL_WIDTH> & EGradPeGrid,
                      FsGrid< std::array<Real, fsgrids::moments::N_MOMENTS>, FS_STENCIL_WIDTH> & momentsGrid,
                      FsGrid< std::array<Real, fsgrids::dperb::N_DPERB>, FS_STENCIL_WIDTH> & dPerBGrid,
                      FsGrid< std::array<Real, fsgrids::dmoments::N_DMOMENTS>, FS_STENCIL_WIDTH> & dMomentsGrid,
                      FsGrid< std::array<Real, fsgrids::bgbfield::N_BGB>, FS_STENCIL_WIDTH> & BgBGrid,
                      FsGrid< std::array<Real, fsgrids::volfields::N_VOL>, FS_STENCIL_WIDTH> & volGrid,
                      FsGrid< fsgrids::technical, FS_STENCIL_WIDTH> & technicalGrid)->std::vector<double> {

               std::array<int32_t,3>& gridSize = technicalGrid.getLocalSize();
               std::vector<double> retval(gridSize[0]*gridSize[1]*gridSize[2]);

               // Iterate through fsgrid cells and extract boundary flag
               for(int z=0; z<gridSize[2]; z++) {
                  for(int y=0; y<gridSize[1]; y++) {
                     for(int x=0; x<gridSize[0]; x++) {
                        retval[gridSize[1]*gridSize[0]*z + gridSize[0]*y + x] = dMomentsGrid.get(x,y,z)->at(fsgrids::dmoments::dVzdy);
                     }
                  }
               }
               return retval;
         }
         ));
         outputReducer->addOperator(new DRO::DataReductionOperatorFsGrid("fg_dvzdz",[](
                      FsGrid< std::array<Real, fsgrids::bfield::N_BFIELD>, FS_STENCIL_WIDTH> & perBGrid,
                      FsGrid< std::array<Real, fsgrids::efield::N_EFIELD>, FS_STENCIL_WIDTH> & EGrid,
                      FsGrid< std::array<Real, fsgrids::ehall::N_EHALL>, FS_STENCIL_WIDTH> & EHallGrid,
                      FsGrid< std::array<Real, fsgrids::egradpe::N_EGRADPE>, FS_STENCIL_WIDTH> & EGradPeGrid,
                      FsGrid< std::array<Real, fsgrids::moments::N_MOMENTS>, FS_STENCIL_WIDTH> & momentsGrid,
                      FsGrid< std::array<Real, fsgrids::dperb::N_DPERB>, FS_STENCIL_WIDTH> & dPerBGrid,
                      FsGrid< std::array<Real, fsgrids::dmoments::N_DMOMENTS>, FS_STENCIL_WIDTH> & dMomentsGrid,
                      FsGrid< std::array<Real, fsgrids::bgbfield::N_BGB>, FS_STENCIL_WIDTH> & BgBGrid,
                      FsGrid< std::array<Real, fsgrids::volfields::N_VOL>, FS_STENCIL_WIDTH> & volGrid,
                      FsGrid< fsgrids::technical, FS_STENCIL_WIDTH> & technicalGrid)->std::vector<double> {

               std::array<int32_t,3>& gridSize = technicalGrid.getLocalSize();
               std::vector<double> retval(gridSize[0]*gridSize[1]*gridSize[2]);

               // Iterate through fsgrid cells and extract boundary flag
               for(int z=0; z<gridSize[2]; z++) {
                  for(int y=0; y<gridSize[1]; y++) {
                     for(int x=0; x<gridSize[0]; x++) {
                        retval[gridSize[1]*gridSize[0]*z + gridSize[0]*y + x] = dMomentsGrid.get(x,y,z)->at(fsgrids::dmoments::dVzdz);
                     }
                  }
               }
               return retval;
         }
         ));
         outputReducer->addOperator(new DRO::DataReductionOperatorFsGrid("fg_dpedx",[](
                      FsGrid< std::array<Real, fsgrids::bfield::N_BFIELD>, FS_STENCIL_WIDTH> & perBGrid,
                      FsGrid< std::array<Real, fsgrids::efield::N_EFIELD>, FS_STENCIL_WIDTH> & EGrid,
                      FsGrid< std::array<Real, fsgrids::ehall::N_EHALL>, FS_STENCIL_WIDTH> & EHallGrid,
                      FsGrid< std::array<Real, fsgrids::egradpe::N_EGRADPE>, FS_STENCIL_WIDTH> & EGradPeGrid,
                      FsGrid< std::array<Real, fsgrids::moments::N_MOMENTS>, FS_STENCIL_WIDTH> & momentsGrid,
                      FsGrid< std::array<Real, fsgrids::dperb::N_DPERB>, FS_STENCIL_WIDTH> & dPerBGrid,
                      FsGrid< std::array<Real, fsgrids::dmoments::N_DMOMENTS>, FS_STENCIL_WIDTH> & dMomentsGrid,
                      FsGrid< std::array<Real, fsgrids::bgbfield::N_BGB>, FS_STENCIL_WIDTH> & BgBGrid,
                      FsGrid< std::array<Real, fsgrids::volfields::N_VOL>, FS_STENCIL_WIDTH> & volGrid,
                      FsGrid< fsgrids::technical, FS_STENCIL_WIDTH> & technicalGrid)->std::vector<double> {

               std::array<int32_t,3>& gridSize = technicalGrid.getLocalSize();
               std::vector<double> retval(gridSize[0]*gridSize[1]*gridSize[2]);

               // Iterate through fsgrid cells and extract boundary flag
               for(int z=0; z<gridSize[2]; z++) {
                  for(int y=0; y<gridSize[1]; y++) {
                     for(int x=0; x<gridSize[0]; x++) {
                        retval[gridSize[1]*gridSize[0]*z + gridSize[0]*y + x] = dMomentsGrid.get(x,y,z)->at(fsgrids::dmoments::dPedx);
                     }
                  }
               }
               return retval;
         }
         ));
         outputReducer->addOperator(new DRO::DataReductionOperatorFsGrid("fg_dpedy",[](
                      FsGrid< std::array<Real, fsgrids::bfield::N_BFIELD>, FS_STENCIL_WIDTH> & perBGrid,
                      FsGrid< std::array<Real, fsgrids::efield::N_EFIELD>, FS_STENCIL_WIDTH> & EGrid,
                      FsGrid< std::array<Real, fsgrids::ehall::N_EHALL>, FS_STENCIL_WIDTH> & EHallGrid,
                      FsGrid< std::array<Real, fsgrids::egradpe::N_EGRADPE>, FS_STENCIL_WIDTH> & EGradPeGrid,
                      FsGrid< std::array<Real, fsgrids::moments::N_MOMENTS>, FS_STENCIL_WIDTH> & momentsGrid,
                      FsGrid< std::array<Real, fsgrids::dperb::N_DPERB>, FS_STENCIL_WIDTH> & dPerBGrid,
                      FsGrid< std::array<Real, fsgrids::dmoments::N_DMOMENTS>, FS_STENCIL_WIDTH> & dMomentsGrid,
                      FsGrid< std::array<Real, fsgrids::bgbfield::N_BGB>, FS_STENCIL_WIDTH> & BgBGrid,
                      FsGrid< std::array<Real, fsgrids::volfields::N_VOL>, FS_STENCIL_WIDTH> & volGrid,
                      FsGrid< fsgrids::technical, FS_STENCIL_WIDTH> & technicalGrid)->std::vector<double> {

               std::array<int32_t,3>& gridSize = technicalGrid.getLocalSize();
               std::vector<double> retval(gridSize[0]*gridSize[1]*gridSize[2]);

               // Iterate through fsgrid cells and extract boundary flag
               for(int z=0; z<gridSize[2]; z++) {
                  for(int y=0; y<gridSize[1]; y++) {
                     for(int x=0; x<gridSize[0]; x++) {
                        retval[gridSize[1]*gridSize[0]*z + gridSize[0]*y + x] = dMomentsGrid.get(x,y,z)->at(fsgrids::dmoments::dPedy);
                     }
                  }
               }
               return retval;
         }
         ));
         outputReducer->addOperator(new DRO::DataReductionOperatorFsGrid("fg_dpedz",[](
                      FsGrid< std::array<Real, fsgrids::bfield::N_BFIELD>, FS_STENCIL_WIDTH> & perBGrid,
                      FsGrid< std::array<Real, fsgrids::efield::N_EFIELD>, FS_STENCIL_WIDTH> & EGrid,
                      FsGrid< std::array<Real, fsgrids::ehall::N_EHALL>, FS_STENCIL_WIDTH> & EHallGrid,
                      FsGrid< std::array<Real, fsgrids::egradpe::N_EGRADPE>, FS_STENCIL_WIDTH> & EGradPeGrid,
                      FsGrid< std::array<Real, fsgrids::moments::N_MOMENTS>, FS_STENCIL_WIDTH> & momentsGrid,
                      FsGrid< std::array<Real, fsgrids::dperb::N_DPERB>, FS_STENCIL_WIDTH> & dPerBGrid,
                      FsGrid< std::array<Real, fsgrids::dmoments::N_DMOMENTS>, FS_STENCIL_WIDTH> & dMomentsGrid,
                      FsGrid< std::array<Real, fsgrids::bgbfield::N_BGB>, FS_STENCIL_WIDTH> & BgBGrid,
                      FsGrid< std::array<Real, fsgrids::volfields::N_VOL>, FS_STENCIL_WIDTH> & volGrid,
                      FsGrid< fsgrids::technical, FS_STENCIL_WIDTH> & technicalGrid)->std::vector<double> {

               std::array<int32_t,3>& gridSize = technicalGrid.getLocalSize();
               std::vector<double> retval(gridSize[0]*gridSize[1]*gridSize[2]);

               // Iterate through fsgrid cells and extract boundary flag
               for(int z=0; z<gridSize[2]; z++) {
                  for(int y=0; y<gridSize[1]; y++) {
                     for(int x=0; x<gridSize[0]; x++) {
                        retval[gridSize[1]*gridSize[0]*z + gridSize[0]*y + x] = dMomentsGrid.get(x,y,z)->at(fsgrids::dmoments::dPedz);
                     }
                  }
               }
               return retval;
         }
         ));


         outputReducer->addOperator(new DRO::DataReductionOperatorFsGrid("fg_dbgbxdy",[](
                      FsGrid< std::array<Real, fsgrids::bfield::N_BFIELD>, FS_STENCIL_WIDTH> & perBGrid,
                      FsGrid< std::array<Real, fsgrids::efield::N_EFIELD>, FS_STENCIL_WIDTH> & EGrid,
                      FsGrid< std::array<Real, fsgrids::ehall::N_EHALL>, FS_STENCIL_WIDTH> & EHallGrid,
                      FsGrid< std::array<Real, fsgrids::egradpe::N_EGRADPE>, FS_STENCIL_WIDTH> & EGradPeGrid,
                      FsGrid< std::array<Real, fsgrids::moments::N_MOMENTS>, FS_STENCIL_WIDTH> & momentsGrid,
                      FsGrid< std::array<Real, fsgrids::dperb::N_DPERB>, FS_STENCIL_WIDTH> & dPerBGrid,
                      FsGrid< std::array<Real, fsgrids::dmoments::N_DMOMENTS>, FS_STENCIL_WIDTH> & dMomentsGrid,
                      FsGrid< std::array<Real, fsgrids::bgbfield::N_BGB>, FS_STENCIL_WIDTH> & BgBGrid,
                      FsGrid< std::array<Real, fsgrids::volfields::N_VOL>, FS_STENCIL_WIDTH> & volGrid,
                      FsGrid< fsgrids::technical, FS_STENCIL_WIDTH> & technicalGrid)->std::vector<double> {

               std::array<int32_t,3>& gridSize = technicalGrid.getLocalSize();
               std::vector<double> retval(gridSize[0]*gridSize[1]*gridSize[2]);

               // Iterate through fsgrid cells and extract boundary flag
               for(int z=0; z<gridSize[2]; z++) {
                  for(int y=0; y<gridSize[1]; y++) {
                     for(int x=0; x<gridSize[0]; x++) {
                        retval[gridSize[1]*gridSize[0]*z + gridSize[0]*y + x] = BgBGrid.get(x,y,z)->at(fsgrids::bgbfield::dBGBxdy);
                     }
                  }
               }
               return retval;
         }
         ));
         outputReducer->addOperator(new DRO::DataReductionOperatorFsGrid("fg_dbgbxdz",[](
                      FsGrid< std::array<Real, fsgrids::bfield::N_BFIELD>, FS_STENCIL_WIDTH> & perBGrid,
                      FsGrid< std::array<Real, fsgrids::efield::N_EFIELD>, FS_STENCIL_WIDTH> & EGrid,
                      FsGrid< std::array<Real, fsgrids::ehall::N_EHALL>, FS_STENCIL_WIDTH> & EHallGrid,
                      FsGrid< std::array<Real, fsgrids::egradpe::N_EGRADPE>, FS_STENCIL_WIDTH> & EGradPeGrid,
                      FsGrid< std::array<Real, fsgrids::moments::N_MOMENTS>, FS_STENCIL_WIDTH> & momentsGrid,
                      FsGrid< std::array<Real, fsgrids::dperb::N_DPERB>, FS_STENCIL_WIDTH> & dPerBGrid,
                      FsGrid< std::array<Real, fsgrids::dmoments::N_DMOMENTS>, FS_STENCIL_WIDTH> & dMomentsGrid,
                      FsGrid< std::array<Real, fsgrids::bgbfield::N_BGB>, FS_STENCIL_WIDTH> & BgBGrid,
                      FsGrid< std::array<Real, fsgrids::volfields::N_VOL>, FS_STENCIL_WIDTH> & volGrid,
                      FsGrid< fsgrids::technical, FS_STENCIL_WIDTH> & technicalGrid)->std::vector<double> {

               std::array<int32_t,3>& gridSize = technicalGrid.getLocalSize();
               std::vector<double> retval(gridSize[0]*gridSize[1]*gridSize[2]);

               // Iterate through fsgrid cells and extract boundary flag
               for(int z=0; z<gridSize[2]; z++) {
                  for(int y=0; y<gridSize[1]; y++) {
                     for(int x=0; x<gridSize[0]; x++) {
                        retval[gridSize[1]*gridSize[0]*z + gridSize[0]*y + x] = BgBGrid.get(x,y,z)->at(fsgrids::bgbfield::dBGBxdz);
                     }
                  }
               }
               return retval;
         }
         ));
         outputReducer->addOperator(new DRO::DataReductionOperatorFsGrid("fg_dbgbydx",[](
                      FsGrid< std::array<Real, fsgrids::bfield::N_BFIELD>, FS_STENCIL_WIDTH> & perBGrid,
                      FsGrid< std::array<Real, fsgrids::efield::N_EFIELD>, FS_STENCIL_WIDTH> & EGrid,
                      FsGrid< std::array<Real, fsgrids::ehall::N_EHALL>, FS_STENCIL_WIDTH> & EHallGrid,
                      FsGrid< std::array<Real, fsgrids::egradpe::N_EGRADPE>, FS_STENCIL_WIDTH> & EGradPeGrid,
                      FsGrid< std::array<Real, fsgrids::moments::N_MOMENTS>, FS_STENCIL_WIDTH> & momentsGrid,
                      FsGrid< std::array<Real, fsgrids::dperb::N_DPERB>, FS_STENCIL_WIDTH> & dPerBGrid,
                      FsGrid< std::array<Real, fsgrids::dmoments::N_DMOMENTS>, FS_STENCIL_WIDTH> & dMomentsGrid,
                      FsGrid< std::array<Real, fsgrids::bgbfield::N_BGB>, FS_STENCIL_WIDTH> & BgBGrid,
                      FsGrid< std::array<Real, fsgrids::volfields::N_VOL>, FS_STENCIL_WIDTH> & volGrid,
                      FsGrid< fsgrids::technical, FS_STENCIL_WIDTH> & technicalGrid)->std::vector<double> {

               std::array<int32_t,3>& gridSize = technicalGrid.getLocalSize();
               std::vector<double> retval(gridSize[0]*gridSize[1]*gridSize[2]);

               // Iterate through fsgrid cells and extract boundary flag
               for(int z=0; z<gridSize[2]; z++) {
                  for(int y=0; y<gridSize[1]; y++) {
                     for(int x=0; x<gridSize[0]; x++) {
                        retval[gridSize[1]*gridSize[0]*z + gridSize[0]*y + x] = BgBGrid.get(x,y,z)->at(fsgrids::bgbfield::dBGBydx);
                     }
                  }
               }
               return retval;
         }
         ));
         outputReducer->addOperator(new DRO::DataReductionOperatorFsGrid("fg_dbgbydz",[](
                      FsGrid< std::array<Real, fsgrids::bfield::N_BFIELD>, FS_STENCIL_WIDTH> & perBGrid,
                      FsGrid< std::array<Real, fsgrids::efield::N_EFIELD>, FS_STENCIL_WIDTH> & EGrid,
                      FsGrid< std::array<Real, fsgrids::ehall::N_EHALL>, FS_STENCIL_WIDTH> & EHallGrid,
                      FsGrid< std::array<Real, fsgrids::egradpe::N_EGRADPE>, FS_STENCIL_WIDTH> & EGradPeGrid,
                      FsGrid< std::array<Real, fsgrids::moments::N_MOMENTS>, FS_STENCIL_WIDTH> & momentsGrid,
                      FsGrid< std::array<Real, fsgrids::dperb::N_DPERB>, FS_STENCIL_WIDTH> & dPerBGrid,
                      FsGrid< std::array<Real, fsgrids::dmoments::N_DMOMENTS>, FS_STENCIL_WIDTH> & dMomentsGrid,
                      FsGrid< std::array<Real, fsgrids::bgbfield::N_BGB>, FS_STENCIL_WIDTH> & BgBGrid,
                      FsGrid< std::array<Real, fsgrids::volfields::N_VOL>, FS_STENCIL_WIDTH> & volGrid,
                      FsGrid< fsgrids::technical, FS_STENCIL_WIDTH> & technicalGrid)->std::vector<double> {

               std::array<int32_t,3>& gridSize = technicalGrid.getLocalSize();
               std::vector<double> retval(gridSize[0]*gridSize[1]*gridSize[2]);

               // Iterate through fsgrid cells and extract boundary flag
               for(int z=0; z<gridSize[2]; z++) {
                  for(int y=0; y<gridSize[1]; y++) {
                     for(int x=0; x<gridSize[0]; x++) {
                        retval[gridSize[1]*gridSize[0]*z + gridSize[0]*y + x] = BgBGrid.get(x,y,z)->at(fsgrids::bgbfield::dBGBydz);
                     }
                  }
               }
               return retval;
         }
         ));
         outputReducer->addOperator(new DRO::DataReductionOperatorFsGrid("fg_dbgbzdx",[](
                      FsGrid< std::array<Real, fsgrids::bfield::N_BFIELD>, FS_STENCIL_WIDTH> & perBGrid,
                      FsGrid< std::array<Real, fsgrids::efield::N_EFIELD>, FS_STENCIL_WIDTH> & EGrid,
                      FsGrid< std::array<Real, fsgrids::ehall::N_EHALL>, FS_STENCIL_WIDTH> & EHallGrid,
                      FsGrid< std::array<Real, fsgrids::egradpe::N_EGRADPE>, FS_STENCIL_WIDTH> & EGradPeGrid,
                      FsGrid< std::array<Real, fsgrids::moments::N_MOMENTS>, FS_STENCIL_WIDTH> & momentsGrid,
                      FsGrid< std::array<Real, fsgrids::dperb::N_DPERB>, FS_STENCIL_WIDTH> & dPerBGrid,
                      FsGrid< std::array<Real, fsgrids::dmoments::N_DMOMENTS>, FS_STENCIL_WIDTH> & dMomentsGrid,
                      FsGrid< std::array<Real, fsgrids::bgbfield::N_BGB>, FS_STENCIL_WIDTH> & BgBGrid,
                      FsGrid< std::array<Real, fsgrids::volfields::N_VOL>, FS_STENCIL_WIDTH> & volGrid,
                      FsGrid< fsgrids::technical, FS_STENCIL_WIDTH> & technicalGrid)->std::vector<double> {

               std::array<int32_t,3>& gridSize = technicalGrid.getLocalSize();
               std::vector<double> retval(gridSize[0]*gridSize[1]*gridSize[2]);

               // Iterate through fsgrid cells and extract boundary flag
               for(int z=0; z<gridSize[2]; z++) {
                  for(int y=0; y<gridSize[1]; y++) {
                     for(int x=0; x<gridSize[0]; x++) {
                        retval[gridSize[1]*gridSize[0]*z + gridSize[0]*y + x] = BgBGrid.get(x,y,z)->at(fsgrids::bgbfield::dBGBzdx);
                     }
                  }
               }
               return retval;
         }
         ));
         outputReducer->addOperator(new DRO::DataReductionOperatorFsGrid("fg_dbgbzdy",[](
                      FsGrid< std::array<Real, fsgrids::bfield::N_BFIELD>, FS_STENCIL_WIDTH> & perBGrid,
                      FsGrid< std::array<Real, fsgrids::efield::N_EFIELD>, FS_STENCIL_WIDTH> & EGrid,
                      FsGrid< std::array<Real, fsgrids::ehall::N_EHALL>, FS_STENCIL_WIDTH> & EHallGrid,
                      FsGrid< std::array<Real, fsgrids::egradpe::N_EGRADPE>, FS_STENCIL_WIDTH> & EGradPeGrid,
                      FsGrid< std::array<Real, fsgrids::moments::N_MOMENTS>, FS_STENCIL_WIDTH> & momentsGrid,
                      FsGrid< std::array<Real, fsgrids::dperb::N_DPERB>, FS_STENCIL_WIDTH> & dPerBGrid,
                      FsGrid< std::array<Real, fsgrids::dmoments::N_DMOMENTS>, FS_STENCIL_WIDTH> & dMomentsGrid,
                      FsGrid< std::array<Real, fsgrids::bgbfield::N_BGB>, FS_STENCIL_WIDTH> & BgBGrid,
                      FsGrid< std::array<Real, fsgrids::volfields::N_VOL>, FS_STENCIL_WIDTH> & volGrid,
                      FsGrid< fsgrids::technical, FS_STENCIL_WIDTH> & technicalGrid)->std::vector<double> {

               std::array<int32_t,3>& gridSize = technicalGrid.getLocalSize();
               std::vector<double> retval(gridSize[0]*gridSize[1]*gridSize[2]);

               // Iterate through fsgrid cells and extract boundary flag
               for(int z=0; z<gridSize[2]; z++) {
                  for(int y=0; y<gridSize[1]; y++) {
                     for(int x=0; x<gridSize[0]; x++) {
                        retval[gridSize[1]*gridSize[0]*z + gridSize[0]*y + x] = BgBGrid.get(x,y,z)->at(fsgrids::bgbfield::dBGBzdy);
                     }
                  }
               }
               return retval;
         }
         ));
         outputReducer->addOperator(new DRO::DataReductionOperatorFsGrid("fg_dbgbxvoldy",[](
                      FsGrid< std::array<Real, fsgrids::bfield::N_BFIELD>, FS_STENCIL_WIDTH> & perBGrid,
                      FsGrid< std::array<Real, fsgrids::efield::N_EFIELD>, FS_STENCIL_WIDTH> & EGrid,
                      FsGrid< std::array<Real, fsgrids::ehall::N_EHALL>, FS_STENCIL_WIDTH> & EHallGrid,
                      FsGrid< std::array<Real, fsgrids::egradpe::N_EGRADPE>, FS_STENCIL_WIDTH> & EGradPeGrid,
                      FsGrid< std::array<Real, fsgrids::moments::N_MOMENTS>, FS_STENCIL_WIDTH> & momentsGrid,
                      FsGrid< std::array<Real, fsgrids::dperb::N_DPERB>, FS_STENCIL_WIDTH> & dPerBGrid,
                      FsGrid< std::array<Real, fsgrids::dmoments::N_DMOMENTS>, FS_STENCIL_WIDTH> & dMomentsGrid,
                      FsGrid< std::array<Real, fsgrids::bgbfield::N_BGB>, FS_STENCIL_WIDTH> & BgBGrid,
                      FsGrid< std::array<Real, fsgrids::volfields::N_VOL>, FS_STENCIL_WIDTH> & volGrid,
                      FsGrid< fsgrids::technical, FS_STENCIL_WIDTH> & technicalGrid)->std::vector<double> {

               std::array<int32_t,3>& gridSize = technicalGrid.getLocalSize();
               std::vector<double> retval(gridSize[0]*gridSize[1]*gridSize[2]);

               // Iterate through fsgrid cells and extract boundary flag
               for(int z=0; z<gridSize[2]; z++) {
                  for(int y=0; y<gridSize[1]; y++) {
                     for(int x=0; x<gridSize[0]; x++) {
                        retval[gridSize[1]*gridSize[0]*z + gridSize[0]*y + x] = BgBGrid.get(x,y,z)->at(fsgrids::bgbfield::dBGBXVOLdy);
                     }
                  }
               }
               return retval;
         }
         ));
         outputReducer->addOperator(new DRO::DataReductionOperatorFsGrid("fg_dbgbxvoldz",[](
                      FsGrid< std::array<Real, fsgrids::bfield::N_BFIELD>, FS_STENCIL_WIDTH> & perBGrid,
                      FsGrid< std::array<Real, fsgrids::efield::N_EFIELD>, FS_STENCIL_WIDTH> & EGrid,
                      FsGrid< std::array<Real, fsgrids::ehall::N_EHALL>, FS_STENCIL_WIDTH> & EHallGrid,
                      FsGrid< std::array<Real, fsgrids::egradpe::N_EGRADPE>, FS_STENCIL_WIDTH> & EGradPeGrid,
                      FsGrid< std::array<Real, fsgrids::moments::N_MOMENTS>, FS_STENCIL_WIDTH> & momentsGrid,
                      FsGrid< std::array<Real, fsgrids::dperb::N_DPERB>, FS_STENCIL_WIDTH> & dPerBGrid,
                      FsGrid< std::array<Real, fsgrids::dmoments::N_DMOMENTS>, FS_STENCIL_WIDTH> & dMomentsGrid,
                      FsGrid< std::array<Real, fsgrids::bgbfield::N_BGB>, FS_STENCIL_WIDTH> & BgBGrid,
                      FsGrid< std::array<Real, fsgrids::volfields::N_VOL>, FS_STENCIL_WIDTH> & volGrid,
                      FsGrid< fsgrids::technical, FS_STENCIL_WIDTH> & technicalGrid)->std::vector<double> {

               std::array<int32_t,3>& gridSize = technicalGrid.getLocalSize();
               std::vector<double> retval(gridSize[0]*gridSize[1]*gridSize[2]);

               // Iterate through fsgrid cells and extract boundary flag
               for(int z=0; z<gridSize[2]; z++) {
                  for(int y=0; y<gridSize[1]; y++) {
                     for(int x=0; x<gridSize[0]; x++) {
                        retval[gridSize[1]*gridSize[0]*z + gridSize[0]*y + x] = BgBGrid.get(x,y,z)->at(fsgrids::bgbfield::dBGBXVOLdz);
                     }
                  }
               }
               return retval;
         }
         ));
         outputReducer->addOperator(new DRO::DataReductionOperatorFsGrid("fg_dbgbyvoldx",[](
                      FsGrid< std::array<Real, fsgrids::bfield::N_BFIELD>, FS_STENCIL_WIDTH> & perBGrid,
                      FsGrid< std::array<Real, fsgrids::efield::N_EFIELD>, FS_STENCIL_WIDTH> & EGrid,
                      FsGrid< std::array<Real, fsgrids::ehall::N_EHALL>, FS_STENCIL_WIDTH> & EHallGrid,
                      FsGrid< std::array<Real, fsgrids::egradpe::N_EGRADPE>, FS_STENCIL_WIDTH> & EGradPeGrid,
                      FsGrid< std::array<Real, fsgrids::moments::N_MOMENTS>, FS_STENCIL_WIDTH> & momentsGrid,
                      FsGrid< std::array<Real, fsgrids::dperb::N_DPERB>, FS_STENCIL_WIDTH> & dPerBGrid,
                      FsGrid< std::array<Real, fsgrids::dmoments::N_DMOMENTS>, FS_STENCIL_WIDTH> & dMomentsGrid,
                      FsGrid< std::array<Real, fsgrids::bgbfield::N_BGB>, FS_STENCIL_WIDTH> & BgBGrid,
                      FsGrid< std::array<Real, fsgrids::volfields::N_VOL>, FS_STENCIL_WIDTH> & volGrid,
                      FsGrid< fsgrids::technical, FS_STENCIL_WIDTH> & technicalGrid)->std::vector<double> {

               std::array<int32_t,3>& gridSize = technicalGrid.getLocalSize();
               std::vector<double> retval(gridSize[0]*gridSize[1]*gridSize[2]);

               // Iterate through fsgrid cells and extract boundary flag
               for(int z=0; z<gridSize[2]; z++) {
                  for(int y=0; y<gridSize[1]; y++) {
                     for(int x=0; x<gridSize[0]; x++) {
                        retval[gridSize[1]*gridSize[0]*z + gridSize[0]*y + x] = BgBGrid.get(x,y,z)->at(fsgrids::bgbfield::dBGBYVOLdx);
                     }
                  }
               }
               return retval;
         }
         ));
         outputReducer->addOperator(new DRO::DataReductionOperatorFsGrid("fg_dbgbyvoldz",[](
                      FsGrid< std::array<Real, fsgrids::bfield::N_BFIELD>, FS_STENCIL_WIDTH> & perBGrid,
                      FsGrid< std::array<Real, fsgrids::efield::N_EFIELD>, FS_STENCIL_WIDTH> & EGrid,
                      FsGrid< std::array<Real, fsgrids::ehall::N_EHALL>, FS_STENCIL_WIDTH> & EHallGrid,
                      FsGrid< std::array<Real, fsgrids::egradpe::N_EGRADPE>, FS_STENCIL_WIDTH> & EGradPeGrid,
                      FsGrid< std::array<Real, fsgrids::moments::N_MOMENTS>, FS_STENCIL_WIDTH> & momentsGrid,
                      FsGrid< std::array<Real, fsgrids::dperb::N_DPERB>, FS_STENCIL_WIDTH> & dPerBGrid,
                      FsGrid< std::array<Real, fsgrids::dmoments::N_DMOMENTS>, FS_STENCIL_WIDTH> & dMomentsGrid,
                      FsGrid< std::array<Real, fsgrids::bgbfield::N_BGB>, FS_STENCIL_WIDTH> & BgBGrid,
                      FsGrid< std::array<Real, fsgrids::volfields::N_VOL>, FS_STENCIL_WIDTH> & volGrid,
                      FsGrid< fsgrids::technical, FS_STENCIL_WIDTH> & technicalGrid)->std::vector<double> {

               std::array<int32_t,3>& gridSize = technicalGrid.getLocalSize();
               std::vector<double> retval(gridSize[0]*gridSize[1]*gridSize[2]);

               // Iterate through fsgrid cells and extract boundary flag
               for(int z=0; z<gridSize[2]; z++) {
                  for(int y=0; y<gridSize[1]; y++) {
                     for(int x=0; x<gridSize[0]; x++) {
                        retval[gridSize[1]*gridSize[0]*z + gridSize[0]*y + x] = BgBGrid.get(x,y,z)->at(fsgrids::bgbfield::dBGBYVOLdz);
                     }
                  }
               }
               return retval;
         }
         ));
         outputReducer->addOperator(new DRO::DataReductionOperatorFsGrid("fg_dbgbzvoldx",[](
                      FsGrid< std::array<Real, fsgrids::bfield::N_BFIELD>, FS_STENCIL_WIDTH> & perBGrid,
                      FsGrid< std::array<Real, fsgrids::efield::N_EFIELD>, FS_STENCIL_WIDTH> & EGrid,
                      FsGrid< std::array<Real, fsgrids::ehall::N_EHALL>, FS_STENCIL_WIDTH> & EHallGrid,
                      FsGrid< std::array<Real, fsgrids::egradpe::N_EGRADPE>, FS_STENCIL_WIDTH> & EGradPeGrid,
                      FsGrid< std::array<Real, fsgrids::moments::N_MOMENTS>, FS_STENCIL_WIDTH> & momentsGrid,
                      FsGrid< std::array<Real, fsgrids::dperb::N_DPERB>, FS_STENCIL_WIDTH> & dPerBGrid,
                      FsGrid< std::array<Real, fsgrids::dmoments::N_DMOMENTS>, FS_STENCIL_WIDTH> & dMomentsGrid,
                      FsGrid< std::array<Real, fsgrids::bgbfield::N_BGB>, FS_STENCIL_WIDTH> & BgBGrid,
                      FsGrid< std::array<Real, fsgrids::volfields::N_VOL>, FS_STENCIL_WIDTH> & volGrid,
                      FsGrid< fsgrids::technical, FS_STENCIL_WIDTH> & technicalGrid)->std::vector<double> {

               std::array<int32_t,3>& gridSize = technicalGrid.getLocalSize();
               std::vector<double> retval(gridSize[0]*gridSize[1]*gridSize[2]);

               // Iterate through fsgrid cells and extract boundary flag
               for(int z=0; z<gridSize[2]; z++) {
                  for(int y=0; y<gridSize[1]; y++) {
                     for(int x=0; x<gridSize[0]; x++) {
                        retval[gridSize[1]*gridSize[0]*z + gridSize[0]*y + x] = BgBGrid.get(x,y,z)->at(fsgrids::bgbfield::dBGBZVOLdx);
                     }
                  }
               }
               return retval;
         }
         ));
         outputReducer->addOperator(new DRO::DataReductionOperatorFsGrid("fg_dbgbzvoldy",[](
                      FsGrid< std::array<Real, fsgrids::bfield::N_BFIELD>, FS_STENCIL_WIDTH> & perBGrid,
                      FsGrid< std::array<Real, fsgrids::efield::N_EFIELD>, FS_STENCIL_WIDTH> & EGrid,
                      FsGrid< std::array<Real, fsgrids::ehall::N_EHALL>, FS_STENCIL_WIDTH> & EHallGrid,
                      FsGrid< std::array<Real, fsgrids::egradpe::N_EGRADPE>, FS_STENCIL_WIDTH> & EGradPeGrid,
                      FsGrid< std::array<Real, fsgrids::moments::N_MOMENTS>, FS_STENCIL_WIDTH> & momentsGrid,
                      FsGrid< std::array<Real, fsgrids::dperb::N_DPERB>, FS_STENCIL_WIDTH> & dPerBGrid,
                      FsGrid< std::array<Real, fsgrids::dmoments::N_DMOMENTS>, FS_STENCIL_WIDTH> & dMomentsGrid,
                      FsGrid< std::array<Real, fsgrids::bgbfield::N_BGB>, FS_STENCIL_WIDTH> & BgBGrid,
                      FsGrid< std::array<Real, fsgrids::volfields::N_VOL>, FS_STENCIL_WIDTH> & volGrid,
                      FsGrid< fsgrids::technical, FS_STENCIL_WIDTH> & technicalGrid)->std::vector<double> {

               std::array<int32_t,3>& gridSize = technicalGrid.getLocalSize();
               std::vector<double> retval(gridSize[0]*gridSize[1]*gridSize[2]);

               // Iterate through fsgrid cells and extract boundary flag
               for(int z=0; z<gridSize[2]; z++) {
                  for(int y=0; y<gridSize[1]; y++) {
                     for(int x=0; x<gridSize[0]; x++) {
                        retval[gridSize[1]*gridSize[0]*z + gridSize[0]*y + x] = BgBGrid.get(x,y,z)->at(fsgrids::bgbfield::dBGBZVOLdy);
                     }
                  }
               }
               return retval;
         }
         ));


         outputReducer->addOperator(new DRO::DataReductionOperatorFsGrid("fg_dperbxvoldy",[](
                      FsGrid< std::array<Real, fsgrids::bfield::N_BFIELD>, FS_STENCIL_WIDTH> & perBGrid,
                      FsGrid< std::array<Real, fsgrids::efield::N_EFIELD>, FS_STENCIL_WIDTH> & EGrid,
                      FsGrid< std::array<Real, fsgrids::ehall::N_EHALL>, FS_STENCIL_WIDTH> & EHallGrid,
                      FsGrid< std::array<Real, fsgrids::egradpe::N_EGRADPE>, FS_STENCIL_WIDTH> & EGradPeGrid,
                      FsGrid< std::array<Real, fsgrids::moments::N_MOMENTS>, FS_STENCIL_WIDTH> & momentsGrid,
                      FsGrid< std::array<Real, fsgrids::dperb::N_DPERB>, FS_STENCIL_WIDTH> & dPerBGrid,
                      FsGrid< std::array<Real, fsgrids::dmoments::N_DMOMENTS>, FS_STENCIL_WIDTH> & dMomentsGrid,
                      FsGrid< std::array<Real, fsgrids::bgbfield::N_BGB>, FS_STENCIL_WIDTH> & BgBGrid,
                      FsGrid< std::array<Real, fsgrids::volfields::N_VOL>, FS_STENCIL_WIDTH> & volGrid,
                      FsGrid< fsgrids::technical, FS_STENCIL_WIDTH> & technicalGrid)->std::vector<double> {

               std::array<int32_t,3>& gridSize = technicalGrid.getLocalSize();
               std::vector<double> retval(gridSize[0]*gridSize[1]*gridSize[2]);

               // Iterate through fsgrid cells and extract boundary flag
               for(int z=0; z<gridSize[2]; z++) {
                  for(int y=0; y<gridSize[1]; y++) {
                     for(int x=0; x<gridSize[0]; x++) {
                        retval[gridSize[1]*gridSize[0]*z + gridSize[0]*y + x] = volGrid.get(x,y,z)->at(fsgrids::volfields::dPERBXVOLdy);
                     }
                  }
               }
               return retval;
         }
         ));
         outputReducer->addOperator(new DRO::DataReductionOperatorFsGrid("fg_dperbxvoldz",[](
                      FsGrid< std::array<Real, fsgrids::bfield::N_BFIELD>, FS_STENCIL_WIDTH> & perBGrid,
                      FsGrid< std::array<Real, fsgrids::efield::N_EFIELD>, FS_STENCIL_WIDTH> & EGrid,
                      FsGrid< std::array<Real, fsgrids::ehall::N_EHALL>, FS_STENCIL_WIDTH> & EHallGrid,
                      FsGrid< std::array<Real, fsgrids::egradpe::N_EGRADPE>, FS_STENCIL_WIDTH> & EGradPeGrid,
                      FsGrid< std::array<Real, fsgrids::moments::N_MOMENTS>, FS_STENCIL_WIDTH> & momentsGrid,
                      FsGrid< std::array<Real, fsgrids::dperb::N_DPERB>, FS_STENCIL_WIDTH> & dPerBGrid,
                      FsGrid< std::array<Real, fsgrids::dmoments::N_DMOMENTS>, FS_STENCIL_WIDTH> & dMomentsGrid,
                      FsGrid< std::array<Real, fsgrids::bgbfield::N_BGB>, FS_STENCIL_WIDTH> & BgBGrid,
                      FsGrid< std::array<Real, fsgrids::volfields::N_VOL>, FS_STENCIL_WIDTH> & volGrid,
                      FsGrid< fsgrids::technical, FS_STENCIL_WIDTH> & technicalGrid)->std::vector<double> {

               std::array<int32_t,3>& gridSize = technicalGrid.getLocalSize();
               std::vector<double> retval(gridSize[0]*gridSize[1]*gridSize[2]);

               // Iterate through fsgrid cells and extract boundary flag
               for(int z=0; z<gridSize[2]; z++) {
                  for(int y=0; y<gridSize[1]; y++) {
                     for(int x=0; x<gridSize[0]; x++) {
                        retval[gridSize[1]*gridSize[0]*z + gridSize[0]*y + x] = volGrid.get(x,y,z)->at(fsgrids::volfields::dPERBXVOLdz);
                     }
                  }
               }
               return retval;
         }
         ));
         outputReducer->addOperator(new DRO::DataReductionOperatorFsGrid("fg_dperbyvoldx",[](
                      FsGrid< std::array<Real, fsgrids::bfield::N_BFIELD>, FS_STENCIL_WIDTH> & perBGrid,
                      FsGrid< std::array<Real, fsgrids::efield::N_EFIELD>, FS_STENCIL_WIDTH> & EGrid,
                      FsGrid< std::array<Real, fsgrids::ehall::N_EHALL>, FS_STENCIL_WIDTH> & EHallGrid,
                      FsGrid< std::array<Real, fsgrids::egradpe::N_EGRADPE>, FS_STENCIL_WIDTH> & EGradPeGrid,
                      FsGrid< std::array<Real, fsgrids::moments::N_MOMENTS>, FS_STENCIL_WIDTH> & momentsGrid,
                      FsGrid< std::array<Real, fsgrids::dperb::N_DPERB>, FS_STENCIL_WIDTH> & dPerBGrid,
                      FsGrid< std::array<Real, fsgrids::dmoments::N_DMOMENTS>, FS_STENCIL_WIDTH> & dMomentsGrid,
                      FsGrid< std::array<Real, fsgrids::bgbfield::N_BGB>, FS_STENCIL_WIDTH> & BgBGrid,
                      FsGrid< std::array<Real, fsgrids::volfields::N_VOL>, FS_STENCIL_WIDTH> & volGrid,
                      FsGrid< fsgrids::technical, FS_STENCIL_WIDTH> & technicalGrid)->std::vector<double> {

               std::array<int32_t,3>& gridSize = technicalGrid.getLocalSize();
               std::vector<double> retval(gridSize[0]*gridSize[1]*gridSize[2]);

               // Iterate through fsgrid cells and extract boundary flag
               for(int z=0; z<gridSize[2]; z++) {
                  for(int y=0; y<gridSize[1]; y++) {
                     for(int x=0; x<gridSize[0]; x++) {
                        retval[gridSize[1]*gridSize[0]*z + gridSize[0]*y + x] = volGrid.get(x,y,z)->at(fsgrids::volfields::dPERBYVOLdx);
                     }
                  }
               }
               return retval;
         }
         ));
         outputReducer->addOperator(new DRO::DataReductionOperatorFsGrid("fg_dperbyvoldz",[](
                      FsGrid< std::array<Real, fsgrids::bfield::N_BFIELD>, FS_STENCIL_WIDTH> & perBGrid,
                      FsGrid< std::array<Real, fsgrids::efield::N_EFIELD>, FS_STENCIL_WIDTH> & EGrid,
                      FsGrid< std::array<Real, fsgrids::ehall::N_EHALL>, FS_STENCIL_WIDTH> & EHallGrid,
                      FsGrid< std::array<Real, fsgrids::egradpe::N_EGRADPE>, FS_STENCIL_WIDTH> & EGradPeGrid,
                      FsGrid< std::array<Real, fsgrids::moments::N_MOMENTS>, FS_STENCIL_WIDTH> & momentsGrid,
                      FsGrid< std::array<Real, fsgrids::dperb::N_DPERB>, FS_STENCIL_WIDTH> & dPerBGrid,
                      FsGrid< std::array<Real, fsgrids::dmoments::N_DMOMENTS>, FS_STENCIL_WIDTH> & dMomentsGrid,
                      FsGrid< std::array<Real, fsgrids::bgbfield::N_BGB>, FS_STENCIL_WIDTH> & BgBGrid,
                      FsGrid< std::array<Real, fsgrids::volfields::N_VOL>, FS_STENCIL_WIDTH> & volGrid,
                      FsGrid< fsgrids::technical, FS_STENCIL_WIDTH> & technicalGrid)->std::vector<double> {

               std::array<int32_t,3>& gridSize = technicalGrid.getLocalSize();
               std::vector<double> retval(gridSize[0]*gridSize[1]*gridSize[2]);

               // Iterate through fsgrid cells and extract boundary flag
               for(int z=0; z<gridSize[2]; z++) {
                  for(int y=0; y<gridSize[1]; y++) {
                     for(int x=0; x<gridSize[0]; x++) {
                        retval[gridSize[1]*gridSize[0]*z + gridSize[0]*y + x] = volGrid.get(x,y,z)->at(fsgrids::volfields::dPERBYVOLdz);
                     }
                  }
               }
               return retval;
         }
         ));
         outputReducer->addOperator(new DRO::DataReductionOperatorFsGrid("fg_dperbzvoldx",[](
                      FsGrid< std::array<Real, fsgrids::bfield::N_BFIELD>, FS_STENCIL_WIDTH> & perBGrid,
                      FsGrid< std::array<Real, fsgrids::efield::N_EFIELD>, FS_STENCIL_WIDTH> & EGrid,
                      FsGrid< std::array<Real, fsgrids::ehall::N_EHALL>, FS_STENCIL_WIDTH> & EHallGrid,
                      FsGrid< std::array<Real, fsgrids::egradpe::N_EGRADPE>, FS_STENCIL_WIDTH> & EGradPeGrid,
                      FsGrid< std::array<Real, fsgrids::moments::N_MOMENTS>, FS_STENCIL_WIDTH> & momentsGrid,
                      FsGrid< std::array<Real, fsgrids::dperb::N_DPERB>, FS_STENCIL_WIDTH> & dPerBGrid,
                      FsGrid< std::array<Real, fsgrids::dmoments::N_DMOMENTS>, FS_STENCIL_WIDTH> & dMomentsGrid,
                      FsGrid< std::array<Real, fsgrids::bgbfield::N_BGB>, FS_STENCIL_WIDTH> & BgBGrid,
                      FsGrid< std::array<Real, fsgrids::volfields::N_VOL>, FS_STENCIL_WIDTH> & volGrid,
                      FsGrid< fsgrids::technical, FS_STENCIL_WIDTH> & technicalGrid)->std::vector<double> {

               std::array<int32_t,3>& gridSize = technicalGrid.getLocalSize();
               std::vector<double> retval(gridSize[0]*gridSize[1]*gridSize[2]);

               // Iterate through fsgrid cells and extract boundary flag
               for(int z=0; z<gridSize[2]; z++) {
                  for(int y=0; y<gridSize[1]; y++) {
                     for(int x=0; x<gridSize[0]; x++) {
                        retval[gridSize[1]*gridSize[0]*z + gridSize[0]*y + x] = volGrid.get(x,y,z)->at(fsgrids::volfields::dPERBZVOLdx);
                     }
                  }
               }
               return retval;
         }
         ));
         outputReducer->addOperator(new DRO::DataReductionOperatorFsGrid("fg_dperbzvoldy",[](
                      FsGrid< std::array<Real, fsgrids::bfield::N_BFIELD>, FS_STENCIL_WIDTH> & perBGrid,
                      FsGrid< std::array<Real, fsgrids::efield::N_EFIELD>, FS_STENCIL_WIDTH> & EGrid,
                      FsGrid< std::array<Real, fsgrids::ehall::N_EHALL>, FS_STENCIL_WIDTH> & EHallGrid,
                      FsGrid< std::array<Real, fsgrids::egradpe::N_EGRADPE>, FS_STENCIL_WIDTH> & EGradPeGrid,
                      FsGrid< std::array<Real, fsgrids::moments::N_MOMENTS>, FS_STENCIL_WIDTH> & momentsGrid,
                      FsGrid< std::array<Real, fsgrids::dperb::N_DPERB>, FS_STENCIL_WIDTH> & dPerBGrid,
                      FsGrid< std::array<Real, fsgrids::dmoments::N_DMOMENTS>, FS_STENCIL_WIDTH> & dMomentsGrid,
                      FsGrid< std::array<Real, fsgrids::bgbfield::N_BGB>, FS_STENCIL_WIDTH> & BgBGrid,
                      FsGrid< std::array<Real, fsgrids::volfields::N_VOL>, FS_STENCIL_WIDTH> & volGrid,
                      FsGrid< fsgrids::technical, FS_STENCIL_WIDTH> & technicalGrid)->std::vector<double> {

               std::array<int32_t,3>& gridSize = technicalGrid.getLocalSize();
               std::vector<double> retval(gridSize[0]*gridSize[1]*gridSize[2]);

               // Iterate through fsgrid cells and extract boundary flag
               for(int z=0; z<gridSize[2]; z++) {
                  for(int y=0; y<gridSize[1]; y++) {
                     for(int x=0; x<gridSize[0]; x++) {
                        retval[gridSize[1]*gridSize[0]*z + gridSize[0]*y + x] = volGrid.get(x,y,z)->at(fsgrids::volfields::dPERBZVOLdy);
                     }
                  }
               }
               return retval;
         }
         ));

         continue;
      }

      if(lowercase == "vg_gridcoordinates") {
         // Spatial coordinates for each cell
         outputReducer->addOperator(new DRO::DataReductionOperatorCellParams("vg_x",CellParams::XCRD,1));
         outputReducer->addOperator(new DRO::DataReductionOperatorCellParams("vg_y",CellParams::YCRD,1));
         outputReducer->addOperator(new DRO::DataReductionOperatorCellParams("vg_z",CellParams::ZCRD,1));
         outputReducer->addOperator(new DRO::DataReductionOperatorCellParams("vg_dx",CellParams::DX,1));
         outputReducer->addOperator(new DRO::DataReductionOperatorCellParams("vg_dy",CellParams::DY,1));
         outputReducer->addOperator(new DRO::DataReductionOperatorCellParams("vg_dz",CellParams::DZ,1));
	 outputReducer->addMetadata(outputReducer->size()-6,"m","$\\mathrm{m}$","$X_\\mathrm{vg}$","1.0");
	 outputReducer->addMetadata(outputReducer->size()-5,"m","$\\mathrm{m}$","$Y_\\mathrm{vg}$","1.0");
	 outputReducer->addMetadata(outputReducer->size()-4,"m","$\\mathrm{m}$","$Z_\\mathrm{vg}$","1.0");
	 outputReducer->addMetadata(outputReducer->size()-3,"m","$\\mathrm{m}$","$\\delta X_\\mathrm{vg}$","1.0");
	 outputReducer->addMetadata(outputReducer->size()-2,"m","$\\mathrm{m}$","$\\delta Y_\\mathrm{vg}$","1.0");
	 outputReducer->addMetadata(outputReducer->size()-1,"m","$\\mathrm{m}$","$\\delta Z_\\mathrm{vg}$","1.0");
         continue;
      }
      if(lowercase == "fg_gridcoordinates") {
         outputReducer->addOperator(new DRO::DataReductionOperatorFsGrid("fg_x",[](
                      FsGrid< std::array<Real, fsgrids::bfield::N_BFIELD>, FS_STENCIL_WIDTH> & perBGrid,
                      FsGrid< std::array<Real, fsgrids::efield::N_EFIELD>, FS_STENCIL_WIDTH> & EGrid,
                      FsGrid< std::array<Real, fsgrids::ehall::N_EHALL>, FS_STENCIL_WIDTH> & EHallGrid,
                      FsGrid< std::array<Real, fsgrids::egradpe::N_EGRADPE>, FS_STENCIL_WIDTH> & EGradPeGrid,
                      FsGrid< std::array<Real, fsgrids::moments::N_MOMENTS>, FS_STENCIL_WIDTH> & momentsGrid,
                      FsGrid< std::array<Real, fsgrids::dperb::N_DPERB>, FS_STENCIL_WIDTH> & dPerBGrid,
                      FsGrid< std::array<Real, fsgrids::dmoments::N_DMOMENTS>, FS_STENCIL_WIDTH> & dMomentsGrid,
                      FsGrid< std::array<Real, fsgrids::bgbfield::N_BGB>, FS_STENCIL_WIDTH> & BgBGrid,
                      FsGrid< std::array<Real, fsgrids::volfields::N_VOL>, FS_STENCIL_WIDTH> & volGrid,
                      FsGrid< fsgrids::technical, FS_STENCIL_WIDTH> & technicalGrid)->std::vector<double> {

               std::array<int32_t,3>& gridSize = technicalGrid.getLocalSize();
               std::vector<double> retval(gridSize[0]*gridSize[1]*gridSize[2]);

               // Iterate through fsgrid cells and extract X coordinate
               for(int z=0; z<gridSize[2]; z++) {
                  for(int y=0; y<gridSize[1]; y++) {
                     for(int x=0; x<gridSize[0]; x++) {
                        retval[gridSize[1]*gridSize[0]*z + gridSize[0]*y + x] = technicalGrid.getPhysicalCoords(x,y,z)[0];
                     }
                  }
               }
               return retval;
         }
         ));
	 outputReducer->addMetadata(outputReducer->size()-1,"m","$\\mathrm{m}$","$X_\\mathrm{fg}$","1.0");
         outputReducer->addOperator(new DRO::DataReductionOperatorFsGrid("fg_y",[](
                      FsGrid< std::array<Real, fsgrids::bfield::N_BFIELD>, FS_STENCIL_WIDTH> & perBGrid,
                      FsGrid< std::array<Real, fsgrids::efield::N_EFIELD>, FS_STENCIL_WIDTH> & EGrid,
                      FsGrid< std::array<Real, fsgrids::ehall::N_EHALL>, FS_STENCIL_WIDTH> & EHallGrid,
                      FsGrid< std::array<Real, fsgrids::egradpe::N_EGRADPE>, FS_STENCIL_WIDTH> & EGradPeGrid,
                      FsGrid< std::array<Real, fsgrids::moments::N_MOMENTS>, FS_STENCIL_WIDTH> & momentsGrid,
                      FsGrid< std::array<Real, fsgrids::dperb::N_DPERB>, FS_STENCIL_WIDTH> & dPerBGrid,
                      FsGrid< std::array<Real, fsgrids::dmoments::N_DMOMENTS>, FS_STENCIL_WIDTH> & dMomentsGrid,
                      FsGrid< std::array<Real, fsgrids::bgbfield::N_BGB>, FS_STENCIL_WIDTH> & BgBGrid,
                      FsGrid< std::array<Real, fsgrids::volfields::N_VOL>, FS_STENCIL_WIDTH> & volGrid,
                      FsGrid< fsgrids::technical, FS_STENCIL_WIDTH> & technicalGrid)->std::vector<double> {

               std::array<int32_t,3>& gridSize = technicalGrid.getLocalSize();
               std::vector<double> retval(gridSize[0]*gridSize[1]*gridSize[2]);

               // Iterate through fsgrid cells and extract Y coordinate
               for(int z=0; z<gridSize[2]; z++) {
                  for(int y=0; y<gridSize[1]; y++) {
                     for(int x=0; x<gridSize[0]; x++) {
                        retval[gridSize[1]*gridSize[0]*z + gridSize[0]*y + x] = technicalGrid.getPhysicalCoords(x,y,z)[1];
                     }
                  }
               }
               return retval;
         }
         ));
	 outputReducer->addMetadata(outputReducer->size()-1,"m","$\\mathrm{m}$","$Y_\\mathrm{fg}$","1.0");
         outputReducer->addOperator(new DRO::DataReductionOperatorFsGrid("fg_z",[](
                      FsGrid< std::array<Real, fsgrids::bfield::N_BFIELD>, FS_STENCIL_WIDTH> & perBGrid,
                      FsGrid< std::array<Real, fsgrids::efield::N_EFIELD>, FS_STENCIL_WIDTH> & EGrid,
                      FsGrid< std::array<Real, fsgrids::ehall::N_EHALL>, FS_STENCIL_WIDTH> & EHallGrid,
                      FsGrid< std::array<Real, fsgrids::egradpe::N_EGRADPE>, FS_STENCIL_WIDTH> & EGradPeGrid,
                      FsGrid< std::array<Real, fsgrids::moments::N_MOMENTS>, FS_STENCIL_WIDTH> & momentsGrid,
                      FsGrid< std::array<Real, fsgrids::dperb::N_DPERB>, FS_STENCIL_WIDTH> & dPerBGrid,
                      FsGrid< std::array<Real, fsgrids::dmoments::N_DMOMENTS>, FS_STENCIL_WIDTH> & dMomentsGrid,
                      FsGrid< std::array<Real, fsgrids::bgbfield::N_BGB>, FS_STENCIL_WIDTH> & BgBGrid,
                      FsGrid< std::array<Real, fsgrids::volfields::N_VOL>, FS_STENCIL_WIDTH> & volGrid,
                      FsGrid< fsgrids::technical, FS_STENCIL_WIDTH> & technicalGrid)->std::vector<double> {

               std::array<int32_t,3>& gridSize = technicalGrid.getLocalSize();
               std::vector<double> retval(gridSize[0]*gridSize[1]*gridSize[2]);

               // Iterate through fsgrid cells and extract Z coordinate
               for(int z=0; z<gridSize[2]; z++) {
                  for(int y=0; y<gridSize[1]; y++) {
                     for(int x=0; x<gridSize[0]; x++) {
                        retval[gridSize[1]*gridSize[0]*z + gridSize[0]*y + x] = technicalGrid.getPhysicalCoords(x,y,z)[2];
                     }
                  }
               }
               return retval;
         }
         ));
	 outputReducer->addMetadata(outputReducer->size()-1,"m","$\\mathrm{m}$","$Z_\\mathrm{fg}$","1.0");
         outputReducer->addOperator(new DRO::DataReductionOperatorFsGrid("fg_dx",[](
                      FsGrid< std::array<Real, fsgrids::bfield::N_BFIELD>, FS_STENCIL_WIDTH> & perBGrid,
                      FsGrid< std::array<Real, fsgrids::efield::N_EFIELD>, FS_STENCIL_WIDTH> & EGrid,
                      FsGrid< std::array<Real, fsgrids::ehall::N_EHALL>, FS_STENCIL_WIDTH> & EHallGrid,
                      FsGrid< std::array<Real, fsgrids::egradpe::N_EGRADPE>, FS_STENCIL_WIDTH> & EGradPeGrid,
                      FsGrid< std::array<Real, fsgrids::moments::N_MOMENTS>, FS_STENCIL_WIDTH> & momentsGrid,
                      FsGrid< std::array<Real, fsgrids::dperb::N_DPERB>, FS_STENCIL_WIDTH> & dPerBGrid,
                      FsGrid< std::array<Real, fsgrids::dmoments::N_DMOMENTS>, FS_STENCIL_WIDTH> & dMomentsGrid,
                      FsGrid< std::array<Real, fsgrids::bgbfield::N_BGB>, FS_STENCIL_WIDTH> & BgBGrid,
                      FsGrid< std::array<Real, fsgrids::volfields::N_VOL>, FS_STENCIL_WIDTH> & volGrid,
                      FsGrid< fsgrids::technical, FS_STENCIL_WIDTH> & technicalGrid)->std::vector<double> {

               std::array<int32_t,3>& gridSize = technicalGrid.getLocalSize();
               std::vector<double> retval(gridSize[0]*gridSize[1]*gridSize[2], technicalGrid.DX);
               return retval;
         }
         ));
	 outputReducer->addMetadata(outputReducer->size()-1,"m","$\\mathrm{m}$","$\\delta X_\\mathrm{fg}$","1.0");
         outputReducer->addOperator(new DRO::DataReductionOperatorFsGrid("fg_dy",[](
                      FsGrid< std::array<Real, fsgrids::bfield::N_BFIELD>, FS_STENCIL_WIDTH> & perBGrid,
                      FsGrid< std::array<Real, fsgrids::efield::N_EFIELD>, FS_STENCIL_WIDTH> & EGrid,
                      FsGrid< std::array<Real, fsgrids::ehall::N_EHALL>, FS_STENCIL_WIDTH> & EHallGrid,
                      FsGrid< std::array<Real, fsgrids::egradpe::N_EGRADPE>, FS_STENCIL_WIDTH> & EGradPeGrid,
                      FsGrid< std::array<Real, fsgrids::moments::N_MOMENTS>, FS_STENCIL_WIDTH> & momentsGrid,
                      FsGrid< std::array<Real, fsgrids::dperb::N_DPERB>, FS_STENCIL_WIDTH> & dPerBGrid,
                      FsGrid< std::array<Real, fsgrids::dmoments::N_DMOMENTS>, FS_STENCIL_WIDTH> & dMomentsGrid,
                      FsGrid< std::array<Real, fsgrids::bgbfield::N_BGB>, FS_STENCIL_WIDTH> & BgBGrid,
                      FsGrid< std::array<Real, fsgrids::volfields::N_VOL>, FS_STENCIL_WIDTH> & volGrid,
                      FsGrid< fsgrids::technical, FS_STENCIL_WIDTH> & technicalGrid)->std::vector<double> {

               std::array<int32_t,3>& gridSize = technicalGrid.getLocalSize();
               std::vector<double> retval(gridSize[0]*gridSize[1]*gridSize[2], technicalGrid.DY);
               return retval;
         }
         ));
	 outputReducer->addMetadata(outputReducer->size()-1,"m","$\\mathrm{m}$","$\\delta Y_\\mathrm{fg}$","1.0");
         outputReducer->addOperator(new DRO::DataReductionOperatorFsGrid("fg_dz",[](
                      FsGrid< std::array<Real, fsgrids::bfield::N_BFIELD>, FS_STENCIL_WIDTH> & perBGrid,
                      FsGrid< std::array<Real, fsgrids::efield::N_EFIELD>, FS_STENCIL_WIDTH> & EGrid,
                      FsGrid< std::array<Real, fsgrids::ehall::N_EHALL>, FS_STENCIL_WIDTH> & EHallGrid,
                      FsGrid< std::array<Real, fsgrids::egradpe::N_EGRADPE>, FS_STENCIL_WIDTH> & EGradPeGrid,
                      FsGrid< std::array<Real, fsgrids::moments::N_MOMENTS>, FS_STENCIL_WIDTH> & momentsGrid,
                      FsGrid< std::array<Real, fsgrids::dperb::N_DPERB>, FS_STENCIL_WIDTH> & dPerBGrid,
                      FsGrid< std::array<Real, fsgrids::dmoments::N_DMOMENTS>, FS_STENCIL_WIDTH> & dMomentsGrid,
                      FsGrid< std::array<Real, fsgrids::bgbfield::N_BGB>, FS_STENCIL_WIDTH> & BgBGrid,
                      FsGrid< std::array<Real, fsgrids::volfields::N_VOL>, FS_STENCIL_WIDTH> & volGrid,
                      FsGrid< fsgrids::technical, FS_STENCIL_WIDTH> & technicalGrid)->std::vector<double> {

               std::array<int32_t,3>& gridSize = technicalGrid.getLocalSize();
               std::vector<double> retval(gridSize[0]*gridSize[1]*gridSize[2], technicalGrid.DZ);
               return retval;
         }
         ));
         outputReducer->addMetadata(outputReducer->size()-1,"m","$\\mathrm{m}$","$\\delta Z_\\mathrm{fg}$","1.0");
         continue;
      }
      if(lowercase == "vg_amr_drho") {
         outputReducer->addOperator(new DRO::DataReductionOperatorCellParams("vg_amr_drho",CellParams::AMR_DRHO,1));
         outputReducer->addMetadata(outputReducer->size()-1,"","","$\\frac{\\Delta \\rho}{\\hat{rho}}$","");
         continue;
      }
      if(lowercase == "vg_amr_du") {
         outputReducer->addOperator(new DRO::DataReductionOperatorCellParams("vg_amr_du",CellParams::AMR_DU,1));
         outputReducer->addMetadata(outputReducer->size()-1,"","","$\\frac{\\Delta U_1}{\\hat{U}_1}$","");
         continue;
      }
      if(lowercase == "vg_amr_dpsq") {
         outputReducer->addOperator(new DRO::DataReductionOperatorCellParams("vg_amr_dpsq",CellParams::AMR_DPSQ,1));
         outputReducer->addMetadata(outputReducer->size()-1,"","","$\\frac{(\\Delta P)^2}{2 \\rho \\hat{U}_1}$","");
         continue;
      }
      if(lowercase == "vg_amr_dbsq") {
         outputReducer->addOperator(new DRO::DataReductionOperatorCellParams("vg_amr_dbsq",CellParams::AMR_DBSQ,1));
         outputReducer->addMetadata(outputReducer->size()-1,"","","$\\frac{(\\Delta B_1)^2}{2 \\mu_0 \\hat{U}_1}$","");
         continue;
      }
      if(lowercase == "vg_amr_db") {
         outputReducer->addOperator(new DRO::DataReductionOperatorCellParams("vg_amr_db",CellParams::AMR_DB,1));
         outputReducer->addMetadata(outputReducer->size()-1,"","","$\\frac{|\\Delta B_1|}{\\hat{B}_1}$","");
         continue;
      }
      if(lowercase == "vg_amr_alpha") {
         outputReducer->addOperator(new DRO::DataReductionOperatorCellParams("vg_amr_alpha",CellParams::AMR_ALPHA,1));
         outputReducer->addMetadata(outputReducer->size()-1,"","","$\\alpha$","");
         continue;
      }
      if(lowercase == "vg_amr_reflevel") {
         outputReducer->addOperator(new DRO::DataReductionOperatorCellParams("vg_amr_reflevel",CellParams::REFINEMENT_LEVEL,1));
         outputReducer->addMetadata(outputReducer->size()-1,"","","ref","");
         continue;
      }
      if(lowercase == "vg_amr_jperb") {
         outputReducer->addOperator(new DRO::DataReductionOperatorCellParams("vg_amr_jperb",CellParams::AMR_JPERB,1));
         outputReducer->addMetadata(outputReducer->size()-1,"1/m","m^{-1}","J/B_{\\perp}","");
         outputReducer->addOperator(new DRO::JPerBModifier());
         continue;
      }
      if(lowercase == "ig_latitude") {
         outputReducer->addOperator(new DRO::DataReductionOperatorIonosphereNode("ig_latitude", [](
                     SBC::SphericalTriGrid& grid)->std::vector<Real> {

                     std::vector<Real> retval(grid.nodes.size());

                     for(uint i=0; i<grid.nodes.size(); i++) {

                        // TODO: This is geographic latitude. Should it be magnetic?
                        Real z = grid.nodes[i].x[2];
                        retval[i] = acos(z/SBC::Ionosphere::innerRadius) / M_PI * 180.;
                     }

                     return retval;
                  }));
         outputReducer->addMetadata(outputReducer->size()-1, "Degrees", "$^\\circ$", "L", "");
         continue;
      }
      if(lowercase == "ig_chi0") {
         outputReducer->addOperator(new DRO::DataReductionOperatorIonosphereNode("ig_chi0", [](
                     SBC::SphericalTriGrid& grid)->std::vector<Real> {

                     std::vector<Real> retval(grid.nodes.size());

                     for(uint n=0; n<grid.nodes.size(); n++) {
                        Real theta = acos(grid.nodes[n].x[2] / sqrt(grid.nodes[n].x[0]*grid.nodes[n].x[0] + grid.nodes[n].x[1]*grid.nodes[n].x[1] + grid.nodes[n].x[2]*grid.nodes[n].x[2])); // Latitude
                        if(theta > M_PI/2.) {
                           theta = M_PI - theta;
                        }
                        // Smoothstep with an edge at about 67 deg.
                        Real Chi0 = 0.01 + 0.99 * .5 * (1 + tanh((23. - theta * (180. / M_PI)) / 6));
                        retval[n] = Chi0;
                     }

                     return retval;
                  }));
         outputReducer->addMetadata(outputReducer->size()-1, "arb.unit.", "", "Chi0", "");
         continue;
      }
      if(lowercase == "ig_cellarea") {
         outputReducer->addOperator(new DRO::DataReductionOperatorIonosphereElement("ig_cellarea", [](
                     SBC::SphericalTriGrid& grid)->std::vector<Real> {

                     std::vector<Real> retval(grid.elements.size());

                     for(uint i=0; i<grid.elements.size(); i++) {
                        retval[i] = grid.elementArea(i);
                     }

                     return retval;
                     }));
         outputReducer->addMetadata(outputReducer->size()-1, "m^2", "$\\mathrm{m}^2$", "$A_m$", "1.0");
         continue;
      }
      if(lowercase == "ig_b") {
         outputReducer->addOperator(new DRO::DataReductionOperatorIonosphereNode("ig_b", [](
                     SBC::SphericalTriGrid& grid)->std::vector<Real> {

                     std::vector<Real> retval(grid.nodes.size()*3);

                     for(uint i=0; i<grid.nodes.size(); i++) {
                        retval[3*i] = grid.nodes[i].parameters[ionosphereParameters::NODE_BX];
                        retval[3*i+1] = grid.nodes[i].parameters[ionosphereParameters::NODE_BY];
                        retval[3*i+2] = grid.nodes[i].parameters[ionosphereParameters::NODE_BZ];
                     }

                     return retval;
                     }));
         outputReducer->addMetadata(outputReducer->size()-1, "T", "$\\mathrm{T}$", "$B$", "1.0");
         continue;
      }

      if(lowercase == "ig_e") {
         outputReducer->addOperator(new DRO::DataReductionOperatorIonosphereElement("ig_e", [](
                     SBC::SphericalTriGrid& grid)->std::vector<Real> {

                     std::vector<Real> retval(grid.elements.size()*3);

                     for(uint i=0; i<grid.elements.size(); i++) {
                        // Calculate E from element basis functions
                        const std::array<Real, 3>& c1 = grid.nodes[grid.elements[i].corners[0]].x;
                        const std::array<Real, 3>& c2 = grid.nodes[grid.elements[i].corners[1]].x;
                        const std::array<Real, 3>& c3 = grid.nodes[grid.elements[i].corners[2]].x;

                        // ET contains the test function gradient vectors (normalized to potential 1)
                        std::array<std::array<Real,3>, 3> ET({grid.computeGradT(c2,c3,c1), grid.computeGradT(c3,c1,c2), grid.computeGradT(c1,c2,c3)});
                        for(int n=0; n<3; n++) {
                           // Multiply with the corresponding node potentials to get E vector
                           ET[0][n] *= -grid.nodes[grid.elements[i].corners[0]].parameters[ionosphereParameters::SOLUTION];
                           ET[1][n] *= -grid.nodes[grid.elements[i].corners[1]].parameters[ionosphereParameters::SOLUTION];
                           ET[2][n] *= -grid.nodes[grid.elements[i].corners[2]].parameters[ionosphereParameters::SOLUTION];
                        }
                        // Sum up element gradient functions to yield complete E inside this element.
                        for(int n=0; n<3; n++) {
                           retval[3*i + n] = ET[0][n] + ET[1][n] + ET[2][n];
                        }
                     }

                     return retval;
                     }));
         outputReducer->addMetadata(outputReducer->size()-1, "V/m", "$\\mathrm{V/m}$", "$E$", "1.0");
         continue;
      }
      if(lowercase == "ig_inplanecurrent") {
         outputReducer->addOperator(new DRO::DataReductionOperatorIonosphereElement("ig_inplanecurrent", [](
                     SBC::SphericalTriGrid& grid)->std::vector<Real> {

                     std::vector<Real> retval(grid.elements.size()*3);

                     for(uint i=0; i<grid.elements.size(); i++) {
                        // Get effective sigma tensor for this element
                        std::array<Real, 9> sigma = grid.sigmaAverage(i);

                        // Calculate E from element basis functions
                        std::array<Real, 3> E({0,0,0});
                        const std::array<Real, 3>& c1 = grid.nodes[grid.elements[i].corners[0]].x;
                        const std::array<Real, 3>& c2 = grid.nodes[grid.elements[i].corners[1]].x;
                        const std::array<Real, 3>& c3 = grid.nodes[grid.elements[i].corners[2]].x;

                        // ET contains the test function gradient vectors (normalized to potential 1)
                        std::array<std::array<Real,3>, 3> ET({grid.computeGradT(c2,c3,c1), grid.computeGradT(c3,c1,c2), grid.computeGradT(c1,c2,c3)});
                        for(int n=0; n<3; n++) {
                           // Multiply with the corresponding node potentials to get E vector
                           ET[0][n] *= -grid.nodes[grid.elements[i].corners[0]].parameters[ionosphereParameters::SOLUTION];
                           ET[1][n] *= -grid.nodes[grid.elements[i].corners[1]].parameters[ionosphereParameters::SOLUTION];
                           ET[2][n] *= -grid.nodes[grid.elements[i].corners[2]].parameters[ionosphereParameters::SOLUTION];
                        }
                        // Sum up element gradient functions to yield complete E inside this element.
                        for(int n=0; n<3; n++) {
                           E[n] = ET[0][n] + ET[1][n] + ET[2][n];
                        }

                        // Get J from Ohm's law (J = sigma * E)
                        for(int n=0; n<3; n++) {
                           for(int m=0; m<3; m++) {
                              retval[3*i + n] += sigma[3*n+m] * E[m];
                           }
                        }
                     }

                     return retval;
                     }));
         outputReducer->addMetadata(outputReducer->size()-1, "A/m^2", "$\\mathrm{A/m}^2$", "$J$", "1.0");
         continue;
      }
      if(lowercase == "ig_upmappedarea") {
         outputReducer->addOperator(new DRO::DataReductionOperatorIonosphereElement("ig_upmappedarea", [](
                     SBC::SphericalTriGrid& grid)->std::vector<Real> {

                     std::vector<Real> retval(grid.elements.size()*3);

                     for(uint i=0; i<grid.elements.size(); i++) {
                        std::array<Real, 3> area = grid.mappedElementArea(i);
                        retval[3*i] = area[0];
                        retval[3*i+1] = area[1];
                        retval[3*i+2] = area[2];
                     }

                     return retval;
                     }));
         outputReducer->addMetadata(outputReducer->size()-1, "m^2", "$\\mathrm{m}^2$", "$A_m$", "1.0");
         continue;
      }
      if(lowercase == "ig_sigmap") {
         outputReducer->addOperator(new DRO::DataReductionOperatorIonosphereNode("ig_sigmap", [](
                     SBC::SphericalTriGrid& grid)->std::vector<Real> {

                     std::vector<Real> retval(grid.nodes.size());

                     for(uint i=0; i<grid.nodes.size(); i++) {
                        retval[i] = grid.nodes[i].parameters[ionosphereParameters::SIGMAP];
                     }

                     return retval;
                     }));
         outputReducer->addMetadata(outputReducer->size()-1, "mho", "$\\mathrm{\\Omega^{-1}}$", "$\\Sigma_P$", "1.0");
         continue;
      }
      if(lowercase == "ig_sigmah") {
         outputReducer->addOperator(new DRO::DataReductionOperatorIonosphereNode("ig_sigmah", [](
                     SBC::SphericalTriGrid& grid)->std::vector<Real> {

                     std::vector<Real> retval(grid.nodes.size());

                     for(uint i=0; i<grid.nodes.size(); i++) {
                        retval[i] = grid.nodes[i].parameters[ionosphereParameters::SIGMAH];
                     }

                     return retval;
                     }));
         outputReducer->addMetadata(outputReducer->size()-1, "mho", "$\\mathrm{\\Omega^{-1}}$", "$\\Sigma_H$", "1.0");
         continue;
      }
      if(lowercase == "ig_sigmaparallel") {
         outputReducer->addOperator(new DRO::DataReductionOperatorIonosphereNode("ig_sigmaparallel", [](
                     SBC::SphericalTriGrid& grid)->std::vector<Real> {

                     std::vector<Real> retval(grid.nodes.size());

                     for(uint i=0; i<grid.nodes.size(); i++) {
                        retval[i] = grid.nodes[i].parameters[ionosphereParameters::SIGMAPARALLEL];
                     }

                     return retval;
                     }));
         outputReducer->addMetadata(outputReducer->size()-1, "mho", "$\\mathrm{\\Omega^{-1}}$", "$\\Sigma_\\parallel$", "1.0");
         continue;
      }
      if(lowercase == "ig_rhon") {
         outputReducer->addOperator(new DRO::DataReductionOperatorIonosphereNode("ig_rhon", [](
                     SBC::SphericalTriGrid& grid)->std::vector<Real> {

                     std::vector<Real> retval(grid.nodes.size());

                     for(uint i=0; i<grid.nodes.size(); i++) {
                        retval[i] = grid.nodes[i].parameters[ionosphereParameters::RHON];
                     }

                     return retval;
                     }));
         outputReducer->addMetadata(outputReducer->size()-1, "kg m^-3", "$\\mathrm{kg m^{-3}}$", "$\\rho_m$", "1.0");
         continue;
      }
      if(lowercase == "ig_electrontemp") {
         outputReducer->addOperator(new DRO::DataReductionOperatorIonosphereNode("ig_electrontemp", [](
                     SBC::SphericalTriGrid& grid)->std::vector<Real> {

                     std::vector<Real> retval(grid.nodes.size());

                     for(uint i=0; i<grid.nodes.size(); i++) {
                        retval[i] = grid.nodes[i].electronTemperature();
                     }

                     return retval;
                     }));
         outputReducer->addMetadata(outputReducer->size()-1, "K", "$\\mathrm{K}$", "$T_e$", "1.0");
         continue;
      }
      if(lowercase == "ig_deltaphi") {
         outputReducer->addOperator(new DRO::DataReductionOperatorIonosphereNode("ig_deltaphi", [](
                     SBC::SphericalTriGrid& grid)->std::vector<Real> {

                     std::vector<Real> retval(grid.nodes.size());

                     for(uint i=0; i<grid.nodes.size(); i++) {
                        retval[i] = grid.nodes[i].deltaPhi();
                     }

                     return retval;
                     }));
         outputReducer->addMetadata(outputReducer->size()-1, "eV", "$\\mathrm{eV}$", "$\\Delta\\Phi$", "1.0");
         continue;
      }
      if(lowercase == "ig_precipitation") {
         outputReducer->addOperator(new DRO::DataReductionOperatorIonosphereNode("ig_precipitation", [](
                     SBC::SphericalTriGrid& grid)->std::vector<Real> {

                     std::vector<Real> retval(grid.nodes.size());

                     for(uint i=0; i<grid.nodes.size(); i++) {
                        retval[i] = grid.nodes[i].parameters[ionosphereParameters::PRECIP];
                     }

                     return retval;
                     }));
         outputReducer->addMetadata(outputReducer->size()-1, "W/m^2", "$\\mathrm{W m^{-2}}$", "$W_\\mathrm{precipitation}$", "1.0");
         continue;
      }
      if(lowercase == "ig_precipnumflux") {
         outputReducer->addOperator(new DRO::DataReductionOperatorIonosphereNode("ig_precipnumflux", [](SBC::SphericalTriGrid& grid)->std::vector<Real> {

                     std::array< Real, SBC::productionNumParticleEnergies+1 > particle_energy;
                     // Precalculate effective energy bins
                     // Make sure this stays in sync with sysboundary/ionosphere.cpp
                     for(int e=0; e<SBC::productionNumParticleEnergies; e++) {
                     particle_energy[e] = pow(10.0, -1.+e*(2.3+1.)/(SBC::productionNumParticleEnergies-1));
                     }
                     particle_energy[SBC::productionNumParticleEnergies] = 2*particle_energy[SBC::productionNumParticleEnergies-1] - particle_energy[SBC::productionNumParticleEnergies-2];

                     Real accenergy = SBC::productionMinAccEnergy;

                     std::vector<Real> retval(grid.nodes.size());
                     for(uint i=0; i<grid.nodes.size(); i++) {
                        Real temp_keV = physicalconstants::K_B * grid.nodes[i].electronTemperature() / physicalconstants::CHARGE / 1000;

                        for(int p=0; p<SBC::productionNumParticleEnergies; p++) {
                           Real energyparam = (particle_energy[p]-accenergy)/temp_keV; // = E_p / (kB T)
                           Real deltaE = (particle_energy[p+1] - particle_energy[p])* 1e3*physicalconstants::CHARGE;  // dE in J
                           retval[i] += grid.nodes[i].parameters[ionosphereParameters::RHON] * sqrt(1. / (2. * M_PI * physicalconstants::MASS_ELECTRON))
                           * particle_energy[p] / temp_keV / sqrt(temp_keV * 1e3 *physicalconstants::CHARGE)
                           * deltaE * exp(-energyparam); // Flux 1/m^2/s
                        }
                     }
                     return retval;
                     }));
         outputReducer->addMetadata(outputReducer->size()-1, "1/m^2/s", "$m^{-2} s^{-1}$", "$\\bar{F}_\\mathrm{precip}$", "1.0");
         continue;
      }
      if(lowercase == "ig_precipavgenergy") {
         outputReducer->addOperator(new DRO::DataReductionOperatorIonosphereNode("ig_precipavgenergy", [](SBC::SphericalTriGrid& grid)->std::vector<Real> {

                     std::array< Real, SBC::productionNumParticleEnergies+1 > particle_energy;
                     // Precalculate effective energy bins
                     // Make sure this stays in sync with sysboundary/ionosphere.cpp
                     for(int e=0; e<SBC::productionNumParticleEnergies; e++) {
                     particle_energy[e] = pow(10.0, -1.+e*(2.3+1.)/(SBC::productionNumParticleEnergies-1));
                     }
                     particle_energy[SBC::productionNumParticleEnergies] = 2*particle_energy[SBC::productionNumParticleEnergies-1] - particle_energy[SBC::productionNumParticleEnergies-2];

                     Real accenergy = SBC::productionMinAccEnergy;

                     std::vector<Real> retval(grid.nodes.size());
                     for(uint i=0; i<grid.nodes.size(); i++) {
                        Real numberFlux = 0;

                        // Calculate precipitating number flux at this node
                        // (TODO: this is completely copy'n'pasted from the
                        // ig_precipnumflux reducer above. Share code?)
                        Real temp_keV = physicalconstants::K_B * grid.nodes[i].electronTemperature() / physicalconstants::CHARGE / 1000;

                        for(int p=0; p<SBC::productionNumParticleEnergies; p++) {
                           Real energyparam = (particle_energy[p]-accenergy)/temp_keV; // = E_p / (kB T)
                           Real deltaE = (particle_energy[p+1] - particle_energy[p])* 1e3*physicalconstants::CHARGE;  // dE in J
                           numberFlux += grid.nodes[i].parameters[ionosphereParameters::RHON] * sqrt(1. / (2. * M_PI * physicalconstants::MASS_ELECTRON))
                           * particle_energy[p] / temp_keV / sqrt(temp_keV * 1e3 *physicalconstants::CHARGE)
                           * deltaE * exp(-energyparam); // Flux 1/m^2/s
                        }

                        // Average precipitating energy = energyFlux / numberFlux (in eV)
                        retval[i] = grid.nodes[i].parameters[ionosphereParameters::PRECIP] / numberFlux / physicalconstants::CHARGE;
                     }
                     return retval;
                     }));
         outputReducer->addMetadata(outputReducer->size()-1, "eV", "eV", "$\\bar{E}_\\mathrm{precip}$", "1.0");
         continue;
      }
      if(lowercase == "ig_potential") {
         outputReducer->addOperator(new DRO::DataReductionOperatorIonosphereNode("ig_potential", [](
                     SBC::SphericalTriGrid& grid)->std::vector<Real> {

                     std::vector<Real> retval(grid.nodes.size());

                     for(uint i=0; i<grid.nodes.size(); i++) {
                        retval[i] = grid.nodes[i].parameters[ionosphereParameters::SOLUTION];
                     }

                     return retval;
                     }));
         outputReducer->addMetadata(outputReducer->size()-1, "V", "$\\mathrm{V}$", "$\\phi_I$", "1.0");
         continue;
      }
      if(lowercase == "ig_solverinternals") {
         outputReducer->addOperator(new DRO::DataReductionOperatorIonosphereNode("ig_source", [](
                     SBC::SphericalTriGrid& grid)->std::vector<Real> {

                     std::vector<Real> retval(grid.nodes.size());

                     for(uint i=0; i<grid.nodes.size(); i++) {
                        retval[i] = grid.nodes[i].parameters[ionosphereParameters::SOURCE];
                     }

                     return retval;
                     }));
         outputReducer->addOperator(new DRO::DataReductionOperatorIonosphereNode("ig_residual", [](
                     SBC::SphericalTriGrid& grid)->std::vector<Real> {

                     std::vector<Real> retval(grid.nodes.size());

                     for(uint i=0; i<grid.nodes.size(); i++) {
                        retval[i] = grid.nodes[i].parameters[ionosphereParameters::RESIDUAL];
                     }

                     return retval;
                     }));
         outputReducer->addOperator(new DRO::DataReductionOperatorIonosphereNode("ig_p", [](
                     SBC::SphericalTriGrid& grid)->std::vector<Real> {

                     std::vector<Real> retval(grid.nodes.size());

                     for(uint i=0; i<grid.nodes.size(); i++) {
                        retval[i] = grid.nodes[i].parameters[ionosphereParameters::PPARAM];
                     }

                     return retval;
                     }));
         outputReducer->addOperator(new DRO::DataReductionOperatorIonosphereNode("ig_pp", [](
                     SBC::SphericalTriGrid& grid)->std::vector<Real> {

                     std::vector<Real> retval(grid.nodes.size());

                     for(uint i=0; i<grid.nodes.size(); i++) {
                        retval[i] = grid.nodes[i].parameters[ionosphereParameters::PPPARAM];
                     }

                     return retval;
                     }));
         outputReducer->addOperator(new DRO::DataReductionOperatorIonosphereNode("ig_z", [](
                     SBC::SphericalTriGrid& grid)->std::vector<Real> {

                     std::vector<Real> retval(grid.nodes.size());

                     for(uint i=0; i<grid.nodes.size(); i++) {
                        retval[i] = grid.nodes[i].parameters[ionosphereParameters::ZPARAM];
                     }

                     return retval;
                     }));
         outputReducer->addOperator(new DRO::DataReductionOperatorIonosphereNode("ig_zz", [](
                     SBC::SphericalTriGrid& grid)->std::vector<Real> {

                     std::vector<Real> retval(grid.nodes.size());

                     for(uint i=0; i<grid.nodes.size(); i++) {
                        retval[i] = grid.nodes[i].parameters[ionosphereParameters::ZZPARAM];
                     }

                     return retval;
                     }));

         continue;
      }
      if(lowercase == "ig_upmappednodecoords") {
         outputReducer->addOperator(new DRO::DataReductionOperatorIonosphereNode("ig_upmappednodecoords", [](
                     SBC::SphericalTriGrid& grid)->std::vector<Real> {

                     std::vector<Real> retval(grid.nodes.size()*3);

                     for(uint i=0; i<grid.nodes.size(); i++) {
                        retval[3*i] = grid.nodes[i].xMapped[0];
                        retval[3*i+1] = grid.nodes[i].xMapped[1];
                        retval[3*i+2] = grid.nodes[i].xMapped[2];
                     }

                     return retval;
                     }));
         outputReducer->addMetadata(outputReducer->size()-1, "m", "m", "$x_\\mathrm{mapped}$", "1.0");
         continue;
      }
      if(lowercase == "ig_upmappedb") {
         outputReducer->addOperator(new DRO::DataReductionOperatorIonosphereNode("ig_upmappedb", [](
                     SBC::SphericalTriGrid& grid)->std::vector<Real> {

                     std::vector<Real> retval(grid.nodes.size()*3);

                     for(uint i=0; i<grid.nodes.size(); i++) {
                        retval[3*i] = grid.nodes[i].parameters[ionosphereParameters::UPMAPPED_BX];
                        retval[3*i+1] = grid.nodes[i].parameters[ionosphereParameters::UPMAPPED_BY];
                        retval[3*i+2] = grid.nodes[i].parameters[ionosphereParameters::UPMAPPED_BZ];
                     }

                     return retval;
                     }));
         outputReducer->addMetadata(outputReducer->size()-1, "T", "T", "$B_\\mathrm{mapped}$", "1.0");
         continue;
      }
      if(lowercase == "ig_openclosed") {
         FieldTracing::fieldTracingParameters.doTraceOpenClosed = true;
         outputReducer->addOperator(new DRO::DataReductionOperatorIonosphereNode("ig_openclosed", [](
            SBC::SphericalTriGrid& grid)->std::vector<Real> {

               std::vector<Real> retval(grid.nodes.size());

               for(uint i=0; i<grid.nodes.size(); i++) {
                  retval[i] = (Real)grid.nodes[i].openFieldLine;
               }

               return retval;
            }));
         continue;
      }
      if(lowercase == "ig_fac") {
         outputReducer->addOperator(new DRO::DataReductionOperatorIonosphereNode("ig_fac", [](
                     SBC::SphericalTriGrid& grid)->std::vector<Real> {

                     std::vector<Real> retval(grid.nodes.size());

                     for(uint i=0; i<grid.nodes.size(); i++) {
                        Real area = 0;
                        for(uint e=0; e<grid.nodes[i].numTouchingElements; e++) {
                           area += grid.elementArea(grid.nodes[i].touchingElements[e]);
                        }
                        area /= 3.; // As every element has 3 corners, don't double-count areas
                        retval[i] = grid.nodes[i].parameters[ionosphereParameters::SOURCE]/area;
                     }

                     return retval;
                     }));
         outputReducer->addMetadata(outputReducer->size()-1, "A/m^2", "$\\mathrm{A m}^{-2}$", "$I_\\mathrm{FAC}$", "1.0");
         continue;
      }
      if(lowercase == "vg_ionospherecoupling") {
         outputReducer->addOperator(new DRO::DataReductionOperatorMPIGridCell("vg_ionospherecoupling", 3, [](
                     const SpatialCell* cell)->std::vector<Real> {

                  std::vector<Real> retval(3);

                  // Just return a 0,0,0 vector for non-ionosphere cells
                  if(cell->sysBoundaryFlag != sysboundarytype::IONOSPHERE) {
                     retval[0]=0;
                     retval[1]=0;
                     retval[2]=0;
                     return retval;
                  }

                  std::array<Real, 3> x;
                  x[0] = cell->parameters[CellParams::XCRD] + cell->parameters[CellParams::DX];
                  x[1] = cell->parameters[CellParams::YCRD] + cell->parameters[CellParams::DY];
                  x[2] = cell->parameters[CellParams::ZCRD] + cell->parameters[CellParams::DZ];

                  std::array<std::pair<int, Real>, 3> coupling = FieldTracing::calculateIonosphereVlasovGridCoupling(x, SBC::ionosphereGrid.nodes, SBC::Ionosphere::radius);
                  for(int i=0; i<3; i++) {
                     uint coupledNode = coupling[i].first;
                     Real a = coupling[i].second;
                     retval[0] += a*SBC::ionosphereGrid.nodes[coupledNode].x[0] - (cell->parameters[CellParams::XCRD] + 0.5*cell->parameters[CellParams::DX]);
                     retval[1] = a*SBC::ionosphereGrid.nodes[coupledNode].x[1] - (cell->parameters[CellParams::YCRD] + 0.5*cell->parameters[CellParams::DY]);
                     retval[2] = a*SBC::ionosphereGrid.nodes[coupledNode].x[2] - (cell->parameters[CellParams::ZCRD] + 0.5*cell->parameters[CellParams::DZ]);
                  }

                  return retval;
			}));
         outputReducer->addMetadata(outputReducer->size()-1, "m", "m", "$x_\\mathrm{coupled}$", "1.0");
         continue;
      }
      if(lowercase == "vg_connection") {
         FieldTracing::fieldTracingParameters.doTraceFullBox = true;
         outputReducer->addOperator(new DRO::DataReductionOperatorCellParams("vg_connection",CellParams::CONNECTION,1));
         outputReducer->addOperator(new DRO::DataReductionOperatorCellParams("vg_connection_coordinates_fw",CellParams::CONNECTION_FW_X,3));
         outputReducer->addOperator(new DRO::DataReductionOperatorCellParams("vg_connection_coordinates_bw",CellParams::CONNECTION_BW_X,3));
         continue;
      }
      if(lowercase == "vg_fluxrope" || lowercase == "vg_curvature") {
         Parameters::computeCurvature = true;
         outputReducer->addOperator(new DRO::DataReductionOperatorCellParams("vg_curvature",CellParams::CURVATUREX,3));
         if(lowercase == "vg_fluxrope") {
            FieldTracing::fieldTracingParameters.doTraceFullBox = true;
            outputReducer->addOperator(new DRO::DataReductionOperatorCellParams("vg_fluxrope",CellParams::FLUXROPE,1));
         }
         continue;
      }
      if(lowercase == "fg_curvature") {
         Parameters::computeCurvature = true;
         outputReducer->addOperator(new DRO::DataReductionOperatorFsGrid("fg_curvature",[](
            FsGrid< std::array<Real, fsgrids::bfield::N_BFIELD>, FS_STENCIL_WIDTH> & perBGrid,
            FsGrid< std::array<Real, fsgrids::efield::N_EFIELD>, FS_STENCIL_WIDTH> & EGrid,
            FsGrid< std::array<Real, fsgrids::ehall::N_EHALL>, FS_STENCIL_WIDTH> & EHallGrid,
            FsGrid< std::array<Real, fsgrids::egradpe::N_EGRADPE>, FS_STENCIL_WIDTH> & EGradPeGrid,
            FsGrid< std::array<Real, fsgrids::moments::N_MOMENTS>, FS_STENCIL_WIDTH> & momentsGrid,
            FsGrid< std::array<Real, fsgrids::dperb::N_DPERB>, FS_STENCIL_WIDTH> & dPerBGrid,
            FsGrid< std::array<Real, fsgrids::dmoments::N_DMOMENTS>, FS_STENCIL_WIDTH> & dMomentsGrid,
            FsGrid< std::array<Real, fsgrids::bgbfield::N_BGB>, FS_STENCIL_WIDTH> & BgBGrid,
            FsGrid< std::array<Real, fsgrids::volfields::N_VOL>, FS_STENCIL_WIDTH> & volGrid,
            FsGrid< fsgrids::technical, FS_STENCIL_WIDTH> & technicalGrid)->std::vector<double> {

               std::array<int32_t,3>& gridSize = technicalGrid.getLocalSize();
               std::vector<double> retval(gridSize[0]*gridSize[1]*gridSize[2]*3);

               for(int z=0; z<gridSize[2]; z++) {
                  for(int y=0; y<gridSize[1]; y++) {
                     for(int x=0; x<gridSize[0]; x++) {
                        retval[3*(gridSize[1]*gridSize[0]*z + gridSize[0]*y + x)] =     (*volGrid.get(x,y,z))[fsgrids::volfields::CURVATUREX];
                        retval[3*(gridSize[1]*gridSize[0]*z + gridSize[0]*y + x) + 1] = (*volGrid.get(x,y,z))[fsgrids::volfields::CURVATUREY];
                        retval[3*(gridSize[1]*gridSize[0]*z + gridSize[0]*y + x) + 2] = (*volGrid.get(x,y,z))[fsgrids::volfields::CURVATUREZ];
                     }
                  }
               }
               return retval;
            }
         ));
         continue;
      }
      // After all the continue; statements one should never land here.
      int myRank;
      MPI_Comm_rank(MPI_COMM_WORLD,&myRank);
      if (myRank == MASTER_RANK) {
         std::cerr << __FILE__ << ":" << __LINE__ << ": The output variable " << *it << " is not defined." << std::endl;
      }
      MPI_Finalize();
      exit(1);
   }

   for (it = P::diagnosticVariableList.begin();
        it != P::diagnosticVariableList.end();
        it++) {

      // Sidestep mixed case errors
      std::string lowercase = *it;
      for(auto& c : lowercase) c = tolower(c);

      if(lowercase == "populations_blocks" || lowercase == "populations_vg_blocks") {
         // Per-population total block counts
         for(unsigned int i =0; i < getObjectWrapper().particleSpecies.size(); i++) {
            diagnosticReducer->addOperator(new DRO::Blocks(i));
         }
         continue;
      }
      if(lowercase == "vg_rhom" || lowercase == "rhom") {
         // Overall mass density
         diagnosticReducer->addOperator(new DRO::DataReductionOperatorCellParams("vg_rhom",CellParams::RHOM,1));
         continue;
      }
      if(lowercase == "populations_rholossadjust" || lowercase == "populations_rho_loss_adjust" || lowercase == "populations_vg_rho_loss_adjust") {
         // Per-particle overall lost particle number
         for(unsigned int i =0; i < getObjectWrapper().particleSpecies.size(); i++) {
            species::Species& species=getObjectWrapper().particleSpecies[i];
            const std::string& pop = species.name;
            diagnosticReducer->addOperator(new DRO::DataReductionOperatorPopulations<Real>(pop + "/vg_rho_loss_adjust", i, offsetof(spatial_cell::Population, RHOLOSSADJUST), 1));
         }
         continue;
      }
      //if(lowercase == "rholossvelboundary") {
      //   diagnosticReducer->addOperator(new DRO::DataReductionOperatorCellParams("rho_loss_velocity_boundary",CellParams::RHOLOSSVELBOUNDARY,1));
      //   continue;
      //}
      if(lowercase == "lbweight" || lowercase == "vg_lbweight" || lowercase == "vg_loadbalanceweight" || lowercase == "vg_loadbalance_weight" || lowercase == "loadbalance_weight") {
         diagnosticReducer->addOperator(new DRO::DataReductionOperatorCellParams("vg_loadbalance_weight",CellParams::LBWEIGHTCOUNTER,1));
         continue;
      }
      if(lowercase == "maxvdt" || lowercase == "maxdt_acceleration" || lowercase == "vg_maxdt_acceleration") {
         diagnosticReducer->addOperator(new DRO::DataReductionOperatorCellParams("vg_maxdt_acceleration",CellParams::MAXVDT,1));
         continue;
      }
      if(lowercase == "maxrdt" || lowercase == "maxdt_translation" || lowercase == "vg_maxdt_translation") {
         diagnosticReducer->addOperator(new DRO::DataReductionOperatorCellParams("vg_maxdt_translation",CellParams::MAXRDT,1));
         continue;
      }
      if(lowercase == "maxfieldsdt" || lowercase == "maxdt_fieldsolver" || lowercase == "fg_maxfieldsdt" || lowercase == "fg_maxdt_fieldsolver") {
         diagnosticReducer->addOperator(new DRO::DataReductionOperatorCellParams("fg_maxdt_fieldsolver",CellParams::MAXFDT,1));
         continue;
      }
      if(lowercase == "populations_maxdistributionfunction" || lowercase == "populations_vg_maxdistributionfunction") {
         for(unsigned int i =0; i < getObjectWrapper().particleSpecies.size(); i++) {
            diagnosticReducer->addOperator(new DRO::MaxDistributionFunction(i));
         }
         continue;
      }
      if(lowercase == "populations_mindistributionfunction" || lowercase == "populations_vg_mindistributionfunction") {
         for(unsigned int i =0; i < getObjectWrapper().particleSpecies.size(); i++) {
            diagnosticReducer->addOperator(new DRO::MinDistributionFunction(i));
         }
         continue;
      }
      if(lowercase == "populations_maxrdt" || lowercase == "populations_maxdt_translation" || lowercase == "populations_vg_maxdt_translation") {
         for(unsigned int i =0; i < getObjectWrapper().particleSpecies.size(); i++) {
            species::Species& species=getObjectWrapper().particleSpecies[i];
            const std::string& pop = species.name;
            diagnosticReducer->addOperator(new DRO::DataReductionOperatorPopulations<Real>(pop + "/vg_maxdt_translation", i, offsetof(spatial_cell::Population, max_dt[0]), 1));
         }
         continue;
      }
      if(lowercase == "populations_maxvdt" || lowercase == "populations_maxdt_acceleration" || lowercase == "populations_vg_maxdt_acceleration") {
         for(unsigned int i =0; i < getObjectWrapper().particleSpecies.size(); i++) {
            species::Species& species=getObjectWrapper().particleSpecies[i];
            const std::string& pop = species.name;
            diagnosticReducer->addOperator(new DRO::DataReductionOperatorPopulations<Real>(pop + "/vg_maxdt_acceleration", i, offsetof(spatial_cell::Population, max_dt[1]), 1));
         }
         continue;
      }
      // After all the continue; statements one should never land here.
      int myRank;
      MPI_Comm_rank(MPI_COMM_WORLD,&myRank);
      if (myRank == MASTER_RANK) {
         std::cerr << __FILE__ << ":" << __LINE__ << ": The diagnostic variable " << *it << " is not defined." << std::endl;
      }
      MPI_Finalize();
      exit(1);
   }
}

// ************************************************************
// ***** DEFINITIONS FOR DATAREDUCER CLASS *****
// ************************************************************

/** Constructor for class DataReducer.
 */
DataReducer::DataReducer() { }

/** Destructor for class DataReducer. All stored DataReductionOperators
 * are deleted.
 */
DataReducer::~DataReducer() {
   // Call delete for each DataReductionOperator:
   for (vector<DRO::DataReductionOperator*>::iterator it=operators.begin(); it!=operators.end(); ++it) {
      delete *it;
      *it = NULL;
   }
}

/** Add a new DRO::DataReductionOperator which has been created with new operation.
 * DataReducer will take care of deleting it.
 * @return If true, the given DRO::DataReductionOperator was added successfully.
 */
bool DataReducer::addOperator(DRO::DataReductionOperator* op) {
   operators.push_back(op);
   return true;
}

/** Get the name of a DataReductionOperator.
 * @param operatorID ID number of the operator whose name is requested.
 * @return Name of the operator.
 */
std::string DataReducer::getName(const unsigned int& operatorID) const {
   if (operatorID >= operators.size()) return "";
   return operators[operatorID]->getName();
}

/** Get info on the type of data calculated by the given DataReductionOperator.
 * A DataReductionOperator writes an array on disk. Each element of the array is a vector with n elements. Finally, each
 * vector element has a byte size, as given by the sizeof function.
 * @param operatorID ID number of the DataReductionOperator whose output data info is requested.
 * @param dataType Basic datatype, must be int, uint, or float.
 * @param dataSize Byte size of written datatype, for example double-precision floating points
 * have byte size of sizeof(double).
 * @param vectorSize How many elements are in the vector returned by the DataReductionOperator.
 * @return If true, DataReductionOperator was found and it returned sensible values.
 */
bool DataReducer::getDataVectorInfo(const unsigned int& operatorID,std::string& dataType,unsigned int& dataSize,unsigned int& vectorSize) const {
   if (operatorID >= operators.size()) return false;
   return operators[operatorID]->getDataVectorInfo(dataType,dataSize,vectorSize);
}

/** Add a metadata to the specified DRO::DataReductionOperator.
 * @param operatorID ID number of the DataReductionOperator to add metadata to
 * @param unit string with the physical unit of the DRO result
 * @param unitLaTeX LaTeX-formatted string with the physical unit of the DRO result
 * @param variableLaTeX LaTeX-formatted string with a descriptive short name for the DRO result
 * @param conversionFactor floating point conversion factor between DRO result and SI units
 * @return If true, the given metadata  was added successfully.
 */
bool DataReducer::addMetadata(const unsigned int operatorID, std::string unit,std::string unitLaTeX,std::string variableLaTeX,std::string unitConversion) {
   if (operatorID >= operators.size()) return false;
   return operators[operatorID]->setUnitMetadata(unit,unitLaTeX,variableLaTeX,unitConversion);
}

/** Get metadata on the unit of data calculated by the given DataReductionOperator.
 * @param operatorID ID number of the DataReductionOperator whose output unit metadata is requested.
 * @param unit Physical unit of variable
 * @param unitLaTeX Physical unit of variable, written using LaTeX notation
 * @param unitConversion Floating point value of conversion factor to SI units
 * @return If true, DataReductionOperator was found and it returned sensible values.
 */
bool DataReducer::getMetadata(const unsigned int& operatorID,std::string& unit,std::string& unitLaTeX,std::string& variableLaTeX,std::string& unitConversion) const {
   if (operatorID >= operators.size()) return false;
   return operators[operatorID]->getUnitMetadata(unit, unitLaTeX, variableLaTeX, unitConversion);
}

/** Ask a DataReductionOperator if it wants to write parameters to the vlsv file header
 * @param operatorID ID number of the DataReductionOperator.
 * @return If true, then VLSVWriter should be passed to the DataReductionOperator.*/
bool DataReducer::hasParameters(const unsigned int& operatorID) const {
   if (operatorID >= operators.size()) return false;
   return dynamic_cast<DRO::DataReductionOperatorHasParameters*>(operators[operatorID]) != nullptr;
}

/** Request a DataReductionOperator to calculate its output data and to write it to the given buffer.
 * @param cell Pointer to spatial cell whose data is to be reduced.
 * @param operatorID ID number of the applied DataReductionOperator.
 * @param buffer Buffer in which DataReductionOperator should write its data.
 * @return If true, DataReductionOperator calculated and wrote data successfully.
 */
bool DataReducer::reduceData(const SpatialCell* cell,const unsigned int& operatorID,char* buffer) {
   // Tell the chosen operator which spatial cell we are counting:
   if (operatorID >= operators.size()) return false;
   if (operators[operatorID]->setSpatialCell(cell) == false) return false;

   if (operators[operatorID]->reduceData(cell,buffer) == false) return false;
   return true;
}

/** Request a DataReductionOperator to calculate its output data and to write it to the given variable.
 * @param cell Pointer to spatial cell whose data is to be reduced.
 * @param operatorID ID number of the applied DataReductionOperator.
 * @param result Real variable in which DataReductionOperator should write its result.
 * @return If true, DataReductionOperator calculated and wrote data successfully.
 */
bool DataReducer::reduceDiagnostic(const SpatialCell* cell,const unsigned int& operatorID,Real * result) {
   // Tell the chosen operator which spatial cell we are counting:
   if (operatorID >= operators.size()) return false;
   if (operators[operatorID]->setSpatialCell(cell) == false) return false;

   if (operators[operatorID]->reduceDiagnostic(cell,result) == false) return false;
   return true;
}

/** Get the number of DataReductionOperators stored in DataReducer.
 * @return Number of DataReductionOperators stored in DataReducer.
 */
unsigned int DataReducer::size() const {return operators.size();}

/** Write parameters related to given DataReductionOperator to the output file.
 * @param operatorID ID number of the selected DataReductionOperator.
 * @param vlsvWriter VLSV file writer that has output file open.
 * @return If true, DataReductionOperator wrote its parameters successfully.*/
bool DataReducer::writeParameters(const unsigned int& operatorID, vlsv::Writer& vlsvWriter) {
   if (operatorID >= operators.size()) return false;
   DRO::DataReductionOperatorHasParameters* parameterOperator = dynamic_cast<DRO::DataReductionOperatorHasParameters*>(operators[operatorID]);
   if(parameterOperator == nullptr) {
      return false;
   }
   return parameterOperator->writeParameters(vlsvWriter);
}
/** Write all data thet the given DataReductionOperator wants to obtain from fsgrid into the output file.
 */
bool DataReducer::writeFsGridData(
                      FsGrid< std::array<Real, fsgrids::bfield::N_BFIELD>, FS_STENCIL_WIDTH> & perBGrid,
                      FsGrid< std::array<Real, fsgrids::efield::N_EFIELD>, FS_STENCIL_WIDTH> & EGrid,
                      FsGrid< std::array<Real, fsgrids::ehall::N_EHALL>, FS_STENCIL_WIDTH> & EHallGrid,
                      FsGrid< std::array<Real, fsgrids::egradpe::N_EGRADPE>, FS_STENCIL_WIDTH> & EGradPeGrid,
                      FsGrid< std::array<Real, fsgrids::moments::N_MOMENTS>, FS_STENCIL_WIDTH> & momentsGrid,
                      FsGrid< std::array<Real, fsgrids::dperb::N_DPERB>, FS_STENCIL_WIDTH> & dPerBGrid,
                      FsGrid< std::array<Real, fsgrids::dmoments::N_DMOMENTS>, FS_STENCIL_WIDTH> & dMomentsGrid,
                      FsGrid< std::array<Real, fsgrids::bgbfield::N_BGB>, FS_STENCIL_WIDTH> & BgBGrid,
                      FsGrid< std::array<Real, fsgrids::volfields::N_VOL>, FS_STENCIL_WIDTH> & volGrid,
                      FsGrid< fsgrids::technical, FS_STENCIL_WIDTH> & technicalGrid,
                      const std::string& meshName, const unsigned int operatorID,
                      vlsv::Writer& vlsvWriter,
                      const bool writeAsFloat) {

   if (operatorID >= operators.size()) return false;
   DRO::DataReductionOperatorFsGrid* DROf = dynamic_cast<DRO::DataReductionOperatorFsGrid*>(operators[operatorID]);
   if(!DROf) {
      return false;
   } else {
      return DROf->writeFsGridData(perBGrid, EGrid, EHallGrid, EGradPeGrid, momentsGrid, dPerBGrid, dMomentsGrid, BgBGrid, volGrid, technicalGrid, meshName, vlsvWriter, writeAsFloat);
   }
}

bool DataReducer::writeIonosphereGridData(
                     SBC::SphericalTriGrid& grid, const std::string& meshName,
                     const unsigned int operatorID, vlsv::Writer& vlsvWriter) {

   if (operatorID >= operators.size()) return false;
   DRO::DataReductionOperatorIonosphereElement* DROe = dynamic_cast<DRO::DataReductionOperatorIonosphereElement*>(operators[operatorID]);
   DRO::DataReductionOperatorIonosphereNode* DROn = dynamic_cast<DRO::DataReductionOperatorIonosphereNode*>(operators[operatorID]);
   if(DROe) {
      return DROe->writeIonosphereData(grid, vlsvWriter);
   } else if(DROn) {
      return DROn->writeIonosphereData(grid, vlsvWriter);
   } else {
      return false;
   }

}<|MERGE_RESOLUTION|>--- conflicted
+++ resolved
@@ -428,14 +428,16 @@
          }
          continue;
       }
-<<<<<<< HEAD
+      
       if(lowercase == "populations_1dmuspace" || lowercase == "populations_vg_1dmuspace") {
          // Per-population 1d muspace
          for(unsigned int i =0; i < getObjectWrapper().particleSpecies.size(); i++) {
             species::Species& species=getObjectWrapper().particleSpecies[i];
             const std::string& pop = species.name;
             outputReducer->addOperator(new DRO::VariableMuSpace(i));
-=======
+         }
+         continue;
+      }
       if(lowercase == "populations_precipitationlineflux" || lowercase == "populations_vg_precipitationlinedifferentialflux" || lowercase == "populations_precipitationlinedifferentialflux") {
          // Per-population precipitation differential flux (along line)
          for(unsigned int i =0; i < getObjectWrapper().particleSpecies.size(); i++) {
@@ -466,7 +468,6 @@
             outputReducer->addOperator(new DRO::VariableNonMaxwellianity(i));
             outputReducer->addMetadata(outputReducer->size() - 1, "", "",
                                        "$\\tilde{\\epsilon}_\\mathrm{M," + pop + "}$", "1.0");
->>>>>>> 17a8d803
          }
          continue;
       }
@@ -638,7 +639,7 @@
       if(lowercase == "populations_blocks" || lowercase == "populations_vg_blocks") {
          // Per-population velocity space block counts
          for(unsigned int i =0; i < getObjectWrapper().particleSpecies.size(); i++) {
-            species::Species& species=getObjectWrapper().particleSpecies[i];
+		    species::Species& species=getObjectWrapper().particleSpecies[i];
             const std::string& pop = species.name;
             outputReducer->addOperator(new DRO::Blocks(i));
 	    outputReducer->addMetadata(outputReducer->size()-1,"","","$\\mathrm{"+pop+" blocks}$","");
