/*
 * This file is part of Vlasiator.
 * Copyright 2010-2016 Finnish Meteorological Institute
 *
 * For details of usage, see the COPYING file and read the "Rules of the Road"
 * at http://www.physics.helsinki.fi/vlasiator/
 *
 * This program is free software; you can redistribute it and/or modify
 * it under the terms of the GNU General Public License as published by
 * the Free Software Foundation; either version 2 of the License, or
 * (at your option) any later version.
 *
 * This program is distributed in the hope that it will be useful,
 * but WITHOUT ANY WARRANTY; without even the implied warranty of
 * MERCHANTABILITY or FITNESS FOR A PARTICULAR PURPOSE.  See the
 * GNU General Public License for more details.
 *
 * You should have received a copy of the GNU General Public License along
 * with this program; if not, write to the Free Software Foundation, Inc.,
 * 51 Franklin Street, Fifth Floor, Boston, MA 02110-1301 USA.
 */

#include <cstdlib>
#include <iostream>

#include "datareducer.h"
#include "../common.h"
#include "dro_populations.h"
using namespace std;

void initializeDataReducers(DataReducer * outputReducer, DataReducer * diagnosticReducer)
{
   typedef Parameters P;

   vector<string>::const_iterator it;
   for (it = P::outputVariableList.begin();
        it != P::outputVariableList.end();
        it++) {

      /* Note: Each data reducer generation should be followed by a call to setUnitMetaData
	 with the following arguments:
	 unit, unit in LaTeX formulation, variable in LaTeX formulation, conversion factor
      */

      // Sidestep mixed case errors
      std::string lowercase = *it;
      for(auto& c : lowercase) c = tolower(c);
      
      if(lowercase == "fg_b" || lowercase == "b") { // Bulk magnetic field at Yee-Lattice locations
         outputReducer->addOperator(new DRO::DataReductionOperatorFsGrid("fg_b",[](
                      FsGrid< std::array<Real, fsgrids::bfield::N_BFIELD>, FS_STENCIL_WIDTH> & perBGrid,
                      FsGrid< std::array<Real, fsgrids::efield::N_EFIELD>, FS_STENCIL_WIDTH> & EGrid,
                      FsGrid< std::array<Real, fsgrids::ehall::N_EHALL>, FS_STENCIL_WIDTH> & EHallGrid,
                      FsGrid< std::array<Real, fsgrids::egradpe::N_EGRADPE>, FS_STENCIL_WIDTH> & EGradPeGrid,
                      FsGrid< std::array<Real, fsgrids::moments::N_MOMENTS>, FS_STENCIL_WIDTH> & momentsGrid,
                      FsGrid< std::array<Real, fsgrids::dperb::N_DPERB>, FS_STENCIL_WIDTH> & dPerBGrid,
                      FsGrid< std::array<Real, fsgrids::dmoments::N_DMOMENTS>, FS_STENCIL_WIDTH> & dMomentsGrid,
                      FsGrid< std::array<Real, fsgrids::bgbfield::N_BGB>, FS_STENCIL_WIDTH> & BgBGrid,
                      FsGrid< std::array<Real, fsgrids::volfields::N_VOL>, FS_STENCIL_WIDTH> & volGrid,
                      FsGrid< fsgrids::technical, FS_STENCIL_WIDTH> & technicalGrid)->std::vector<double> {

               std::array<int32_t,3>& gridSize = technicalGrid.getLocalSize();
               std::vector<double> retval(gridSize[0]*gridSize[1]*gridSize[2]*3);

               // Iterate through fsgrid cells and extract total magnetic field
               for(int z=0; z<gridSize[2]; z++) {
                  for(int y=0; y<gridSize[1]; y++) {
                     for(int x=0; x<gridSize[0]; x++) {
                        retval[3*(gridSize[1]*gridSize[0]*z + gridSize[0]*y + x)] =     (*BgBGrid.get(x,y,z))[fsgrids::BGBX]
                           + (*perBGrid.get(x,y,z))[fsgrids::PERBX];
                        retval[3*(gridSize[1]*gridSize[0]*z + gridSize[0]*y + x) + 1] = (*BgBGrid.get(x,y,z))[fsgrids::BGBY]
                           + (*perBGrid.get(x,y,z))[fsgrids::PERBY];
                        retval[3*(gridSize[1]*gridSize[0]*z + gridSize[0]*y + x) + 2] = (*BgBGrid.get(x,y,z))[fsgrids::BGBZ]
                           + (*perBGrid.get(x,y,z))[fsgrids::PERBZ];
                     }
                  }
               }
               return retval;
	 }
	 ));
         outputReducer->addMetadata(outputReducer->size()-1,"T","$\\mathrm{T}$","$B$","1.0");
         continue;	 
      }
      if(lowercase == "fg_backgroundb" || lowercase == "backgroundb" || lowercase == "fg_b_background") { // Static (typically dipole) magnetic field part
         outputReducer->addOperator(new DRO::DataReductionOperatorFsGrid("fg_b_background",[](
                      FsGrid< std::array<Real, fsgrids::bfield::N_BFIELD>, FS_STENCIL_WIDTH> & perBGrid,
                      FsGrid< std::array<Real, fsgrids::efield::N_EFIELD>, FS_STENCIL_WIDTH> & EGrid,
                      FsGrid< std::array<Real, fsgrids::ehall::N_EHALL>, FS_STENCIL_WIDTH> & EHallGrid,
                      FsGrid< std::array<Real, fsgrids::egradpe::N_EGRADPE>, FS_STENCIL_WIDTH> & EGradPeGrid,
                      FsGrid< std::array<Real, fsgrids::moments::N_MOMENTS>, FS_STENCIL_WIDTH> & momentsGrid,
                      FsGrid< std::array<Real, fsgrids::dperb::N_DPERB>, FS_STENCIL_WIDTH> & dPerBGrid,
                      FsGrid< std::array<Real, fsgrids::dmoments::N_DMOMENTS>, FS_STENCIL_WIDTH> & dMomentsGrid,
                      FsGrid< std::array<Real, fsgrids::bgbfield::N_BGB>, FS_STENCIL_WIDTH> & BgBGrid,
                      FsGrid< std::array<Real, fsgrids::volfields::N_VOL>, FS_STENCIL_WIDTH> & volGrid,
                      FsGrid< fsgrids::technical, FS_STENCIL_WIDTH> & technicalGrid)->std::vector<double> {

               std::array<int32_t,3>& gridSize = technicalGrid.getLocalSize();
               std::vector<double> retval(gridSize[0]*gridSize[1]*gridSize[2]*3);

               // Iterate through fsgrid cells and extract background B
               for(int z=0; z<gridSize[2]; z++) {
                  for(int y=0; y<gridSize[1]; y++) {
                     for(int x=0; x<gridSize[0]; x++) {
                        retval[3*(gridSize[1]*gridSize[0]*z + gridSize[0]*y + x)] =     (*BgBGrid.get(x,y,z))[fsgrids::BGBX];
                        retval[3*(gridSize[1]*gridSize[0]*z + gridSize[0]*y + x) + 1] = (*BgBGrid.get(x,y,z))[fsgrids::BGBY];
                        retval[3*(gridSize[1]*gridSize[0]*z + gridSize[0]*y + x) + 2] = (*BgBGrid.get(x,y,z))[fsgrids::BGBZ];
                     }
                  }
               }
               return retval;
         }
         ));
	 outputReducer->addMetadata(outputReducer->size()-1,"T","$\\mathrm{T}$","$B_\\mathrm{bg}$","1.0");
         continue;
      }
      if(lowercase == "fg_perturbedb" || lowercase == "perturbedb" || lowercase == "fg_b_perturbed") { // Fluctuating magnetic field part
         outputReducer->addOperator(new DRO::DataReductionOperatorFsGrid("fg_b_perturbed",[](
                      FsGrid< std::array<Real, fsgrids::bfield::N_BFIELD>, FS_STENCIL_WIDTH> & perBGrid,
                      FsGrid< std::array<Real, fsgrids::efield::N_EFIELD>, FS_STENCIL_WIDTH> & EGrid,
                      FsGrid< std::array<Real, fsgrids::ehall::N_EHALL>, FS_STENCIL_WIDTH> & EHallGrid,
                      FsGrid< std::array<Real, fsgrids::egradpe::N_EGRADPE>, FS_STENCIL_WIDTH> & EGradPeGrid,
                      FsGrid< std::array<Real, fsgrids::moments::N_MOMENTS>, FS_STENCIL_WIDTH> & momentsGrid,
                      FsGrid< std::array<Real, fsgrids::dperb::N_DPERB>, FS_STENCIL_WIDTH> & dPerBGrid,
                      FsGrid< std::array<Real, fsgrids::dmoments::N_DMOMENTS>, FS_STENCIL_WIDTH> & dMomentsGrid,
                      FsGrid< std::array<Real, fsgrids::bgbfield::N_BGB>, FS_STENCIL_WIDTH> & BgBGrid,
                      FsGrid< std::array<Real, fsgrids::volfields::N_VOL>, FS_STENCIL_WIDTH> & volGrid,
                      FsGrid< fsgrids::technical, FS_STENCIL_WIDTH> & technicalGrid)->std::vector<double> {

               std::array<int32_t,3>& gridSize = technicalGrid.getLocalSize();
               std::vector<double> retval(gridSize[0]*gridSize[1]*gridSize[2]*3);

               // Iterate through fsgrid cells and extract values
               for(int z=0; z<gridSize[2]; z++) {
                  for(int y=0; y<gridSize[1]; y++) {
                     for(int x=0; x<gridSize[0]; x++) {
                        retval[3*(gridSize[1]*gridSize[0]*z + gridSize[0]*y + x)] =     (*perBGrid.get(x,y,z))[fsgrids::PERBX];
                        retval[3*(gridSize[1]*gridSize[0]*z + gridSize[0]*y + x) + 1] = (*perBGrid.get(x,y,z))[fsgrids::PERBY];
                        retval[3*(gridSize[1]*gridSize[0]*z + gridSize[0]*y + x) + 2] = (*perBGrid.get(x,y,z))[fsgrids::PERBZ];
                     }
                  }
               }
               return retval;
         }
         ));
	 outputReducer->addMetadata(outputReducer->size()-1,"T","$\\mathrm{T}$","$B_\\mathrm{per}$","1.0");
         continue;
      }
      if(lowercase == "fg_e" || lowercase == "e") { // Bulk electric field at Yee-lattice locations
         outputReducer->addOperator(new DRO::DataReductionOperatorFsGrid("fg_e",[](
                      FsGrid< std::array<Real, fsgrids::bfield::N_BFIELD>, FS_STENCIL_WIDTH> & perBGrid,
                      FsGrid< std::array<Real, fsgrids::efield::N_EFIELD>, FS_STENCIL_WIDTH> & EGrid,
                      FsGrid< std::array<Real, fsgrids::ehall::N_EHALL>, FS_STENCIL_WIDTH> & EHallGrid,
                      FsGrid< std::array<Real, fsgrids::egradpe::N_EGRADPE>, FS_STENCIL_WIDTH> & EGradPeGrid,
                      FsGrid< std::array<Real, fsgrids::moments::N_MOMENTS>, FS_STENCIL_WIDTH> & momentsGrid,
                      FsGrid< std::array<Real, fsgrids::dperb::N_DPERB>, FS_STENCIL_WIDTH> & dPerBGrid,
                      FsGrid< std::array<Real, fsgrids::dmoments::N_DMOMENTS>, FS_STENCIL_WIDTH> & dMomentsGrid,
                      FsGrid< std::array<Real, fsgrids::bgbfield::N_BGB>, FS_STENCIL_WIDTH> & BgBGrid,
                      FsGrid< std::array<Real, fsgrids::volfields::N_VOL>, FS_STENCIL_WIDTH> & volGrid,
                      FsGrid< fsgrids::technical, FS_STENCIL_WIDTH> & technicalGrid)->std::vector<double> {

               std::array<int32_t,3>& gridSize = technicalGrid.getLocalSize();
               std::vector<double> retval(gridSize[0]*gridSize[1]*gridSize[2]*3);

               // Iterate through fsgrid cells and extract E values
               for(int z=0; z<gridSize[2]; z++) {
                  for(int y=0; y<gridSize[1]; y++) {
                     for(int x=0; x<gridSize[0]; x++) {
                        retval[3*(gridSize[1]*gridSize[0]*z + gridSize[0]*y + x)] =     (*EGrid.get(x,y,z))[fsgrids::EX];
                        retval[3*(gridSize[1]*gridSize[0]*z + gridSize[0]*y + x) + 1] = (*EGrid.get(x,y,z))[fsgrids::EY];
                        retval[3*(gridSize[1]*gridSize[0]*z + gridSize[0]*y + x) + 2] = (*EGrid.get(x,y,z))[fsgrids::EZ];
                     }
                  }
               }
               return retval;
         }
         ));
	 outputReducer->addMetadata(outputReducer->size()-1,"V/m","$\\mathrm{V}\\,\\mathrm{m}^{-1}$","$E$","1.0");
         continue;
      }
      if(lowercase == "vg_rhom" || lowercase == "rhom") { // Overall mass density (summed over all populations)
         outputReducer->addOperator(new DRO::DataReductionOperatorCellParams("vg_rhom",CellParams::RHOM,1));
	 outputReducer->addMetadata(outputReducer->size()-1,"kg/m^3","$\\mathrm{kg}\\,\\mathrm{m}^{-3}$","$\\rho_\\mathrm{m}$","1.0");
         continue;
      }
      if(lowercase == "vg_amr_translate_comm") { // Flag for AMR translation communication
         outputReducer->addOperator(new DRO::DataReductionOperatorCellParams("vg_amr_translate_comm",CellParams::AMR_TRANSLATE_COMM_X,3));
	 //outputReducer->addMetadata(outputReducer->size()-1,"","AMR-translate","1.0");
         continue;
      }
      if(lowercase == "fg_rhom") { // Overall mass density (summed over all populations)
         outputReducer->addOperator(new DRO::DataReductionOperatorFsGrid("fg_rhom",[](
                      FsGrid< std::array<Real, fsgrids::bfield::N_BFIELD>, FS_STENCIL_WIDTH> & perBGrid,
                      FsGrid< std::array<Real, fsgrids::efield::N_EFIELD>, FS_STENCIL_WIDTH> & EGrid,
                      FsGrid< std::array<Real, fsgrids::ehall::N_EHALL>, FS_STENCIL_WIDTH> & EHallGrid,
                      FsGrid< std::array<Real, fsgrids::egradpe::N_EGRADPE>, FS_STENCIL_WIDTH> & EGradPeGrid,
                      FsGrid< std::array<Real, fsgrids::moments::N_MOMENTS>, FS_STENCIL_WIDTH> & momentsGrid,
                      FsGrid< std::array<Real, fsgrids::dperb::N_DPERB>, FS_STENCIL_WIDTH> & dPerBGrid,
                      FsGrid< std::array<Real, fsgrids::dmoments::N_DMOMENTS>, FS_STENCIL_WIDTH> & dMomentsGrid,
                      FsGrid< std::array<Real, fsgrids::bgbfield::N_BGB>, FS_STENCIL_WIDTH> & BgBGrid,
                      FsGrid< std::array<Real, fsgrids::volfields::N_VOL>, FS_STENCIL_WIDTH> & volGrid,
                      FsGrid< fsgrids::technical, FS_STENCIL_WIDTH> & technicalGrid)->std::vector<double> {

               std::array<int32_t,3>& gridSize = technicalGrid.getLocalSize();
               std::vector<double> retval(gridSize[0]*gridSize[1]*gridSize[2]);

               // Iterate through fsgrid cells and extract rho valuesg
               for(int z=0; z<gridSize[2]; z++) {
                  for(int y=0; y<gridSize[1]; y++) {
                     for(int x=0; x<gridSize[0]; x++) {
                        retval[gridSize[1]*gridSize[0]*z + gridSize[0]*y + x] = (*momentsGrid.get(x,y,z))[fsgrids::RHOM];
                     }
                  }
               }
               return retval;
         }
         ));
	 outputReducer->addMetadata(outputReducer->size()-1,"kg/m^3","$\\mathrm{kg}\\,\\mathrm{m}^{-3}$","$\\rho_\\mathrm{m}$","1.0");
         continue;
      }
      if(lowercase == "vg_rhoq" || lowercase == "rhoq") { // Overall charge density (summed over all populations)
         outputReducer->addOperator(new DRO::DataReductionOperatorCellParams("vg_rhoq",CellParams::RHOQ,1));
	 outputReducer->addMetadata(outputReducer->size()-1,"C/m^3","$\\mathrm{C}\\,\\mathrm{m}^{-3}$","$\\rho_\\mathrm{q}$","1.0");
         continue;
      }
      if(lowercase == "fg_rhoq") { // Overall charge density (summed over all populations)
         outputReducer->addOperator(new DRO::DataReductionOperatorFsGrid("fg_rhoq",[](
                      FsGrid< std::array<Real, fsgrids::bfield::N_BFIELD>, FS_STENCIL_WIDTH> & perBGrid,
                      FsGrid< std::array<Real, fsgrids::efield::N_EFIELD>, FS_STENCIL_WIDTH> & EGrid,
                      FsGrid< std::array<Real, fsgrids::ehall::N_EHALL>, FS_STENCIL_WIDTH> & EHallGrid,
                      FsGrid< std::array<Real, fsgrids::egradpe::N_EGRADPE>, FS_STENCIL_WIDTH> & EGradPeGrid,
                      FsGrid< std::array<Real, fsgrids::moments::N_MOMENTS>, FS_STENCIL_WIDTH> & momentsGrid,
                      FsGrid< std::array<Real, fsgrids::dperb::N_DPERB>, FS_STENCIL_WIDTH> & dPerBGrid,
                      FsGrid< std::array<Real, fsgrids::dmoments::N_DMOMENTS>, FS_STENCIL_WIDTH> & dMomentsGrid,
                      FsGrid< std::array<Real, fsgrids::bgbfield::N_BGB>, FS_STENCIL_WIDTH> & BgBGrid,
                      FsGrid< std::array<Real, fsgrids::volfields::N_VOL>, FS_STENCIL_WIDTH> & volGrid,
                      FsGrid< fsgrids::technical, FS_STENCIL_WIDTH> & technicalGrid)->std::vector<double> {

               std::array<int32_t,3>& gridSize = technicalGrid.getLocalSize();
               std::vector<double> retval(gridSize[0]*gridSize[1]*gridSize[2]);

               // Iterate through fsgrid cells and extract charge density
               for(int z=0; z<gridSize[2]; z++) {
                  for(int y=0; y<gridSize[1]; y++) {
                     for(int x=0; x<gridSize[0]; x++) {
                        retval[gridSize[1]*gridSize[0]*z + gridSize[0]*y + x] = (*momentsGrid.get(x,y,z))[fsgrids::RHOQ];
                     }
                  }
               }
               return retval;
         }
         ));
	 outputReducer->addMetadata(outputReducer->size()-1,"C/m^3","$\\mathrm{C}\\,\\mathrm{m}^{-3}$","$\\rho_\\mathrm{q}$","1.0");
         continue;
      }
      if(lowercase == "populations_rho" || lowercase == "populations_vg_rho") { // Per-population particle number density
         for(unsigned int i =0; i < getObjectWrapper().particleSpecies.size(); i++) {
            species::Species& species=getObjectWrapper().particleSpecies[i];
            const std::string& pop = species.name;
            outputReducer->addOperator(new DRO::DataReductionOperatorPopulations<Real>(pop + "/vg_rho", i, offsetof(spatial_cell::Population, RHO), 1));
	    outputReducer->addMetadata(outputReducer->size()-1,"1/m^3","$\\mathrm{m}^{-3}$","$n_\\mathrm{"+pop+"}$","1.0");
         }
         continue;
      }
      
      if(lowercase == "v" || lowercase == "vg_v") { // Overall effective bulk density defining the center-of-mass frame from all populations
         outputReducer->addOperator(new DRO::DataReductionOperatorCellParams("vg_v",CellParams::VX,3));
	 outputReducer->addMetadata(outputReducer->size()-1,"m/s","$\\mathrm{m}\\,\\mathrm{s}^{-1}$","$V$","1.0");
         continue;
      }
      if(lowercase == "fg_v") { // Overall effective bulk density defining the center-of-mass frame from all populations
         outputReducer->addOperator(new DRO::DataReductionOperatorFsGrid("fg_v",[](
                      FsGrid< std::array<Real, fsgrids::bfield::N_BFIELD>, FS_STENCIL_WIDTH> & perBGrid,
                      FsGrid< std::array<Real, fsgrids::efield::N_EFIELD>, FS_STENCIL_WIDTH> & EGrid,
                      FsGrid< std::array<Real, fsgrids::ehall::N_EHALL>, FS_STENCIL_WIDTH> & EHallGrid,
                      FsGrid< std::array<Real, fsgrids::egradpe::N_EGRADPE>, FS_STENCIL_WIDTH> & EGradPeGrid,
                      FsGrid< std::array<Real, fsgrids::moments::N_MOMENTS>, FS_STENCIL_WIDTH> & momentsGrid,
                      FsGrid< std::array<Real, fsgrids::dperb::N_DPERB>, FS_STENCIL_WIDTH> & dPerBGrid,
                      FsGrid< std::array<Real, fsgrids::dmoments::N_DMOMENTS>, FS_STENCIL_WIDTH> & dMomentsGrid,
                      FsGrid< std::array<Real, fsgrids::bgbfield::N_BGB>, FS_STENCIL_WIDTH> & BgBGrid,
                      FsGrid< std::array<Real, fsgrids::volfields::N_VOL>, FS_STENCIL_WIDTH> & volGrid,
                      FsGrid< fsgrids::technical, FS_STENCIL_WIDTH> & technicalGrid)->std::vector<double> {

               std::array<int32_t,3>& gridSize = technicalGrid.getLocalSize();
               std::vector<double> retval(gridSize[0]*gridSize[1]*gridSize[2]*3);

               // Iterate through fsgrid cells and extract bulk Velocity
               for(int z=0; z<gridSize[2]; z++) {
                  for(int y=0; y<gridSize[1]; y++) {
                     for(int x=0; x<gridSize[0]; x++) {
                        retval[3*(gridSize[1]*gridSize[0]*z + gridSize[0]*y + x)] =     (*momentsGrid.get(x,y,z))[fsgrids::VX];
                        retval[3*(gridSize[1]*gridSize[0]*z + gridSize[0]*y + x) + 1] = (*momentsGrid.get(x,y,z))[fsgrids::VY];
                        retval[3*(gridSize[1]*gridSize[0]*z + gridSize[0]*y + x) + 2] = (*momentsGrid.get(x,y,z))[fsgrids::VZ];
                     }
                  }
               }
               return retval;
         }
         ));
	 outputReducer->addMetadata(outputReducer->size()-1,"m/s","$\\mathrm{m}\\,\\mathrm{s}^{-1}$","$V$","1.0");
         continue;
      }
      if(lowercase == "populations_v" || lowercase == "populations_vg_v") { // Per population bulk velocities
         for(unsigned int i =0; i < getObjectWrapper().particleSpecies.size(); i++) {
            species::Species& species=getObjectWrapper().particleSpecies[i];
            const std::string& pop = species.name;
            outputReducer->addOperator(new DRO::DataReductionOperatorPopulations<Real>(pop + "/vg_v", i, offsetof(spatial_cell::Population, V), 3));
	    outputReducer->addMetadata(outputReducer->size()-1,"m/s","$\\mathrm{m}\\,\\mathrm{s}^{-1}$","$V_\\mathrm{"+pop+"}$","1.0");
         }
         continue;
      }
      if(lowercase == "populations_moments_backstream" || lowercase == "populations_moments_nonthermal" || lowercase == "populations_vg_moments_nonthermal") { // Per-population moments of the backstreaming part
         for(unsigned int i =0; i < getObjectWrapper().particleSpecies.size(); i++) {
            species::Species& species=getObjectWrapper().particleSpecies[i];
            const std::string& pop = species.name;
            outputReducer->addOperator(new DRO::VariableRhoNonthermal(i));
            outputReducer->addOperator(new DRO::VariableVNonthermal(i));
            outputReducer->addOperator(new DRO::VariablePTensorNonthermalDiagonal(i));
            outputReducer->addOperator(new DRO::VariablePTensorNonthermalOffDiagonal(i));
	    outputReducer->addMetadata(outputReducer->size()-4,"1/m^3","$\\mathrm{m}^{-3}$","$n_\\mathrm{"+pop+",nt}$","1.0");
	    outputReducer->addMetadata(outputReducer->size()-3,"m/s","$\\mathrm{m}\\,\\mathrm{s}^{-1}$","$V_\\mathrm{"+pop+",nt}$","1.0");
	    outputReducer->addMetadata(outputReducer->size()-2,"Pa","$\\mathrm{Pa}$","$\\mathcal{P}_\\mathrm{"+pop+",nt}$","1.0");
	    outputReducer->addMetadata(outputReducer->size()-1,"Pa","$\\mathrm{Pa}$","$\\mathcal{\\tilde{P}}_\\mathrm{"+pop+",nt}$","1.0");
         }
         continue;
      }
      if(lowercase == "populations_moments_nonbackstream" || lowercase == "populations_moments_thermal" || lowercase == "populations_vg_moments_thermal") { // Per-population moments of the non-backstreaming (thermal?) part.
         for(unsigned int i =0; i < getObjectWrapper().particleSpecies.size(); i++) {
            species::Species& species=getObjectWrapper().particleSpecies[i];
            const std::string& pop = species.name;
            outputReducer->addOperator(new DRO::VariableRhoThermal(i));
            outputReducer->addOperator(new DRO::VariableVThermal(i));
            outputReducer->addOperator(new DRO::VariablePTensorThermalDiagonal(i));
            outputReducer->addOperator(new DRO::VariablePTensorThermalOffDiagonal(i));
	    outputReducer->addMetadata(outputReducer->size()-4,"1/m^3","$\\mathrm{m}^{-3}$","$n_\\mathrm{"+pop+",th}$","1.0");
	    outputReducer->addMetadata(outputReducer->size()-3,"m/s","$\\mathrm{m}\\,\\mathrm{s}^{-1}$","$V_\\mathrm{"+pop+",th}$","1.0");
	    outputReducer->addMetadata(outputReducer->size()-2,"Pa","$\\mathrm{Pa}$","$\\mathcal{P}_\\mathrm{"+pop+",th}$","1.0");
	    outputReducer->addMetadata(outputReducer->size()-1,"Pa","$\\mathrm{Pa}$","$\\mathcal{\\tilde{P}}_\\mathrm{"+pop+",th}$","1.0");
         }
         continue;
      }
      if(lowercase == "populations_minvalue" || lowercase == "populations_effectivesparsitythreshold" || lowercase == "populations_vg_effectivesparsitythreshold") {
         // Effective sparsity threshold affecting each cell, if dynamic threshould algorithm is used
         for(unsigned int i =0; i < getObjectWrapper().particleSpecies.size(); i++) {
            species::Species& species=getObjectWrapper().particleSpecies[i];
            const std::string& pop = species.name;
            outputReducer->addOperator(new DRO::VariableEffectiveSparsityThreshold(i));
	    outputReducer->addMetadata(outputReducer->size()-1,"s^3/m^6","$\\mathrm{m}^{-6}\\,\\mathrm{s}^{3}$","$f_\\mathrm{"+pop+",min}$","1.0");
         }
         continue;
      }
      if(lowercase == "populations_rholossadjust" || lowercase == "populations_rho_loss_adjust" || lowercase == "populations_vg_rho_loss_adjust") {
         // Accumulated lost particle number, per population, in each cell, since last restart
         for(unsigned int i =0; i < getObjectWrapper().particleSpecies.size(); i++) {
            species::Species& species=getObjectWrapper().particleSpecies[i];
            const std::string& pop = species.name;
            outputReducer->addOperator(new DRO::DataReductionOperatorPopulations<Real>(pop + "/vg_rho_loss_adjust", i, offsetof(spatial_cell::Population, RHOLOSSADJUST), 1));
	    outputReducer->addMetadata(outputReducer->size()-1,"1/m^3","$\\mathrm{m}^{-3}$","$\\Delta_\\mathrm{loss} n_\\mathrm{"+pop+"}$","1.0");
         }
         continue;
      }
      if(lowercase == "lbweight" || lowercase == "vg_lbweight" || lowercase == "vg_loadbalanceweight" || lowercase == "vg_loadbalance_weight") {
         // Load balance metric for LB debugging
         outputReducer->addOperator(new DRO::DataReductionOperatorCellParams("vg_loadbalance_weight",CellParams::LBWEIGHTCOUNTERX,3));
	 outputReducer->addMetadata(outputReducer->size()-1,"","","$\\mathrm{LB weight}$","");
         continue;
      }
      if(lowercase == "maxvdt" || lowercase == "vg_maxdt_acceleration") {
         // Overall maximum timestep constraint as calculated by the velocity space vlasov update
         outputReducer->addOperator(new DRO::DataReductionOperatorCellParams("vg_maxdt_acceleration",CellParams::MAXVDT,1));
	 outputReducer->addMetadata(outputReducer->size()-1,"s","$\\mathrm{s}$","$\\Delta t_\\mathrm{V,max}$","1.0");
         continue;
      }
      if(lowercase == "populations_maxvdt" || lowercase == "populations_vg_maxdt_acceleration" || lowercase == "populations_maxdt_acceleration") {
         // Per-population maximum timestep constraint as calculated by the velocity space vlasov update
         for(unsigned int i =0; i < getObjectWrapper().particleSpecies.size(); i++) {
            species::Species& species=getObjectWrapper().particleSpecies[i];
            const std::string& pop = species.name;
            outputReducer->addOperator(new DRO::DataReductionOperatorPopulations<Real>(pop + "/vg_maxdt_acceleration", i, offsetof(spatial_cell::Population, max_dt[1]), 1));
	    outputReducer->addMetadata(outputReducer->size()-1,"s","$\\mathrm{s}$","$\\Delta t_\\mathrm{"+pop+",V,max}$","1.0");
         }
         continue;
      }
      if(lowercase == "maxrdt" || lowercase == "vg_maxdt_translation") {
         // Overall maximum timestep constraint as calculated by the real space vlasov update
         outputReducer->addOperator(new DRO::DataReductionOperatorCellParams("vg_maxdt_translation",CellParams::MAXRDT,1));
	 outputReducer->addMetadata(outputReducer->size()-1,"s","$\\mathrm{s}$","$\\Delta t_\\mathrm{R,max}$","1.0");
         continue;
      }
      if(lowercase == "populations_maxrdt" || lowercase == "populations_vg_maxdt_translation" || lowercase == "populations_maxdt_translation") {
         // Per-population maximum timestep constraint as calculated by the real space vlasov update
         for(unsigned int i =0; i < getObjectWrapper().particleSpecies.size(); i++) {
            species::Species& species=getObjectWrapper().particleSpecies[i];
            const std::string& pop = species.name;
            outputReducer->addOperator(new DRO::DataReductionOperatorPopulations<Real>(pop + "/vg_maxdt_translation", i, offsetof(spatial_cell::Population, max_dt[0]), 1));
	    outputReducer->addMetadata(outputReducer->size()-1,"s","$\\mathrm{s}$","$\\Delta t_\\mathrm{"+pop+",R,max}$","1.0");
         }
         continue;
      }
      if(lowercase == "populations_energydensity" || lowercase == "populations_vg_energydensity") {
         // Per-population energy density in three energy ranges
         for(unsigned int i =0; i < getObjectWrapper().particleSpecies.size(); i++) {
            species::Species& species=getObjectWrapper().particleSpecies[i];
            const std::string& pop = species.name;
            outputReducer->addOperator(new DRO::VariableEnergyDensity(i));
	    std::stringstream conversion;
	    conversion << (1.0e-6)/physicalconstants::CHARGE;
	    outputReducer->addMetadata(outputReducer->size()-1,"eV/cm^3","$\\mathrm{eV}\\,\\mathrm{cm}^{-3}$","$U_\\mathrm{"+pop+"}$",conversion.str());
         }
         continue;
      }
      if(lowercase == "populations_precipitationflux" || lowercase == "populations_vg_precipitationdifferentialflux" || lowercase == "populations_precipitationdifferentialflux") {
         // Per-population precipitation differential flux
         for(unsigned int i =0; i < getObjectWrapper().particleSpecies.size(); i++) {
            species::Species& species=getObjectWrapper().particleSpecies[i];
            const std::string& pop = species.name;
            outputReducer->addOperator(new DRO::VariablePrecipitationDiffFlux(i));
	    std::stringstream conversion;
	    conversion << (1.0e-4)*physicalconstants::CHARGE;
	    outputReducer->addMetadata(outputReducer->size()-1,"1/(cm^2 sr s eV)","$\\mathrm{cm}^{-2}\\,\\mathrm{sr}^{-1}\\,\\mathrm{s}^{-1}\\,\\mathrm{eV}^{-1}$","$\\mathcal{F}_\\mathrm{"+pop+"}$",conversion.str());
         }
         continue;
      }
      if(lowercase == "maxfieldsdt" || lowercase == "fg_maxfieldsdt" || lowercase == "fg_maxdt_fieldsolver") {
         // Maximum timestep constraint as calculated by the fieldsolver
         outputReducer->addOperator(new DRO::DataReductionOperatorFsGrid("fg_maxdt_fieldsolver",[](
                      FsGrid< std::array<Real, fsgrids::bfield::N_BFIELD>, FS_STENCIL_WIDTH> & perBGrid,
                      FsGrid< std::array<Real, fsgrids::efield::N_EFIELD>, FS_STENCIL_WIDTH> & EGrid,
                      FsGrid< std::array<Real, fsgrids::ehall::N_EHALL>, FS_STENCIL_WIDTH> & EHallGrid,
                      FsGrid< std::array<Real, fsgrids::egradpe::N_EGRADPE>, FS_STENCIL_WIDTH> & EGradPeGrid,
                      FsGrid< std::array<Real, fsgrids::moments::N_MOMENTS>, FS_STENCIL_WIDTH> & momentsGrid,
                      FsGrid< std::array<Real, fsgrids::dperb::N_DPERB>, FS_STENCIL_WIDTH> & dPerBGrid,
                      FsGrid< std::array<Real, fsgrids::dmoments::N_DMOMENTS>, FS_STENCIL_WIDTH> & dMomentsGrid,
                      FsGrid< std::array<Real, fsgrids::bgbfield::N_BGB>, FS_STENCIL_WIDTH> & BgBGrid,
                      FsGrid< std::array<Real, fsgrids::volfields::N_VOL>, FS_STENCIL_WIDTH> & volGrid,
                      FsGrid< fsgrids::technical, FS_STENCIL_WIDTH> & technicalGrid)->std::vector<double> {

               std::array<int32_t,3>& gridSize = technicalGrid.getLocalSize();
               std::vector<double> retval(gridSize[0]*gridSize[1]*gridSize[2]);

               // Iterate through fsgrid cells and extract field solver timestep limit
               for(int z=0; z<gridSize[2]; z++) {
                  for(int y=0; y<gridSize[1]; y++) {
                     for(int x=0; x<gridSize[0]; x++) {
                        retval[gridSize[1]*gridSize[0]*z + gridSize[0]*y + x] = technicalGrid.get(x,y,z)->maxFsDt;
                     }
                  }
               }
               return retval;
         }
         ));
	 outputReducer->addMetadata(outputReducer->size()-1,"s","$\\mathrm{s}$","$\\Delta t_\\mathrm{f,max}$","1.0");
         continue;
      }
      if(lowercase == "mpirank" || lowercase == "vg_rank") {
         // Map of spatial decomposition of the DCCRG grid into MPI ranks
         outputReducer->addOperator(new DRO::MPIrank);
	 outputReducer->addMetadata(outputReducer->size()-1,"","","$\\mathrm{MPI rank}$","");
         continue;
      }
      if(lowercase == "fsgridrank" || lowercase == "fg_rank") {
         // Map of spatial decomposition of the FsGrid into MPI ranks
         outputReducer->addOperator(new DRO::DataReductionOperatorFsGrid("fg_rank",[](
                      FsGrid< std::array<Real, fsgrids::bfield::N_BFIELD>, FS_STENCIL_WIDTH> & perBGrid,
                      FsGrid< std::array<Real, fsgrids::efield::N_EFIELD>, FS_STENCIL_WIDTH> & EGrid,
                      FsGrid< std::array<Real, fsgrids::ehall::N_EHALL>, FS_STENCIL_WIDTH> & EHallGrid,
                      FsGrid< std::array<Real, fsgrids::egradpe::N_EGRADPE>, FS_STENCIL_WIDTH> & EGradPeGrid,
                      FsGrid< std::array<Real, fsgrids::moments::N_MOMENTS>, FS_STENCIL_WIDTH> & momentsGrid,
                      FsGrid< std::array<Real, fsgrids::dperb::N_DPERB>, FS_STENCIL_WIDTH> & dPerBGrid,
                      FsGrid< std::array<Real, fsgrids::dmoments::N_DMOMENTS>, FS_STENCIL_WIDTH> & dMomentsGrid,
                      FsGrid< std::array<Real, fsgrids::bgbfield::N_BGB>, FS_STENCIL_WIDTH> & BgBGrid,
                      FsGrid< std::array<Real, fsgrids::volfields::N_VOL>, FS_STENCIL_WIDTH> & volGrid,
                      FsGrid< fsgrids::technical, FS_STENCIL_WIDTH> & technicalGrid)->std::vector<double> {

               std::array<int32_t,3>& gridSize = technicalGrid.getLocalSize();
               std::vector<double> retval(gridSize[0]*gridSize[1]*gridSize[2],technicalGrid.getRank());
               return retval;
             }
         ));
	 outputReducer->addMetadata(outputReducer->size()-1,"","","$\\mathrm{fGrid rank}$","");
         continue;
      }
      if(lowercase == "fg_amr_level") {
         // Map of spatial decomposition of the FsGrid into MPI ranks
         outputReducer->addOperator(new DRO::DataReductionOperatorFsGrid("fg_amr_level",[](
                      FsGrid< std::array<Real, fsgrids::bfield::N_BFIELD>, FS_STENCIL_WIDTH>& perBGrid,
                      FsGrid< std::array<Real, fsgrids::efield::N_EFIELD>, FS_STENCIL_WIDTH>& EGrid,
                      FsGrid< std::array<Real, fsgrids::ehall::N_EHALL>, FS_STENCIL_WIDTH>& EHallGrid,
                      FsGrid< std::array<Real, fsgrids::egradpe::N_EGRADPE>, FS_STENCIL_WIDTH>& EGradPeGrid,
                      FsGrid< std::array<Real, fsgrids::moments::N_MOMENTS>, FS_STENCIL_WIDTH>& momentsGrid,
                      FsGrid< std::array<Real, fsgrids::dperb::N_DPERB>, FS_STENCIL_WIDTH>& dPerBGrid,
                      FsGrid< std::array<Real, fsgrids::dmoments::N_DMOMENTS>, FS_STENCIL_WIDTH>& dMomentsGrid,
                      FsGrid< std::array<Real, fsgrids::bgbfield::N_BGB>, FS_STENCIL_WIDTH>& BgBGrid,
                      FsGrid< std::array<Real, fsgrids::volfields::N_VOL>, FS_STENCIL_WIDTH>& volGrid,
                      FsGrid< fsgrids::technical, FS_STENCIL_WIDTH>& technicalGrid)->std::vector<double> {


               std::array<int32_t,3>& gridSize = technicalGrid.getLocalSize();
               std::vector<double> retval(gridSize[0]*gridSize[1]*gridSize[2]);

               // Iterate through fsgrid cells and extract corresponding AMR level
               for(int z=0; z<gridSize[2]; z++) {
                  for(int y=0; y<gridSize[1]; y++) {
                     for(int x=0; x<gridSize[0]; x++) {
                        retval[gridSize[1]*gridSize[0]*z + gridSize[0]*y + x] = technicalGrid.get(x,y,z)->refLevel;
                     }
                  }
               }
               return retval;
            }
         ));
         outputReducer->addMetadata(outputReducer->size()-1,"","","$\\mathrm{fGrid rank}$","");
         continue;
      }
      if(lowercase == "boundarytype" || lowercase == "vg_boundarytype") {
         // Type of boundarycells
         outputReducer->addOperator(new DRO::BoundaryType);
	 outputReducer->addMetadata(outputReducer->size()-1,"","","$\\mathrm{vGrid Boundary type}$","");
         continue;
      }
      if(lowercase == "fsgridboundarytype" || lowercase == "fg_boundarytype") {
         // Type of boundarycells as stored in FSGrid
         outputReducer->addOperator(new DRO::DataReductionOperatorFsGrid("fg_boundarytype",[](
                      FsGrid< std::array<Real, fsgrids::bfield::N_BFIELD>, FS_STENCIL_WIDTH> & perBGrid,
                      FsGrid< std::array<Real, fsgrids::efield::N_EFIELD>, FS_STENCIL_WIDTH> & EGrid,
                      FsGrid< std::array<Real, fsgrids::ehall::N_EHALL>, FS_STENCIL_WIDTH> & EHallGrid,
                      FsGrid< std::array<Real, fsgrids::egradpe::N_EGRADPE>, FS_STENCIL_WIDTH> & EGradPeGrid,
                      FsGrid< std::array<Real, fsgrids::moments::N_MOMENTS>, FS_STENCIL_WIDTH> & momentsGrid,
                      FsGrid< std::array<Real, fsgrids::dperb::N_DPERB>, FS_STENCIL_WIDTH> & dPerBGrid,
                      FsGrid< std::array<Real, fsgrids::dmoments::N_DMOMENTS>, FS_STENCIL_WIDTH> & dMomentsGrid,
                      FsGrid< std::array<Real, fsgrids::bgbfield::N_BGB>, FS_STENCIL_WIDTH> & BgBGrid,
                      FsGrid< std::array<Real, fsgrids::volfields::N_VOL>, FS_STENCIL_WIDTH> & volGrid,
                      FsGrid< fsgrids::technical, FS_STENCIL_WIDTH> & technicalGrid)->std::vector<double> {

               std::array<int32_t,3>& gridSize = technicalGrid.getLocalSize();
               std::vector<double> retval(gridSize[0]*gridSize[1]*gridSize[2]);

               // Iterate through fsgrid cells and extract boundary flag
               for(int z=0; z<gridSize[2]; z++) {
                  for(int y=0; y<gridSize[1]; y++) {
                     for(int x=0; x<gridSize[0]; x++) {
                        retval[gridSize[1]*gridSize[0]*z + gridSize[0]*y + x] = technicalGrid.get(x,y,z)->sysBoundaryFlag;
                     }
                  }
               }
               return retval;
         }
         ));
	 outputReducer->addMetadata(outputReducer->size()-1,"","","$\\mathrm{fGrid Boundary type}$","");
         continue;
      }
      if(lowercase == "boundarylayer" || lowercase == "vg_boundarylayer") {
         // For boundaries with multiple layers: layer count per cell
         outputReducer->addOperator(new DRO::BoundaryLayer);
	 outputReducer->addMetadata(outputReducer->size()-1,"","","$\\mathrm{vGrid Boundary layer}$","");
         continue;
      }
      if(lowercase == "fsgridboundarylayer" || lowercase == "fg_boundarylayer") {
         // Type of boundarycells as stored in FSGrid
         outputReducer->addOperator(new DRO::DataReductionOperatorFsGrid("fg_boundarylayer",[](
                      FsGrid< std::array<Real, fsgrids::bfield::N_BFIELD>, FS_STENCIL_WIDTH> & perBGrid,
                      FsGrid< std::array<Real, fsgrids::efield::N_EFIELD>, FS_STENCIL_WIDTH> & EGrid,
                      FsGrid< std::array<Real, fsgrids::ehall::N_EHALL>, FS_STENCIL_WIDTH> & EHallGrid,
                      FsGrid< std::array<Real, fsgrids::egradpe::N_EGRADPE>, FS_STENCIL_WIDTH> & EGradPeGrid,
                      FsGrid< std::array<Real, fsgrids::moments::N_MOMENTS>, FS_STENCIL_WIDTH> & momentsGrid,
                      FsGrid< std::array<Real, fsgrids::dperb::N_DPERB>, FS_STENCIL_WIDTH> & dPerBGrid,
                      FsGrid< std::array<Real, fsgrids::dmoments::N_DMOMENTS>, FS_STENCIL_WIDTH> & dMomentsGrid,
                      FsGrid< std::array<Real, fsgrids::bgbfield::N_BGB>, FS_STENCIL_WIDTH> & BgBGrid,
                      FsGrid< std::array<Real, fsgrids::volfields::N_VOL>, FS_STENCIL_WIDTH> & volGrid,
                      FsGrid< fsgrids::technical, FS_STENCIL_WIDTH> & technicalGrid)->std::vector<double> {

               std::array<int32_t,3>& gridSize = technicalGrid.getLocalSize();
               std::vector<double> retval(gridSize[0]*gridSize[1]*gridSize[2]);

               // Iterate through fsgrid cells and extract boundary layer
               for(int z=0; z<gridSize[2]; z++) {
                  for(int y=0; y<gridSize[1]; y++) {
                     for(int x=0; x<gridSize[0]; x++) {
                        retval[gridSize[1]*gridSize[0]*z + gridSize[0]*y + x] = technicalGrid.get(x,y,z)->sysBoundaryLayer;
                     }
                  }
               }
               return retval;
         }
         ));
	 outputReducer->addMetadata(outputReducer->size()-1,"","","$\\mathrm{fGrid Boundary layer}$","");
         continue;
      }
      if(lowercase == "populations_blocks" || lowercase == "populations_vg_blocks") {
         // Per-population velocity space block counts
         for(unsigned int i =0; i < getObjectWrapper().particleSpecies.size(); i++) {
            species::Species& species=getObjectWrapper().particleSpecies[i];
            const std::string& pop = species.name;
            outputReducer->addOperator(new DRO::Blocks(i));
	    outputReducer->addMetadata(outputReducer->size()-1,"","","$\\mathrm{"+pop+" blocks}$","");
         }
         continue;
      }
      if(lowercase == "fsaved" || lowercase == "vg_fsaved" || lowercase == "vg_f_saved") {
         // Boolean marker whether a velocity space is saved in a given spatial cell
         outputReducer->addOperator(new DRO::DataReductionOperatorCellParams("vg_f_saved",CellParams::ISCELLSAVINGF,1));
	 outputReducer->addMetadata(outputReducer->size()-1,"","","$f(v)_\\mathrm{saved}$","");
         continue;
      }
      if(lowercase == "populations_accsubcycles" || lowercase == "populations_acceleration_subcycles" || lowercase == "populations_vg_acceleration_subcycles") {
         // Per-population number of subcycles performed for velocity space update
         for(unsigned int i =0; i < getObjectWrapper().particleSpecies.size(); i++) {
            species::Species& species=getObjectWrapper().particleSpecies[i];
            const std::string& pop = species.name;
            outputReducer->addOperator(new DRO::DataReductionOperatorPopulations<uint>(pop + "/vg_acceleration_subcycles", i, offsetof(spatial_cell::Population, ACCSUBCYCLES), 1));
	    outputReducer->addMetadata(outputReducer->size()-1,"","","$\\mathrm{"+pop+" Acc subcycles}$","");
         }
         continue;
      }
      if(lowercase == "vole" || lowercase == "vg_vole" || lowercase == "evol" || lowercase == "vg_e_vol" || lowercase == "e_vol") {
         // Volume-averaged E field
         outputReducer->addOperator(new DRO::DataReductionOperatorCellParams("vg_e_vol",CellParams::EXVOL,3));
	 outputReducer->addMetadata(outputReducer->size()-1,"V/m","$\\mathrm{V}\\,\\mathrm{m}^{-1}$","$E_\\mathrm{vol,vg}$","1.0");
         continue;
      }
      if(lowercase == "fg_vole" || lowercase == "fg_e_vol" || lowercase == "fg_evol") {
         outputReducer->addOperator(new DRO::DataReductionOperatorFsGrid("fg_e_vol",[](
                      FsGrid< std::array<Real, fsgrids::bfield::N_BFIELD>, FS_STENCIL_WIDTH> & perBGrid,
                      FsGrid< std::array<Real, fsgrids::efield::N_EFIELD>, FS_STENCIL_WIDTH> & EGrid,
                      FsGrid< std::array<Real, fsgrids::ehall::N_EHALL>, FS_STENCIL_WIDTH> & EHallGrid,
                      FsGrid< std::array<Real, fsgrids::egradpe::N_EGRADPE>, FS_STENCIL_WIDTH> & EGradPeGrid,
                      FsGrid< std::array<Real, fsgrids::moments::N_MOMENTS>, FS_STENCIL_WIDTH> & momentsGrid,
                      FsGrid< std::array<Real, fsgrids::dperb::N_DPERB>, FS_STENCIL_WIDTH> & dPerBGrid,
                      FsGrid< std::array<Real, fsgrids::dmoments::N_DMOMENTS>, FS_STENCIL_WIDTH> & dMomentsGrid,
                      FsGrid< std::array<Real, fsgrids::bgbfield::N_BGB>, FS_STENCIL_WIDTH> & BgBGrid,
                      FsGrid< std::array<Real, fsgrids::volfields::N_VOL>, FS_STENCIL_WIDTH> & volGrid,
                      FsGrid< fsgrids::technical, FS_STENCIL_WIDTH> & technicalGrid)->std::vector<double> {

               std::array<int32_t,3>& gridSize = technicalGrid.getLocalSize();
               std::vector<double> retval(gridSize[0]*gridSize[1]*gridSize[2]*3);

               // Iterate through fsgrid cells and extract EVOL
               for(int z=0; z<gridSize[2]; z++) {
                  for(int y=0; y<gridSize[1]; y++) {
                     for(int x=0; x<gridSize[0]; x++) {
                        retval[3*(gridSize[1]*gridSize[0]*z + gridSize[0]*y + x)] =  (*volGrid.get(x,y,z))[fsgrids::volfields::EXVOL];
                        retval[3*(gridSize[1]*gridSize[0]*z + gridSize[0]*y + x) + 1] = (*volGrid.get(x,y,z))[fsgrids::volfields::EYVOL];
                        retval[3*(gridSize[1]*gridSize[0]*z + gridSize[0]*y + x) + 2] = (*volGrid.get(x,y,z))[fsgrids::volfields::EZVOL];
                     }
                  }
               }
               return retval;
         }
         ));
	 outputReducer->addMetadata(outputReducer->size()-1,"V/m","$\\mathrm{V}\\,\\mathrm{m}^{-1}$","$E_\\mathrm{vol,fg}$","1.0");
         continue;
      }
      if(lowercase == "halle" || lowercase == "fg_halle" || lowercase == "fg_e_hall") {
         for(int index=0; index<fsgrids::N_EHALL; index++) {
            std::string reducer_name = "fg_e_hall_" + std::to_string(index);
            outputReducer->addOperator(new DRO::DataReductionOperatorFsGrid(reducer_name,[index](
                         FsGrid< std::array<Real, fsgrids::bfield::N_BFIELD>, FS_STENCIL_WIDTH> & perBGrid,
                         FsGrid< std::array<Real, fsgrids::efield::N_EFIELD>, FS_STENCIL_WIDTH> & EGrid,
                         FsGrid< std::array<Real, fsgrids::ehall::N_EHALL>, FS_STENCIL_WIDTH> & EHallGrid,
                         FsGrid< std::array<Real, fsgrids::egradpe::N_EGRADPE>, FS_STENCIL_WIDTH> & EGradPeGrid,
                         FsGrid< std::array<Real, fsgrids::moments::N_MOMENTS>, FS_STENCIL_WIDTH> & momentsGrid,
                         FsGrid< std::array<Real, fsgrids::dperb::N_DPERB>, FS_STENCIL_WIDTH> & dPerBGrid,
                         FsGrid< std::array<Real, fsgrids::dmoments::N_DMOMENTS>, FS_STENCIL_WIDTH> & dMomentsGrid,
                         FsGrid< std::array<Real, fsgrids::bgbfield::N_BGB>, FS_STENCIL_WIDTH> & BgBGrid,
                         FsGrid< std::array<Real, fsgrids::volfields::N_VOL>, FS_STENCIL_WIDTH> & volGrid,
                         FsGrid< fsgrids::technical, FS_STENCIL_WIDTH> & technicalGrid)->std::vector<double> {

                  std::array<int32_t,3>& gridSize = technicalGrid.getLocalSize();
                  std::vector<double> retval(gridSize[0]*gridSize[1]*gridSize[2]);

                  // Iterate through fsgrid cells and extract EHall
                  for(int z=0; z<gridSize[2]; z++) {
                     for(int y=0; y<gridSize[1]; y++) {
                        for(int x=0; x<gridSize[0]; x++) {
                           retval[gridSize[1]*gridSize[0]*z + gridSize[0]*y + x] = (*EHallGrid.get(x,y,z))[index];
                        }
                     }
                  }
                  return retval;
            }
            ));
	    outputReducer->addMetadata(outputReducer->size()-1,"V/m","$\\mathrm{V}\\,\\mathrm{m}^{-1}$","$E_\\mathrm{Hall,"+std::to_string(index)+"}$","1.0");
         }
         continue;
      }
      if(lowercase =="gradpee" || lowercase == "e_gradpe" || lowercase == "vg_e_gradpe") {
         // Electron pressure gradient contribution to the generalized ohm's law
         outputReducer->addOperator(new DRO::DataReductionOperatorCellParams("vg_e_gradpe",CellParams::EXGRADPE,3));
	 outputReducer->addMetadata(outputReducer->size()-1,"V/m","$\\mathrm{V}\\,\\mathrm{m}^{-1}$","$E_{\\nabla P_\\mathrm{e}}$","1.0");
         continue;
      }
      if(lowercase == "volb" || lowercase == "vg_volb" || lowercase == "b_vol" || lowercase == "bvol" || lowercase == "vg_bvol" || lowercase == "vg_b_vol") {
         // Volume-averaged magnetic field
         outputReducer->addOperator(new DRO::VariableBVol);
	 outputReducer->addMetadata(outputReducer->size()-1,"T","$\\mathrm{T}$","$B_\\mathrm{vol,vg}$","1.0");
         continue;
      }
      if(lowercase == "fg_volb" || lowercase == "fg_bvol" || lowercase == "fg_b_vol") { // Static (typically dipole) magnetic field part
         outputReducer->addOperator(new DRO::DataReductionOperatorFsGrid("fg_b_vol",[](
                      FsGrid< std::array<Real, fsgrids::bfield::N_BFIELD>, FS_STENCIL_WIDTH> & perBGrid,
                      FsGrid< std::array<Real, fsgrids::efield::N_EFIELD>, FS_STENCIL_WIDTH> & EGrid,
                      FsGrid< std::array<Real, fsgrids::ehall::N_EHALL>, FS_STENCIL_WIDTH> & EHallGrid,
                      FsGrid< std::array<Real, fsgrids::egradpe::N_EGRADPE>, FS_STENCIL_WIDTH> & EGradPeGrid,
                      FsGrid< std::array<Real, fsgrids::moments::N_MOMENTS>, FS_STENCIL_WIDTH> & momentsGrid,
                      FsGrid< std::array<Real, fsgrids::dperb::N_DPERB>, FS_STENCIL_WIDTH> & dPerBGrid,
                      FsGrid< std::array<Real, fsgrids::dmoments::N_DMOMENTS>, FS_STENCIL_WIDTH> & dMomentsGrid,
                      FsGrid< std::array<Real, fsgrids::bgbfield::N_BGB>, FS_STENCIL_WIDTH> & BgBGrid,
                      FsGrid< std::array<Real, fsgrids::volfields::N_VOL>, FS_STENCIL_WIDTH> & volGrid,
                      FsGrid< fsgrids::technical, FS_STENCIL_WIDTH> & technicalGrid)->std::vector<double> {

               std::array<int32_t,3>& gridSize = technicalGrid.getLocalSize();
               std::vector<double> retval(gridSize[0]*gridSize[1]*gridSize[2]*3);

               // Iterate through fsgrid cells and extract total BVOL
               for(int z=0; z<gridSize[2]; z++) {
                  for(int y=0; y<gridSize[1]; y++) {
                     for(int x=0; x<gridSize[0]; x++) {
                        retval[3*(gridSize[1]*gridSize[0]*z + gridSize[0]*y + x)] =     (*BgBGrid.get(x,y,z))[fsgrids::BGBXVOL]
                           + (*volGrid.get(x,y,z))[fsgrids::PERBXVOL];
                        retval[3*(gridSize[1]*gridSize[0]*z + gridSize[0]*y + x) + 1] = (*BgBGrid.get(x,y,z))[fsgrids::BGBYVOL]
                           + (*volGrid.get(x,y,z))[fsgrids::PERBYVOL];
                        retval[3*(gridSize[1]*gridSize[0]*z + gridSize[0]*y + x) + 2] = (*BgBGrid.get(x,y,z))[fsgrids::BGBZVOL]
                           + (*volGrid.get(x,y,z))[fsgrids::PERBZVOL];
                     }
                  }
               }
               return retval;
         }
         ));
	 outputReducer->addMetadata(outputReducer->size()-1,"T","$\\mathrm{T}$","$B_\\mathrm{vol,fg}$","1.0");
         continue;
      }
      if(lowercase == "backgroundvolb" || lowercase == "vg_b_background_vol") {
         outputReducer->addOperator(new DRO::DataReductionOperatorCellParams("vg_b_background_vol",CellParams::BGBXVOL,3));
	 outputReducer->addMetadata(outputReducer->size()-1,"T","$\\mathrm{T}$","$B_\\mathrm{vol,vg,bg}$","1.0");
         continue;
      }
      if(lowercase == "perturbedvolb" || lowercase == "vg_b_perturbed_vol") {
         outputReducer->addOperator(new DRO::DataReductionOperatorCellParams("vg_b_perturbed_vol",CellParams::PERBXVOL,3));
	 outputReducer->addMetadata(outputReducer->size()-1,"T","$\\mathrm{T}$","$B_\\mathrm{vol,vg,per}$","1.0");
         continue;
      }
      if(lowercase == "pressure" || lowercase == "vg_pressure") {
         // Overall scalar pressure from all populations
         outputReducer->addOperator(new DRO::VariablePressureSolver);
	 outputReducer->addMetadata(outputReducer->size()-1,"Pa","$\\mathrm{Pa}$","$P_\\mathrm{solver}$","1.0");
         continue;
      }
      if(lowercase == "fg_pressure") {
         // Overall scalar pressure from all populations
         outputReducer->addOperator(new DRO::DataReductionOperatorFsGrid("fg_pressure",[](
                      FsGrid< std::array<Real, fsgrids::bfield::N_BFIELD>, FS_STENCIL_WIDTH> & perBGrid,
                      FsGrid< std::array<Real, fsgrids::efield::N_EFIELD>, FS_STENCIL_WIDTH> & EGrid,
                      FsGrid< std::array<Real, fsgrids::ehall::N_EHALL>, FS_STENCIL_WIDTH> & EHallGrid,
                      FsGrid< std::array<Real, fsgrids::egradpe::N_EGRADPE>, FS_STENCIL_WIDTH> & EGradPeGrid,
                      FsGrid< std::array<Real, fsgrids::moments::N_MOMENTS>, FS_STENCIL_WIDTH> & momentsGrid,
                      FsGrid< std::array<Real, fsgrids::dperb::N_DPERB>, FS_STENCIL_WIDTH> & dPerBGrid,
                      FsGrid< std::array<Real, fsgrids::dmoments::N_DMOMENTS>, FS_STENCIL_WIDTH> & dMomentsGrid,
                      FsGrid< std::array<Real, fsgrids::bgbfield::N_BGB>, FS_STENCIL_WIDTH> & BgBGrid,
                      FsGrid< std::array<Real, fsgrids::volfields::N_VOL>, FS_STENCIL_WIDTH> & volGrid,
                      FsGrid< fsgrids::technical, FS_STENCIL_WIDTH> & technicalGrid)->std::vector<double> {

               std::array<int32_t,3>& gridSize = technicalGrid.getLocalSize();
               std::vector<double> retval(gridSize[0]*gridSize[1]*gridSize[2]);

               // Iterate through fsgrid cells and extract boundary flag
               for(int z=0; z<gridSize[2]; z++) {
                  for(int y=0; y<gridSize[1]; y++) {
                     for(int x=0; x<gridSize[0]; x++) {
                        auto& moments=(*momentsGrid.get(x,y,z));
                        retval[gridSize[1]*gridSize[0]*z + gridSize[0]*y + x] = 1./3. * (moments[fsgrids::P_11] + moments[fsgrids::P_22] + moments[fsgrids::P_33]);
                     }
                  }
               }
               return retval;
         }
         ));
	 outputReducer->addMetadata(outputReducer->size()-1,"Pa","$\\mathrm{Pa}$","$P_\\mathrm{fg}$","1.0");
         continue;
      }
      if(lowercase == "populations_ptensor" || lowercase == "populations_vg_ptensor") {
         // Per-population pressure tensor, stored as diagonal and offdiagonal components
         for(unsigned int i =0; i < getObjectWrapper().particleSpecies.size(); i++) {
            species::Species& species=getObjectWrapper().particleSpecies[i];
            const std::string& pop = species.name;
            outputReducer->addOperator(new DRO::VariablePTensorDiagonal(i));
	    outputReducer->addMetadata(outputReducer->size()-1,"Pa","$\\mathrm{Pa}$","$\\mathcal{P}_\\mathrm{"+pop+"}$","1.0");
            outputReducer->addOperator(new DRO::VariablePTensorOffDiagonal(i));
	    outputReducer->addMetadata(outputReducer->size()-1,"Pa","$\\mathrm{Pa}$","$\\mathcal{\\tilde{P}}_\\mathrm{"+pop+"}$","1.0");
         }
         continue;
      }
      if(lowercase == "bvolderivs" || lowercase == "b_vol_derivs" || lowercase == "b_vol_derivatives" || lowercase == "vg_b_vol_derivatives" || lowercase == "derivs" ) {
         // Volume-averaged derivatives
         outputReducer->addOperator(new DRO::DataReductionOperatorBVOLDerivatives("vg_dperbxvoldy",bvolderivatives::dPERBXVOLdy,1));
         outputReducer->addOperator(new DRO::DataReductionOperatorBVOLDerivatives("vg_dperbxvoldz",bvolderivatives::dPERBXVOLdz,1));
         outputReducer->addOperator(new DRO::DataReductionOperatorBVOLDerivatives("vg_dperbyvoldx",bvolderivatives::dPERBYVOLdx,1));
         outputReducer->addOperator(new DRO::DataReductionOperatorBVOLDerivatives("vg_dperbyvoldz",bvolderivatives::dPERBYVOLdz,1));
         outputReducer->addOperator(new DRO::DataReductionOperatorBVOLDerivatives("vg_dperbzvoldx",bvolderivatives::dPERBZVOLdx,1));
         outputReducer->addOperator(new DRO::DataReductionOperatorBVOLDerivatives("vg_dperbzvoldy",bvolderivatives::dPERBZVOLdy,1));
	 outputReducer->addMetadata(outputReducer->size()-6,"T/m","$\\mathrm{T}\\,\\mathrm{m}^{-1}$","$\\Delta B_{X,\\mathrm{per,vol,vg}} (\\Delta Y)^{-1}$","1.0");
	 outputReducer->addMetadata(outputReducer->size()-5,"T/m","$\\mathrm{T}\\,\\mathrm{m}^{-1}$","$\\Delta B_{X,\\mathrm{per,vol,vg}} (\\Delta Z)^{-1}$","1.0");
	 outputReducer->addMetadata(outputReducer->size()-4,"T/m","$\\mathrm{T}\\,\\mathrm{m}^{-1}$","$\\Delta B_{Y,\\mathrm{per,vol,vg}} (\\Delta X)^{-1}$","1.0");
	 outputReducer->addMetadata(outputReducer->size()-3,"T/m","$\\mathrm{T}\\,\\mathrm{m}^{-1}$","$\\Delta B_{Y,\\mathrm{per,vol,vg}} (\\Delta Z)^{-1}$","1.0");
	 outputReducer->addMetadata(outputReducer->size()-2,"T/m","$\\mathrm{T}\\,\\mathrm{m}^{-1}$","$\\Delta B_{Z,\\mathrm{per,vol,vg}} (\\Delta X)^{-1}$","1.0");
	 outputReducer->addMetadata(outputReducer->size()-1,"T/m","$\\mathrm{T}\\,\\mathrm{m}^{-1}$","$\\Delta B_{Z,\\mathrm{per,vol,vg}} (\\Delta Y)^{-1}$","1.0");
         continue;
      }
      if(lowercase == "vg_gridcoordinates") {
         // Spatial coordinates for each cell
         outputReducer->addOperator(new DRO::DataReductionOperatorCellParams("vg_x",CellParams::XCRD,1));
         outputReducer->addOperator(new DRO::DataReductionOperatorCellParams("vg_y",CellParams::YCRD,1));
         outputReducer->addOperator(new DRO::DataReductionOperatorCellParams("vg_z",CellParams::ZCRD,1));
         outputReducer->addOperator(new DRO::DataReductionOperatorCellParams("vg_dx",CellParams::DX,1));
         outputReducer->addOperator(new DRO::DataReductionOperatorCellParams("vg_dy",CellParams::DY,1));
         outputReducer->addOperator(new DRO::DataReductionOperatorCellParams("vg_dz",CellParams::DZ,1));
	 outputReducer->addMetadata(outputReducer->size()-6,"m","$\\mathrm{m}$","$X_\\mathrm{vg}$","1.0");
	 outputReducer->addMetadata(outputReducer->size()-5,"m","$\\mathrm{m}$","$Y_\\mathrm{vg}$","1.0");
	 outputReducer->addMetadata(outputReducer->size()-4,"m","$\\mathrm{m}$","$Z_\\mathrm{vg}$","1.0");
	 outputReducer->addMetadata(outputReducer->size()-3,"m","$\\mathrm{m}$","$\\delta X_\\mathrm{vg}$","1.0");
	 outputReducer->addMetadata(outputReducer->size()-2,"m","$\\mathrm{m}$","$\\delta Y_\\mathrm{vg}$","1.0");
	 outputReducer->addMetadata(outputReducer->size()-1,"m","$\\mathrm{m}$","$\\delta Z_\\mathrm{vg}$","1.0");
         continue;
      }
      if(lowercase == "fg_gridcoordinates") { 
         outputReducer->addOperator(new DRO::DataReductionOperatorFsGrid("fg_x",[](
                      FsGrid< std::array<Real, fsgrids::bfield::N_BFIELD>, FS_STENCIL_WIDTH> & perBGrid,
                      FsGrid< std::array<Real, fsgrids::efield::N_EFIELD>, FS_STENCIL_WIDTH> & EGrid,
                      FsGrid< std::array<Real, fsgrids::ehall::N_EHALL>, FS_STENCIL_WIDTH> & EHallGrid,
                      FsGrid< std::array<Real, fsgrids::egradpe::N_EGRADPE>, FS_STENCIL_WIDTH> & EGradPeGrid,
                      FsGrid< std::array<Real, fsgrids::moments::N_MOMENTS>, FS_STENCIL_WIDTH> & momentsGrid,
                      FsGrid< std::array<Real, fsgrids::dperb::N_DPERB>, FS_STENCIL_WIDTH> & dPerBGrid,
                      FsGrid< std::array<Real, fsgrids::dmoments::N_DMOMENTS>, FS_STENCIL_WIDTH> & dMomentsGrid,
                      FsGrid< std::array<Real, fsgrids::bgbfield::N_BGB>, FS_STENCIL_WIDTH> & BgBGrid,
                      FsGrid< std::array<Real, fsgrids::volfields::N_VOL>, FS_STENCIL_WIDTH> & volGrid,
                      FsGrid< fsgrids::technical, FS_STENCIL_WIDTH> & technicalGrid)->std::vector<double> {

               std::array<int32_t,3>& gridSize = technicalGrid.getLocalSize();
               std::vector<double> retval(gridSize[0]*gridSize[1]*gridSize[2]);

               // Iterate through fsgrid cells and extract X coordinate
               for(int z=0; z<gridSize[2]; z++) {
                  for(int y=0; y<gridSize[1]; y++) {
                     for(int x=0; x<gridSize[0]; x++) {
                        retval[gridSize[1]*gridSize[0]*z + gridSize[0]*y + x] = technicalGrid.getPhysicalCoords(x,y,z)[0];
                     }
                  }
               }
               return retval;
         }
         ));
	 outputReducer->addMetadata(outputReducer->size()-1,"m","$\\mathrm{m}$","$X_\\mathrm{fg}$","1.0");
         outputReducer->addOperator(new DRO::DataReductionOperatorFsGrid("fg_y",[](
                      FsGrid< std::array<Real, fsgrids::bfield::N_BFIELD>, FS_STENCIL_WIDTH> & perBGrid,
                      FsGrid< std::array<Real, fsgrids::efield::N_EFIELD>, FS_STENCIL_WIDTH> & EGrid,
                      FsGrid< std::array<Real, fsgrids::ehall::N_EHALL>, FS_STENCIL_WIDTH> & EHallGrid,
                      FsGrid< std::array<Real, fsgrids::egradpe::N_EGRADPE>, FS_STENCIL_WIDTH> & EGradPeGrid,
                      FsGrid< std::array<Real, fsgrids::moments::N_MOMENTS>, FS_STENCIL_WIDTH> & momentsGrid,
                      FsGrid< std::array<Real, fsgrids::dperb::N_DPERB>, FS_STENCIL_WIDTH> & dPerBGrid,
                      FsGrid< std::array<Real, fsgrids::dmoments::N_DMOMENTS>, FS_STENCIL_WIDTH> & dMomentsGrid,
                      FsGrid< std::array<Real, fsgrids::bgbfield::N_BGB>, FS_STENCIL_WIDTH> & BgBGrid,
                      FsGrid< std::array<Real, fsgrids::volfields::N_VOL>, FS_STENCIL_WIDTH> & volGrid,
                      FsGrid< fsgrids::technical, FS_STENCIL_WIDTH> & technicalGrid)->std::vector<double> {

               std::array<int32_t,3>& gridSize = technicalGrid.getLocalSize();
               std::vector<double> retval(gridSize[0]*gridSize[1]*gridSize[2]);

               // Iterate through fsgrid cells and extract Y coordinate
               for(int z=0; z<gridSize[2]; z++) {
                  for(int y=0; y<gridSize[1]; y++) {
                     for(int x=0; x<gridSize[0]; x++) {
                        retval[gridSize[1]*gridSize[0]*z + gridSize[0]*y + x] = technicalGrid.getPhysicalCoords(x,y,z)[1];
                     }
                  }
               }
               return retval;
         }
         ));
	 outputReducer->addMetadata(outputReducer->size()-1,"m","$\\mathrm{m}$","$Y_\\mathrm{fg}$","1.0");
         outputReducer->addOperator(new DRO::DataReductionOperatorFsGrid("fg_z",[](
                      FsGrid< std::array<Real, fsgrids::bfield::N_BFIELD>, FS_STENCIL_WIDTH> & perBGrid,
                      FsGrid< std::array<Real, fsgrids::efield::N_EFIELD>, FS_STENCIL_WIDTH> & EGrid,
                      FsGrid< std::array<Real, fsgrids::ehall::N_EHALL>, FS_STENCIL_WIDTH> & EHallGrid,
                      FsGrid< std::array<Real, fsgrids::egradpe::N_EGRADPE>, FS_STENCIL_WIDTH> & EGradPeGrid,
                      FsGrid< std::array<Real, fsgrids::moments::N_MOMENTS>, FS_STENCIL_WIDTH> & momentsGrid,
                      FsGrid< std::array<Real, fsgrids::dperb::N_DPERB>, FS_STENCIL_WIDTH> & dPerBGrid,
                      FsGrid< std::array<Real, fsgrids::dmoments::N_DMOMENTS>, FS_STENCIL_WIDTH> & dMomentsGrid,
                      FsGrid< std::array<Real, fsgrids::bgbfield::N_BGB>, FS_STENCIL_WIDTH> & BgBGrid,
                      FsGrid< std::array<Real, fsgrids::volfields::N_VOL>, FS_STENCIL_WIDTH> & volGrid,
                      FsGrid< fsgrids::technical, FS_STENCIL_WIDTH> & technicalGrid)->std::vector<double> {

               std::array<int32_t,3>& gridSize = technicalGrid.getLocalSize();
               std::vector<double> retval(gridSize[0]*gridSize[1]*gridSize[2]);

               // Iterate through fsgrid cells and extract Z coordinate
               for(int z=0; z<gridSize[2]; z++) {
                  for(int y=0; y<gridSize[1]; y++) {
                     for(int x=0; x<gridSize[0]; x++) {
                        retval[gridSize[1]*gridSize[0]*z + gridSize[0]*y + x] = technicalGrid.getPhysicalCoords(x,y,z)[2];
                     }
                  }
               }
               return retval;
         }
         ));
	 outputReducer->addMetadata(outputReducer->size()-1,"m","$\\mathrm{m}$","$Z_\\mathrm{fg}$","1.0");
         outputReducer->addOperator(new DRO::DataReductionOperatorFsGrid("fg_dx",[](
                      FsGrid< std::array<Real, fsgrids::bfield::N_BFIELD>, FS_STENCIL_WIDTH> & perBGrid,
                      FsGrid< std::array<Real, fsgrids::efield::N_EFIELD>, FS_STENCIL_WIDTH> & EGrid,
                      FsGrid< std::array<Real, fsgrids::ehall::N_EHALL>, FS_STENCIL_WIDTH> & EHallGrid,
                      FsGrid< std::array<Real, fsgrids::egradpe::N_EGRADPE>, FS_STENCIL_WIDTH> & EGradPeGrid,
                      FsGrid< std::array<Real, fsgrids::moments::N_MOMENTS>, FS_STENCIL_WIDTH> & momentsGrid,
                      FsGrid< std::array<Real, fsgrids::dperb::N_DPERB>, FS_STENCIL_WIDTH> & dPerBGrid,
                      FsGrid< std::array<Real, fsgrids::dmoments::N_DMOMENTS>, FS_STENCIL_WIDTH> & dMomentsGrid,
                      FsGrid< std::array<Real, fsgrids::bgbfield::N_BGB>, FS_STENCIL_WIDTH> & BgBGrid,
                      FsGrid< std::array<Real, fsgrids::volfields::N_VOL>, FS_STENCIL_WIDTH> & volGrid,
                      FsGrid< fsgrids::technical, FS_STENCIL_WIDTH> & technicalGrid)->std::vector<double> {

               std::array<int32_t,3>& gridSize = technicalGrid.getLocalSize();
               std::vector<double> retval(gridSize[0]*gridSize[1]*gridSize[2], technicalGrid.DX);
               return retval;
         }
         ));
	 outputReducer->addMetadata(outputReducer->size()-1,"m","$\\mathrm{m}$","$\\delta X_\\mathrm{fg}$","1.0");
         outputReducer->addOperator(new DRO::DataReductionOperatorFsGrid("fg_dy",[](
                      FsGrid< std::array<Real, fsgrids::bfield::N_BFIELD>, FS_STENCIL_WIDTH> & perBGrid,
                      FsGrid< std::array<Real, fsgrids::efield::N_EFIELD>, FS_STENCIL_WIDTH> & EGrid,
                      FsGrid< std::array<Real, fsgrids::ehall::N_EHALL>, FS_STENCIL_WIDTH> & EHallGrid,
                      FsGrid< std::array<Real, fsgrids::egradpe::N_EGRADPE>, FS_STENCIL_WIDTH> & EGradPeGrid,
                      FsGrid< std::array<Real, fsgrids::moments::N_MOMENTS>, FS_STENCIL_WIDTH> & momentsGrid,
                      FsGrid< std::array<Real, fsgrids::dperb::N_DPERB>, FS_STENCIL_WIDTH> & dPerBGrid,
                      FsGrid< std::array<Real, fsgrids::dmoments::N_DMOMENTS>, FS_STENCIL_WIDTH> & dMomentsGrid,
                      FsGrid< std::array<Real, fsgrids::bgbfield::N_BGB>, FS_STENCIL_WIDTH> & BgBGrid,
                      FsGrid< std::array<Real, fsgrids::volfields::N_VOL>, FS_STENCIL_WIDTH> & volGrid,
                      FsGrid< fsgrids::technical, FS_STENCIL_WIDTH> & technicalGrid)->std::vector<double> {

               std::array<int32_t,3>& gridSize = technicalGrid.getLocalSize();
               std::vector<double> retval(gridSize[0]*gridSize[1]*gridSize[2], technicalGrid.DY);
               return retval;
         }
         ));
	 outputReducer->addMetadata(outputReducer->size()-1,"m","$\\mathrm{m}$","$\\delta Y_\\mathrm{fg}$","1.0");
         outputReducer->addOperator(new DRO::DataReductionOperatorFsGrid("fg_dz",[](
                      FsGrid< std::array<Real, fsgrids::bfield::N_BFIELD>, FS_STENCIL_WIDTH> & perBGrid,
                      FsGrid< std::array<Real, fsgrids::efield::N_EFIELD>, FS_STENCIL_WIDTH> & EGrid,
                      FsGrid< std::array<Real, fsgrids::ehall::N_EHALL>, FS_STENCIL_WIDTH> & EHallGrid,
                      FsGrid< std::array<Real, fsgrids::egradpe::N_EGRADPE>, FS_STENCIL_WIDTH> & EGradPeGrid,
                      FsGrid< std::array<Real, fsgrids::moments::N_MOMENTS>, FS_STENCIL_WIDTH> & momentsGrid,
                      FsGrid< std::array<Real, fsgrids::dperb::N_DPERB>, FS_STENCIL_WIDTH> & dPerBGrid,
                      FsGrid< std::array<Real, fsgrids::dmoments::N_DMOMENTS>, FS_STENCIL_WIDTH> & dMomentsGrid,
                      FsGrid< std::array<Real, fsgrids::bgbfield::N_BGB>, FS_STENCIL_WIDTH> & BgBGrid,
                      FsGrid< std::array<Real, fsgrids::volfields::N_VOL>, FS_STENCIL_WIDTH> & volGrid,
                      FsGrid< fsgrids::technical, FS_STENCIL_WIDTH> & technicalGrid)->std::vector<double> {

               std::array<int32_t,3>& gridSize = technicalGrid.getLocalSize();
               std::vector<double> retval(gridSize[0]*gridSize[1]*gridSize[2], technicalGrid.DZ);
               return retval;
         }
         ));
	 outputReducer->addMetadata(outputReducer->size()-1,"m","$\\mathrm{m}$","$\\delta Z_\\mathrm{fg}$","1.0");
         continue;
      }
      if(lowercase == "meshdata") {
         outputReducer->addOperator(new DRO::VariableMeshData);
	 outputReducer->addMetadata(outputReducer->size()-1,"","","\\mathrm{Mesh data}$","");
         continue;
      }
      // After all the continue; statements one should never land here.
      int myRank;
      MPI_Comm_rank(MPI_COMM_WORLD,&myRank);
      if (myRank == MASTER_RANK) {
         std::cerr << __FILE__ << ":" << __LINE__ << ": The output variable " << *it << " is not defined." << std::endl;
      }
      MPI_Finalize();
      exit(1);
   }

   for (it = P::diagnosticVariableList.begin();
        it != P::diagnosticVariableList.end();
        it++) {

      // Sidestep mixed case errors
      std::string lowercase = *it;
      for(auto& c : lowercase) c = tolower(c);

      if(lowercase == "populations_blocks" || lowercase == "populations_vg_blocks") {
         // Per-population total block counts
         for(unsigned int i =0; i < getObjectWrapper().particleSpecies.size(); i++) {
            diagnosticReducer->addOperator(new DRO::Blocks(i));
         }
         continue;
      }
      if(lowercase == "vg_rhom" || lowercase == "rhom") {
         // Overall mass density
         diagnosticReducer->addOperator(new DRO::DataReductionOperatorCellParams("vg_rhom",CellParams::RHOM,1));
         continue;
      }
      if(lowercase == "populations_rholossadjust" || lowercase == "populations_rho_loss_adjust" || lowercase == "populations_vg_rho_loss_adjust") {
         // Per-particle overall lost particle number
         for(unsigned int i =0; i < getObjectWrapper().particleSpecies.size(); i++) {
            species::Species& species=getObjectWrapper().particleSpecies[i];
            const std::string& pop = species.name;
            diagnosticReducer->addOperator(new DRO::DataReductionOperatorPopulations<Real>(pop + "/vg_rho_loss_adjust", i, offsetof(spatial_cell::Population, RHOLOSSADJUST), 1));
         }
         continue;
      }
      //if(lowercase == "rholossvelboundary") {
      //   diagnosticReducer->addOperator(new DRO::DataReductionOperatorCellParams("rho_loss_velocity_boundary",CellParams::RHOLOSSVELBOUNDARY,1));
      //   continue;
      //}
      if(lowercase == "lbweight" || lowercase == "vg_lbweight" || lowercase == "vg_loadbalanceweight" || lowercase == "vg_loadbalance_weight" || lowercase == "loadbalance_weight") {
<<<<<<< HEAD
         diagnosticReducer->addOperator(new DRO::DataReductionOperatorCellParams("loadbalance_weight",CellParams::LBWEIGHTCOUNTERX,3));
=======
         diagnosticReducer->addOperator(new DRO::DataReductionOperatorCellParams("vg_loadbalance_weight",CellParams::LBWEIGHTCOUNTER,1));
>>>>>>> effeea93
         continue;
      }
      if(lowercase == "maxvdt" || lowercase == "maxdt_acceleration" || lowercase == "vg_maxdt_acceleration") {
         diagnosticReducer->addOperator(new DRO::DataReductionOperatorCellParams("vg_maxdt_acceleration",CellParams::MAXVDT,1));
         continue;
      }
      if(lowercase == "maxrdt" || lowercase == "maxdt_translation" || lowercase == "vg_maxdt_translation") {
         diagnosticReducer->addOperator(new DRO::DataReductionOperatorCellParams("vg_maxdt_translation",CellParams::MAXRDT,1));
         continue;
      }
      if(lowercase == "maxfieldsdt" || lowercase == "maxdt_fieldsolver" || lowercase == "fg_maxfieldsdt" || lowercase == "fg_maxdt_fieldsolver") {
         diagnosticReducer->addOperator(new DRO::DataReductionOperatorCellParams("fg_maxdt_fieldsolver",CellParams::MAXFDT,1));
         continue;
      }
      if(lowercase == "populations_maxdistributionfunction" || lowercase == "populations_vg_maxdistributionfunction") {
         for(unsigned int i =0; i < getObjectWrapper().particleSpecies.size(); i++) {
            diagnosticReducer->addOperator(new DRO::MaxDistributionFunction(i));
         }
         continue;
      }
      if(lowercase == "populations_mindistributionfunction" || lowercase == "populations_vg_mindistributionfunction") {
         for(unsigned int i =0; i < getObjectWrapper().particleSpecies.size(); i++) {
            diagnosticReducer->addOperator(new DRO::MinDistributionFunction(i));
         }
         continue;
      }
      if(lowercase == "populations_maxrdt" || lowercase == "populations_maxdt_translation" || lowercase == "populations_vg_maxdt_translation") {
         for(unsigned int i =0; i < getObjectWrapper().particleSpecies.size(); i++) {
            species::Species& species=getObjectWrapper().particleSpecies[i];
            const std::string& pop = species.name;
            diagnosticReducer->addOperator(new DRO::DataReductionOperatorPopulations<Real>(pop + "/vg_maxdt_translation", i, offsetof(spatial_cell::Population, max_dt[0]), 1));
         }
         continue;
      }
      if(lowercase == "populations_maxvdt" || lowercase == "populations_maxdt_acceleration" || lowercase == "populations_vg_maxdt_acceleration") {
         for(unsigned int i =0; i < getObjectWrapper().particleSpecies.size(); i++) {
            species::Species& species=getObjectWrapper().particleSpecies[i];
            const std::string& pop = species.name;
            diagnosticReducer->addOperator(new DRO::DataReductionOperatorPopulations<Real>(pop + "/vg_maxdt_acceleration", i, offsetof(spatial_cell::Population, max_dt[1]), 1));
         }
         continue;
      }
      // After all the continue; statements one should never land here.
      int myRank;
      MPI_Comm_rank(MPI_COMM_WORLD,&myRank);
      if (myRank == MASTER_RANK) {
         std::cerr << __FILE__ << ":" << __LINE__ << ": The diagnostic variable " << *it << " is not defined." << std::endl;
      }
      MPI_Finalize();
      exit(1);
   }
}

// ************************************************************
// ***** DEFINITIONS FOR DATAREDUCER CLASS *****
// ************************************************************

/** Constructor for class DataReducer.
 */
DataReducer::DataReducer() { }

/** Destructor for class DataReducer. All stored DataReductionOperators 
 * are deleted.
 */
DataReducer::~DataReducer() {
   // Call delete for each DataReductionOperator:
   for (vector<DRO::DataReductionOperator*>::iterator it=operators.begin(); it!=operators.end(); ++it) {
      delete *it;
      *it = NULL;
   }
}

/** Add a new DRO::DataReductionOperator which has been created with new operation. 
 * DataReducer will take care of deleting it.
 * @return If true, the given DRO::DataReductionOperator was added successfully.
 */
bool DataReducer::addOperator(DRO::DataReductionOperator* op) {
   operators.push_back(op);
   return true;
}

/** Get the name of a DataReductionOperator.
 * @param operatorID ID number of the operator whose name is requested.
 * @return Name of the operator.
 */
std::string DataReducer::getName(const unsigned int& operatorID) const {
   if (operatorID >= operators.size()) return "";
   return operators[operatorID]->getName();
}

/** Get info on the type of data calculated by the given DataReductionOperator.
 * A DataReductionOperator writes an array on disk. Each element of the array is a vector with n elements. Finally, each
 * vector element has a byte size, as given by the sizeof function.
 * @param operatorID ID number of the DataReductionOperator whose output data info is requested.
 * @param dataType Basic datatype, must be int, uint, or float.
 * @param dataSize Byte size of written datatype, for example double-precision floating points
 * have byte size of sizeof(double).
 * @param vectorSize How many elements are in the vector returned by the DataReductionOperator.
 * @return If true, DataReductionOperator was found and it returned sensible values.
 */
bool DataReducer::getDataVectorInfo(const unsigned int& operatorID,std::string& dataType,unsigned int& dataSize,unsigned int& vectorSize) const {
   if (operatorID >= operators.size()) return false;
   return operators[operatorID]->getDataVectorInfo(dataType,dataSize,vectorSize);
}

/** Add a metadata to the specified DRO::DataReductionOperator. 
 * @param operatorID ID number of the DataReductionOperator to add metadata to
 * @param unit string with the physical unit of the DRO result
 * @param unitLaTeX LaTeX-formatted string with the physical unit of the DRO result
 * @param variableLaTeX LaTeX-formatted string with a descriptive short name for the DRO result
 * @param conversionFactor floating point conversion factor between DRO result and SI units
 * @return If true, the given metadata  was added successfully.
 */
bool DataReducer::addMetadata(const unsigned int operatorID, std::string unit,std::string unitLaTeX,std::string variableLaTeX,std::string unitConversion) {
   if (operatorID >= operators.size()) return false;
   return operators[operatorID]->setUnitMetadata(unit,unitLaTeX,variableLaTeX,unitConversion);
}

/** Get metadata on the unit of data calculated by the given DataReductionOperator.
 * @param operatorID ID number of the DataReductionOperator whose output unit metadata is requested.
 * @param unit Physical unit of variable
 * @param unitLaTeX Physical unit of variable, written using LaTeX notation
 * @param unitConversion Floating point value of conversion factor to SI units
 * @return If true, DataReductionOperator was found and it returned sensible values.
 */
bool DataReducer::getMetadata(const unsigned int& operatorID,std::string& unit,std::string& unitLaTeX,std::string& variableLaTeX,std::string& unitConversion) const {
   if (operatorID >= operators.size()) return false;
   return operators[operatorID]->getUnitMetadata(unit, unitLaTeX, variableLaTeX, unitConversion);
}

/** Ask a DataReductionOperator if it wants to take care of writing the data 
 * to output file instead of letting be handled in iowrite.cpp. 
 * @param operatorID ID number of the DataReductionOperator.
 * @return If true, then VLSVWriter should be passed to the DataReductionOperator.*/
bool DataReducer::handlesWriting(const unsigned int& operatorID) const {
   if (operatorID >= operators.size()) return false;
   return dynamic_cast<DRO::DataReductionOperatorHandlesWriting*>(operators[operatorID]) != nullptr;
}

/** Ask a DataReductionOperator if it wants to write parameters to the vlsv file header
 * @param operatorID ID number of the DataReductionOperator.
 * @return If true, then VLSVWriter should be passed to the DataReductionOperator.*/
bool DataReducer::hasParameters(const unsigned int& operatorID) const {
   if (operatorID >= operators.size()) return false;
   return dynamic_cast<DRO::DataReductionOperatorHasParameters*>(operators[operatorID]) != nullptr;
}

/** Request a DataReductionOperator to calculate its output data and to write it to the given buffer.
 * @param cell Pointer to spatial cell whose data is to be reduced.
 * @param operatorID ID number of the applied DataReductionOperator.
 * @param buffer Buffer in which DataReductionOperator should write its data.
 * @return If true, DataReductionOperator calculated and wrote data successfully.
 */
bool DataReducer::reduceData(const SpatialCell* cell,const unsigned int& operatorID,char* buffer) {
   // Tell the chosen operator which spatial cell we are counting:
   if (operatorID >= operators.size()) return false;
   if (operators[operatorID]->setSpatialCell(cell) == false) return false;

   if (operators[operatorID]->reduceData(cell,buffer) == false) return false;
   return true;
}

/** Request a DataReductionOperator to calculate its output data and to write it to the given variable.
 * @param cell Pointer to spatial cell whose data is to be reduced.
 * @param operatorID ID number of the applied DataReductionOperator.
 * @param result Real variable in which DataReductionOperator should write its result.
 * @return If true, DataReductionOperator calculated and wrote data successfully.
 */
bool DataReducer::reduceDiagnostic(const SpatialCell* cell,const unsigned int& operatorID,Real * result) {
   // Tell the chosen operator which spatial cell we are counting:
   if (operatorID >= operators.size()) return false;
   if (operators[operatorID]->setSpatialCell(cell) == false) return false;
   
   if (operators[operatorID]->reduceDiagnostic(cell,result) == false) return false;
   return true;
}

/** Get the number of DataReductionOperators stored in DataReducer.
 * @return Number of DataReductionOperators stored in DataReducer.
 */
unsigned int DataReducer::size() const {return operators.size();}

/** Write all data from given DataReductionOperator to the output file.
 * @param operatorID ID number of the selected DataReductionOperator.
 * @param mpiGrid Parallel grid library.
 * @param cells Vector containing spatial cell IDs.
 * @param meshName Name of the spatial mesh in the output file.
 * @param vlsvWriter VLSV file writer that has output file open.
 * @return If true, DataReductionOperator wrote its data successfully.*/
bool DataReducer::writeData(const unsigned int& operatorID,
                  const dccrg::Dccrg<spatial_cell::SpatialCell,dccrg::Cartesian_Geometry>& mpiGrid,
                  const std::vector<CellID>& cells,const std::string& meshName,
                  vlsv::Writer& vlsvWriter) {
   if (operatorID >= operators.size()) return false;
   DRO::DataReductionOperatorHandlesWriting* writingOperator = dynamic_cast<DRO::DataReductionOperatorHandlesWriting*>(operators[operatorID]);
   if(writingOperator == nullptr) {
      return false;
   }
   return writingOperator->writeData(mpiGrid,cells,meshName,vlsvWriter);
}

/** Write parameters related to given DataReductionOperator to the output file.
 * @param operatorID ID number of the selected DataReductionOperator.
 * @param vlsvWriter VLSV file writer that has output file open.
 * @return If true, DataReductionOperator wrote its parameters successfully.*/
bool DataReducer::writeParameters(const unsigned int& operatorID, vlsv::Writer& vlsvWriter) {
   if (operatorID >= operators.size()) return false;
   DRO::DataReductionOperatorHasParameters* parameterOperator = dynamic_cast<DRO::DataReductionOperatorHasParameters*>(operators[operatorID]);
   if(parameterOperator == nullptr) {
      return false;
   }
   return parameterOperator->writeParameters(vlsvWriter);
}
/** Write all data thet the given DataReductionOperator wants to obtain from fsgrid into the output file.
 */
bool DataReducer::writeFsGridData(
                      FsGrid< std::array<Real, fsgrids::bfield::N_BFIELD>, FS_STENCIL_WIDTH> & perBGrid,
                      FsGrid< std::array<Real, fsgrids::efield::N_EFIELD>, FS_STENCIL_WIDTH> & EGrid,
                      FsGrid< std::array<Real, fsgrids::ehall::N_EHALL>, FS_STENCIL_WIDTH> & EHallGrid,
                      FsGrid< std::array<Real, fsgrids::egradpe::N_EGRADPE>, FS_STENCIL_WIDTH> & EGradPeGrid,
                      FsGrid< std::array<Real, fsgrids::moments::N_MOMENTS>, FS_STENCIL_WIDTH> & momentsGrid,
                      FsGrid< std::array<Real, fsgrids::dperb::N_DPERB>, FS_STENCIL_WIDTH> & dPerBGrid,
                      FsGrid< std::array<Real, fsgrids::dmoments::N_DMOMENTS>, FS_STENCIL_WIDTH> & dMomentsGrid,
                      FsGrid< std::array<Real, fsgrids::bgbfield::N_BGB>, FS_STENCIL_WIDTH> & BgBGrid,
                      FsGrid< std::array<Real, fsgrids::volfields::N_VOL>, FS_STENCIL_WIDTH> & volGrid,
                      FsGrid< fsgrids::technical, FS_STENCIL_WIDTH> & technicalGrid,
                      const std::string& meshName, const unsigned int operatorID,
                      vlsv::Writer& vlsvWriter,
                      const bool writeAsFloat) {
   
   if (operatorID >= operators.size()) return false;
   DRO::DataReductionOperatorFsGrid* DROf = dynamic_cast<DRO::DataReductionOperatorFsGrid*>(operators[operatorID]);
   if(!DROf) {
      return false;
   } else {
      return DROf->writeFsGridData(perBGrid, EGrid, EHallGrid, EGradPeGrid, momentsGrid, dPerBGrid, dMomentsGrid, BgBGrid, volGrid, technicalGrid, meshName, vlsvWriter, writeAsFloat);
   }
}<|MERGE_RESOLUTION|>--- conflicted
+++ resolved
@@ -1008,11 +1008,7 @@
       //   continue;
       //}
       if(lowercase == "lbweight" || lowercase == "vg_lbweight" || lowercase == "vg_loadbalanceweight" || lowercase == "vg_loadbalance_weight" || lowercase == "loadbalance_weight") {
-<<<<<<< HEAD
-         diagnosticReducer->addOperator(new DRO::DataReductionOperatorCellParams("loadbalance_weight",CellParams::LBWEIGHTCOUNTERX,3));
-=======
-         diagnosticReducer->addOperator(new DRO::DataReductionOperatorCellParams("vg_loadbalance_weight",CellParams::LBWEIGHTCOUNTER,1));
->>>>>>> effeea93
+         diagnosticReducer->addOperator(new DRO::DataReductionOperatorCellParams("vg_loadbalance_weight",CellParams::LBWEIGHTCOUNTER,3));
          continue;
       }
       if(lowercase == "maxvdt" || lowercase == "maxdt_acceleration" || lowercase == "vg_maxdt_acceleration") {
