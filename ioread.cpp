--- conflicted
+++ resolved
@@ -89,18 +89,10 @@
    }
 }
 
-<<<<<<< HEAD
 /*!
  \brief Read cell ID's
  Read in cell ID's from file. Note: Uses the newer version of vlsv parallel reader
  \param file Some vlsv reader with a file open
-=======
-
-/*!
- \brief Read cell ID's
- Read in cell ID's from file.
- \param file Vlsv reader with a file open
->>>>>>> eda8814b
  \param fileCells Vector in whic to store the cell ids
  \param masterRank The simulation's master rank id (Vlasiator uses 0, which should be the default)
  \param comm MPI comm (MPI_COMM_WORLD should be the default)
@@ -170,7 +162,6 @@
    return success;
 }
 
-<<<<<<< HEAD
 /* Read the total number of velocity blocks per spatial cell in the spatial mesh.
  * The returned value for each cell is a sum of the velocity blocks associated in each particle species. 
  * The value is used to calculate an initial load balance after restart.
@@ -186,22 +177,6 @@
    bool success = true;
 
    // Get info on array containing cell IDs:
-=======
-
-
-/*!
- \brief Read number of blocks per cell
- \param file Vlsv reader with a file open 
- \param nBlocks Vector for holding information on cells and the number of blocks in them -- this function saves data here
- \param masterRank The master rank of this process (Vlasiator uses masterRank = 0 and so it should be the default)
- \param comm MPI comm
- \return Returns true if the operation was successful
- \sa readGrid
-*/
-bool readNBlocks( ParallelReader & file,
-                 vector<unsigned int>& nBlocks, int masterRank,MPI_Comm comm){
-   // Get info on array containing cell Ids:
->>>>>>> eda8814b
    uint64_t arraySize;
    uint64_t vectorSize;
    vlsv::datatype::type dataType;
@@ -212,7 +187,6 @@
    uint64_t bbox[6];
    uint64_t* bbox_ptr = bbox;
    list<pair<string,string> > attribs;
-<<<<<<< HEAD
    attribs.push_back(make_pair("mesh",meshName));
    if (file.read("MESH_BBOX",attribs,0,6,bbox_ptr,false) == false) return false;
 
@@ -251,35 +225,6 @@
    return success;
 }
 
-=======
-   bool success=true;
-   int rank;
-   MPI_Comm_rank(comm,&rank);
-   if(rank==masterRank){
-      //master reads data
-      attribs.push_back(make_pair("mesh","SpatialGrid"));
-      if (file.getArrayInfoMaster("BLOCKSPERCELL",attribs,arraySize,vectorSize,dataType,byteSize) == false) {
-         logFile << "(RESTART) ERROR: Failed to read number of blocks" << endl << write;
-         success= false;
-      }
-
-      const short int readFileFromBeginning = 0;
-      nBlocks.resize(vectorSize*arraySize);
-      if (file.readArrayMaster("BLOCKSPERCELL",attribs,readFileFromBeginning,arraySize,(char*)&(nBlocks[0])) == false) {
-         logFile << "(RESTART) ERROR: Failed to read number of blocks!" << endl << write;
-         success = false;
-      }
-   }
-
-   //now broadcast the data to everybody
-   MPI_Bcast(&arraySize,1,MPI_UINT64_T,masterRank,comm);
-   MPI_Bcast(&vectorSize,1,MPI_UINT64_T,masterRank,comm);
-   nBlocks.resize(vectorSize*arraySize);
-   MPI_Bcast(&(nBlocks[0]),vectorSize*arraySize,MPI_UNSIGNED,masterRank,comm);
-   return success;
-}
-
->>>>>>> eda8814b
 //Outputs the velocity block indices of some given block into indices
 //Input:
 //[0] cellStruct -- some cell structure that has been constructed properly
@@ -309,7 +254,6 @@
    return;*/
 }
 
-<<<<<<< HEAD
 /** Read velocity block mesh data and distribution function data belonging to this process 
  * for the given particle species. This function must be called simultaneously by all processes.
  * @param file VLSV reader with input file open.
@@ -341,74 +285,6 @@
 
    uint64_t arraySize,vectorSize,dataSize;
    vlsv::datatype::type datatype;
-=======
-
-/*! This reads in data one cell at a time. It is not the most efficient way but has the following benefits
- - For large datasets (distribution function), we avoid any problem with having to store all distribution functions twice in memory
- - Machinery in readvlsv does not at the moment support setting fileviews, this should be improved.
- The template stands for the file type so if one is reading doubles, fileReal should be double
- TODO: Get rid of fileReal (Was done once in a branch but it caused problems)
- \param file Vlsv reader with a file open
- \param fileCells List of all cell ids
- \param localCellStartOffset The offset from which to start reading cells ( This should be balanced so that every process has roughly the same amount of blocks to read )
- \param localCells How many cells after the offset to read ( This should be balanced so that every process has roughly the same amount of blocks to read )
- \param localBlockStartOffset localCellStartOffset's corresponding block offset in this process ( Calculated from nBlocks and localCellStartOffset )
- \param localCells localCellStartOffset's corresponding block block amount in this process ( Calculated from nBlocks and localCellStartOffset and localCellStartOffset )
- \param mpiGrid Vlasiator's grid
- \sa readGrid
-*/
-template <typename fileReal>
-bool _readBlockData(
-   ParallelReader & file,
-   const vector<uint64_t>& fileCells,
-   const uint64_t localCellStartOffset,
-   const uint64_t localCells,
-   const vector<uint>& nBlocks,
-   const uint64_t localBlockStartOffset,
-   const uint64_t localBlocks,
-   dccrg::Dccrg<SpatialCell,dccrg::Cartesian_Geometry>& mpiGrid
-) {
-  uint64_t arraySize;
-  uint64_t avgVectorSize;
-  uint64_t cellParamsVectorSize;
-  datatype::type dataType;
-  uint64_t byteSize;
-  list<pair<string,string> > avgAttribs;
-  fileReal *avgBuffer;
-  bool success=true;
-   
-  avgAttribs.push_back(make_pair("name","avgs"));
-  avgAttribs.push_back(make_pair("mesh","SpatialGrid"));
-  
-
-
-  //Get block id array info and store them into blockIdAttribs, lockIdByteSize, blockIdDataType, blockIdVectorSize
-  list<pair<string,string> > blockIdAttribs;
-  uint64_t blockIdVectorSize, blockIdByteSize;
-  datatype::type blockIdDataType;
-  blockIdAttribs.push_back( make_pair("mesh", "SpatialGrid") );
-  if (file.getArrayInfo("BLOCKIDS",blockIdAttribs,arraySize,blockIdVectorSize,blockIdDataType,blockIdByteSize) == false ){
-    logFile << "(RESTART) ERROR: Failed to read BLOCKCOORDINATES array info " << endl << write;
-    return false;
-  }
-
-  if(file.getArrayInfo("BLOCKVARIABLE",avgAttribs,arraySize,avgVectorSize,dataType,byteSize) == false ){
-    logFile << "(RESTART) ERROR: Failed to read BLOCKVARIABLE array info " << endl << write;
-    return false;
-  }
-
-   //Some routine error checks:
-   if( avgVectorSize!=WID3 ){
-      logFile << "(RESTART) ERROR: Blocksize does not match in restart file " << endl << write;
-      return false;
-   }
-   if( byteSize != sizeof(fileReal) ) {
-      logFile << "(RESTART) ERROR: Bad avgs bytesize at " << __FILE__ << " " << __LINE__ << endl << write;
-      return false;
-   }
-      
-   avgBuffer=new fileReal[avgVectorSize*localBlocks];
->>>>>>> eda8814b
 
    list<pair<string,string> > attribs;
    attribs.push_back(make_pair("mesh",spatMeshName));
@@ -467,7 +343,6 @@
    return success;
 }
 
-<<<<<<< HEAD
 /** Read velocity block data of all existing particle species.
  * @param file VLSV reader.
  * @param meshName Name of the spatial mesh.
@@ -483,8 +358,6 @@
         const vector<CellID>& fileCells,
         const uint64_t localCellStartOffset,
         const uint64_t localCells,
-//        const vector<uint>& nBlocks,
-//        const uint64_t localBlocks,
         dccrg::Dccrg<SpatialCell,dccrg::Cartesian_Geometry>& mpiGrid
    ) {
    bool success = true;
@@ -509,67 +382,6 @@
          logFile << "(RESTART) ERROR: Failed to read BLOCKSPERCELL at " << __FILE__ << ":" << __LINE__ << endl << write;
          success = false;
       }
-=======
-bool readBlockData(
-   ParallelReader & file,
-   const vector<uint64_t>& fileCells,
-   const uint64_t localCellStartOffset,
-   const uint64_t localCells,
-   const vector<uint>& nBlocks,
-   const uint64_t localBlockStartOffset,
-   const uint64_t localBlocks,
-   dccrg::Dccrg<SpatialCell,dccrg::Cartesian_Geometry>& mpiGrid
-) {
-   uint64_t arraySize;
-   uint64_t vectorSize;
-   datatype::type dataType;
-   uint64_t byteSize;
-   list<pair<string,string> > attribs;
-
-   attribs.push_back(make_pair("name","avgs"));
-   attribs.push_back(make_pair("mesh","SpatialGrid"));
-
-
-   if (file.getArrayInfo("BLOCKVARIABLE",attribs,arraySize,vectorSize,dataType,byteSize) == false) {
-      logFile << "(RESTART)  ERROR: Failed to read BLOCKVARIABLE INFO" << endl << write;
-      return false;
-   }
-
-
-   // Call _readBlockData
-   if( dataType == datatype::type::FLOAT ) {
-      switch (byteSize) {
-         case sizeof(double):
-            return _readBlockData<double>( file, fileCells, localCellStartOffset, localCells, nBlocks, localBlockStartOffset, localBlocks, mpiGrid );
-            break;
-         case sizeof(float):
-            return _readBlockData<float>( file, fileCells, localCellStartOffset, localCells, nBlocks, localBlockStartOffset, localBlocks, mpiGrid );
-            break;
-      }
-   } else if( dataType == datatype::type::UINT ) {
-      switch (byteSize) {
-         case sizeof(uint32_t):
-            return _readBlockData<uint32_t>( file, fileCells, localCellStartOffset, localCells, nBlocks, localBlockStartOffset, localBlocks, mpiGrid );
-            break;
-         case sizeof(uint64_t):
-            return _readBlockData<uint64_t>( file, fileCells, localCellStartOffset, localCells, nBlocks, localBlockStartOffset, localBlocks, mpiGrid );
-            break;
-      }
-   } else if( dataType == datatype::type::INT ) {
-      switch (byteSize) {
-         case sizeof(int32_t):
-            return _readBlockData<int32_t>( file, fileCells, localCellStartOffset, localCells, nBlocks, localBlockStartOffset, localBlocks, mpiGrid );
-            break;
-         case sizeof(int64_t):
-            return _readBlockData<int64_t>( file, fileCells, localCellStartOffset, localCells, nBlocks, localBlockStartOffset, localBlocks, mpiGrid );
-            break;
-      }
-   } else {
-      logFile << "(RESTART)  ERROR: Failed to read data type at readCellParamsVariable" << endl << write;
-      return false;
-   }
-}
->>>>>>> eda8814b
 
       // Count how many velocity blocks this process gets
       uint64_t blockSum = 0;
@@ -611,8 +423,66 @@
  */
 template <typename fileReal>
 static bool _readCellParamsVariable(
-   ParallelReader & file,
-   const vector<uint64_t>& fileCells,
+                                    vlsv::ParallelReader& file,
+                                    const vector<uint64_t>& fileCells,
+                                    const uint64_t localCellStartOffset,
+                                    const uint64_t localCells,
+                                    const string& variableName,
+                                    const size_t cellParamsIndex,
+                                    const size_t expectedVectorSize,
+                                    dccrg::Dccrg<SpatialCell,dccrg::Cartesian_Geometry>& mpiGrid
+                                   ) {
+   uint64_t arraySize;
+   uint64_t vectorSize;
+   vlsv::datatype::type dataType;
+   uint64_t byteSize;
+   list<pair<string,string> > attribs;
+   fileReal *buffer;
+   bool success=true;
+   
+   attribs.push_back(make_pair("name",variableName));
+   attribs.push_back(make_pair("mesh","SpatialGrid"));
+   
+   if (file.getArrayInfo("VARIABLE",attribs,arraySize,vectorSize,dataType,byteSize) == false) {
+      logFile << "(RESTART)  ERROR: Failed to read " << endl << write;
+      return false;
+   }
+
+   if(vectorSize!=expectedVectorSize){
+      logFile << "(RESTART)  vectorsize wrong " << endl << write;
+      return false;
+   }
+   
+   buffer=new fileReal[vectorSize*localCells];
+   if(file.readArray("VARIABLE",attribs,localCellStartOffset,localCells,(char *)buffer) == false ) {
+      logFile << "(RESTART)  ERROR: Failed to read " << variableName << endl << write;
+      return false;
+   }
+   
+   for(uint i=0;i<localCells;i++){
+     uint cell=fileCells[localCellStartOffset+i];
+     for(uint j=0;j<vectorSize;j++){
+        mpiGrid[cell]->parameters[cellParamsIndex+j]=buffer[i*vectorSize+j];
+     }
+   }
+   
+   delete[] buffer;
+   return success;
+}
+
+/*! Reads cell parameters from the file and saves them in the right place in mpiGrid
+ \param file Some parallel vlsv reader with a file open
+ \param fileCells List of all cell ids
+ \param localCellStartOffset Offset in the fileCells list for this process ( calculated so that the amount of blocks is distributed somewhat evenly between processes)
+ \param localCells The amount of cells to read in this process after localCellStartOffset
+ \param cellParamsIndex The parameter of the cell index e.g. CellParams::RHO
+ \param expectedVectorSize The amount of elements in the parameter (parameter can be a scalar or a vector of size N)
+ \param mpiGrid Vlasiator's grid (the parameters are saved here)
+ \return Returns true if the operation is successful
+ */
+bool readCellParamsVariable(
+   vlsv::ParallelReader& file,
+   const vector<CellID>& fileCells,
    const uint64_t localCellStartOffset,
    const uint64_t localCells,
    const string& variableName,
@@ -625,69 +495,6 @@
    vlsv::datatype::type dataType;
    uint64_t byteSize;
    list<pair<string,string> > attribs;
-   fileReal *buffer;
-   bool success=true;
-   
-   attribs.push_back(make_pair("name",variableName));
-   attribs.push_back(make_pair("mesh","SpatialGrid"));
-   
-   if (file.getArrayInfo("VARIABLE",attribs,arraySize,vectorSize,dataType,byteSize) == false) {
-      logFile << "(RESTART)  ERROR: Failed to read " << endl << write;
-      return false;
-   }
-
-   if(vectorSize!=expectedVectorSize){
-      logFile << "(RESTART)  vectorsize wrong " << endl << write;
-      return false;
-   }
-   
-   buffer=new fileReal[vectorSize*localCells];
-   if(file.readArray("VARIABLE",attribs,localCellStartOffset,localCells,(char *)buffer) == false ) {
-      logFile << "(RESTART)  ERROR: Failed to read " << variableName << endl << write;
-      return false;
-   }
-   
-   for(uint i=0;i<localCells;i++){
-     uint cell=fileCells[localCellStartOffset+i];
-     for(uint j=0;j<vectorSize;j++){
-        mpiGrid[cell]->parameters[cellParamsIndex+j]=buffer[i*vectorSize+j];
-     }
-   }
-   
-   delete[] buffer;
-   return success;
-}
-
-/*! Reads cell parameters from the file and saves them in the right place in mpiGrid
- \param file Some parallel vlsv reader with a file open
- \param fileCells List of all cell ids
- \param localCellStartOffset Offset in the fileCells list for this process ( calculated so that the amount of blocks is distributed somewhat evenly between processes)
- \param localCells The amount of cells to read in this process after localCellStartOffset
- \param cellParamsIndex The parameter of the cell index e.g. CellParams::RHO
- \param expectedVectorSize The amount of elements in the parameter (parameter can be a scalar or a vector of size N)
- \param mpiGrid Vlasiator's grid (the parameters are saved here)
- \return Returns true if the operation is successful
- */
-bool readCellParamsVariable(
-<<<<<<< HEAD
-   vlsv::ParallelReader& file,
-   const vector<CellID>& fileCells,
-=======
-   ParallelReader & file,
-   const vector<uint64_t>& fileCells,
->>>>>>> eda8814b
-   const uint64_t localCellStartOffset,
-   const uint64_t localCells,
-   const string& variableName,
-   const size_t cellParamsIndex,
-   const size_t expectedVectorSize,
-   dccrg::Dccrg<SpatialCell,dccrg::Cartesian_Geometry>& mpiGrid
-) {
-   uint64_t arraySize;
-   uint64_t vectorSize;
-   vlsv::datatype::type dataType;
-   uint64_t byteSize;
-   list<pair<string,string> > attribs;
    
    attribs.push_back(make_pair("name",variableName));
    attribs.push_back(make_pair("mesh","SpatialGrid"));
@@ -732,7 +539,6 @@
    }
 }
 
-<<<<<<< HEAD
 /*! A function for reading parameters, e.g., 'timestep'.
  \param file VLSV parallel reader with a file open.
  \param name Name of the parameter.
@@ -748,20 +554,6 @@
       return false;
    }
    return true;
-=======
-
-/*! A function for reading parameters e.g. 'timestep'
- \param file Vlsv parallel reader with a file open
- \param name Name of the parameter
- \param value Variable in which to store the scalar variable (double, float, int .. )
- \param masterRank The master process' id (Vlasiator uses 0 so this should equal 0 by default)
- \param comm MPI comm (MPI_COMM_WORLD should be the default)
- \return Returns true if the operation is successful
- */
-template <typename T>
-bool readScalarParameter(ParallelReader & file, const string & name,T& value, int masterRank,MPI_Comm comm){
-   return file.readParameter( name, value );
->>>>>>> eda8814b
 }
 
 /*! A function for checking the scalar parameter
@@ -773,11 +565,7 @@
  \return Returns true if the operation is successful
  */
 template <typename T>
-<<<<<<< HEAD
 bool checkScalarParameter(vlsv::ParallelReader& file,const string& name,T correctValue,int masterRank,MPI_Comm comm) {
-=======
-bool checkScalarParameter(ParallelReader & file, const string & name, T correctValue, int masterRank,MPI_Comm comm){
->>>>>>> eda8814b
    T value;
    readScalarParameter(file,name,value,masterRank,comm);
    if (value != correctValue){
@@ -794,49 +582,17 @@
    }
 }
 
-<<<<<<< HEAD
-/*! A function for checking the version of the file
- \param vlsvReader Some vlsv reader with a file open
- \return Returns the version number
- */
-float checkVersion(vlsv::ParallelReader& vlsvReader ) {
-   string versionTag = "version";
-   float version;
-   if( vlsvReader.readParameter( versionTag, version ) == false ) {
-      return 0;
-   }
-   if( version == 1.00 ) {
-      return version;
-   } else {
-      cerr << "Invalid version!" << endl;
-      exit(1);
-      return 0;
-   }
-}
-=======
->>>>>>> eda8814b
-
-
 /*!
 \brief Read in state from a vlsv file in order to restart simulations
 \param mpiGrid Vlasiator's grid
 \param name Name of the restart file e.g. "restart.00052.vlsv"
  \return Returns true if the operation was successful
-<<<<<<< HEAD
  \sa readGrid
  */
 bool exec_readGrid(dccrg::Dccrg<SpatialCell,dccrg::Cartesian_Geometry>& mpiGrid,
                    const std::string& name) {
    vector<CellID> fileCells; /*< CellIds for all cells in file*/
    vector<size_t> nBlocks;/*< Number of blocks for all cells in file*/
-=======
-*/
-bool readGrid(dccrg::Dccrg<SpatialCell,dccrg::Cartesian_Geometry>& mpiGrid,
-              const std::string& name){
-
-   vector<uint64_t> fileCells; /*< CellIds for all cells in file*/
-   vector<uint> nBlocks;/*< Number of blocks for all cells in file*/
->>>>>>> eda8814b
    bool success=true;
    int myRank,processes;
 
@@ -849,11 +605,7 @@
 
    phiprof::start("readGrid");
 
-<<<<<<< HEAD
    vlsv::ParallelReader file;
-=======
-   ParallelReader file;
->>>>>>> eda8814b
    MPI_Info mpiInfo = MPI_INFO_NULL;
 
    if (file.open(name,MPI_COMM_WORLD,MASTER_RANK,mpiInfo) == false) {
@@ -861,31 +613,18 @@
    }
    exitOnError(success,"(RESTART) Could not open file",MPI_COMM_WORLD);
 
-<<<<<<< HEAD
    // Around May 2015 time was renamed from "t" to "time", we try to read both, 
    // new way is read first
    if (readScalarParameter(file,"time",P::t,MASTER_RANK,MPI_COMM_WORLD) == false)
-     if (readScalarParameter(file,"t",P::t,MASTER_RANK,MPI_COMM_WORLD) ==false) 
+     if (readScalarParameter(file,"t", P::t,MASTER_RANK,MPI_COMM_WORLD) == false) 
        success=false;
    P::t_min=P::t;
 
    // Around May 2015 timestep was renamed from "tstep" to "timestep", we to read
    // both, new way is read first
-   if (readScalarParameter(file,"timestep",P::t,MASTER_RANK,MPI_COMM_WORLD) == false)
-     if (readScalarParameter(file,"tstep",P::tstep,MASTER_RANK,MPI_COMM_WORLD) ==false) 
+   if (readScalarParameter(file,"timestep",P::tstep,MASTER_RANK,MPI_COMM_WORLD) == false)
+     if (readScalarParameter(file,"tstep", P::tstep,MASTER_RANK,MPI_COMM_WORLD) ==false) 
        success = false;
-=======
-   //Around May 2015 time was renamed from "t" to "time", we try to read both, new way is read first
-   if(readScalarParameter(file,"time",P::t,MASTER_RANK,MPI_COMM_WORLD) == false)
-      if(readScalarParameter(file,"t",P::t,MASTER_RANK,MPI_COMM_WORLD) == false)
-         success=false;
-   P::t_min=P::t;
-
-   //Around May 2015 timestep was renamed from "tstep" to "timestep", we try to read both, new way is read first   
-   if(readScalarParameter(file,"timestep",P::tstep,MASTER_RANK,MPI_COMM_WORLD) == false)
-      if(readScalarParameter(file,"tstep",P::tstep,MASTER_RANK,MPI_COMM_WORLD) == false)
-         success=false;
->>>>>>> eda8814b
    P::tstep_min=P::tstep;
 
    if(readScalarParameter(file,"dt",P::dt,MASTER_RANK,MPI_COMM_WORLD) ==false) success=false;
@@ -906,7 +645,7 @@
    checkScalarParameter(file,"xcells_ini",P::xcells_ini,MASTER_RANK,MPI_COMM_WORLD);
    checkScalarParameter(file,"ycells_ini",P::ycells_ini,MASTER_RANK,MPI_COMM_WORLD);
    checkScalarParameter(file,"zcells_ini",P::zcells_ini,MASTER_RANK,MPI_COMM_WORLD);
-#warning Vel Mesh Parameters no checked anymore
+#warning Vel Mesh Parameters not checked anymore
    //checkScalarParameter(file,"vxmin",P::vxmin,MASTER_RANK,MPI_COMM_WORLD);
    //checkScalarParameter(file,"vymin",P::vymin,MASTER_RANK,MPI_COMM_WORLD);
    //checkScalarParameter(file,"vzmin",P::vzmin,MASTER_RANK,MPI_COMM_WORLD);
@@ -1036,12 +775,6 @@
    // Read rho losses Note: vector size = 1 (In the older versions the rho loss wasn't recorded)
    if(success) { success=readCellParamsVariable(file,fileCells,localCellStartOffset,localCells,"rho_loss_adjust",CellParams::RHOLOSSADJUST,1,mpiGrid); }
    if(success) { success=readCellParamsVariable(file,fileCells,localCellStartOffset,localCells,"rho_loss_velocity_boundary",CellParams::RHOLOSSVELBOUNDARY,1,mpiGrid); }
-<<<<<<< HEAD
-=======
-
-
-   
->>>>>>> eda8814b
    phiprof::stop("readCellParameters");
 
    phiprof::start("readBlockData");
@@ -1055,8 +788,8 @@
 
    exitOnError(success,"(RESTART) Other failure",MPI_COMM_WORLD);
    return success;
-
-<<<<<<< HEAD
+}
+
 //FIXME, readGrid has no support for checking or converting endianness
 /*!
 \brief Read in state from a vlsv file in order to restart simulations
@@ -1067,8 +800,4 @@
               const std::string& name){
    //Check the vlsv version from the file:
    return exec_readGrid(mpiGrid,name);
-}
-=======
-}
-
->>>>>>> eda8814b
+}