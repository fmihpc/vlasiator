/*
 * This file is part of Vlasiator.
 * Copyright 2010-2016 Finnish Meteorological Institute
 *
 * For details of usage, see the COPYING file and read the "Rules of the Road"
 * at http://www.physics.helsinki.fi/vlasiator/
 *
 * This program is free software; you can redistribute it and/or modify
 * it under the terms of the GNU General Public License as published by
 * the Free Software Foundation; either version 2 of the License, or
 * (at your option) any later version.
 *
 * This program is distributed in the hope that it will be useful,
 * but WITHOUT ANY WARRANTY; without even the implied warranty of
 * MERCHANTABILITY or FITNESS FOR A PARTICULAR PURPOSE.  See the
 * GNU General Public License for more details.
 *
 * You should have received a copy of the GNU General Public License along
 * with this program; if not, write to the Free Software Foundation, Inc.,
 * 51 Franklin Street, Fifth Floor, Boston, MA 02110-1301 USA.
 */
/*!
Spatial cell class for Vlasiator that supports a variable number of velocity blocks.
*/

#ifndef VLASIATOR_SPATIAL_CELL_HPP
#define VLASIATOR_SPATIAL_CELL_HPP

#include <algorithm>
#include <cmath>
#include <fstream>
#include <iostream>
#include <mpi.h>
#include <limits>
#include <stdint.h>
#include <vector>
#include <array>
#include <unordered_map>
#include <set>
#include <map>
#include <phiprof.hpp>
#include <tuple>

#include "memoryallocation.h"
#include "common.h"
#include "parameters.h"
#include "definitions.h"

#ifndef AMR
   #include "velocity_mesh_old.h"
#else
   #include "velocity_mesh_amr.h"
#endif

#include "amr_refinement_criteria.h"
#include "velocity_blocks.h"
#include "velocity_block_container.h"

#include "logger.h"
extern Logger logFile;

#ifndef NDEBUG
   #define DEBUG_SPATIAL_CELL
#endif

typedef Parameters P;

// size of velocity blocks in velocity cells
#define block_vx_length WID
#define block_vy_length WID
#define block_vz_length WID
//this is also defined in common.h as SIZE_VELBLOCK, we should remove either one
#define VELOCITY_BLOCK_LENGTH WID3
//#define N_NEIGHBOR_VELOCITY_BLOCKS 28

/*!
Used as an error from functions returning velocity cells or
as a cell that would be outside of the velocity block
*/
#define error_velocity_cell 0xFFFFFFFFu

/*!
Used as an error from functions returning velocity cell indices or
as an index that would be outside of the velocity block
*/
#define error_velocity_cell_index 0xFFFFFFFFu

namespace spatial_cell {

   namespace Transfer {
      const uint64_t NONE                     = 0;
      const uint64_t CELL_PARAMETERS          = (1ull<<0);
      const uint64_t CELL_DERIVATIVES         = (1ull<<1);
      const uint64_t VEL_BLOCK_LIST_STAGE1    = (1ull<<2);
      const uint64_t VEL_BLOCK_LIST_STAGE2    = (1ull<<3);
      const uint64_t VEL_BLOCK_DATA           = (1ull<<4);
      const uint64_t VEL_BLOCK_PARAMETERS     = (1ull<<6);
      const uint64_t VEL_BLOCK_WITH_CONTENT_STAGE1  = (1ull<<7); 
      const uint64_t VEL_BLOCK_WITH_CONTENT_STAGE2  = (1ull<<8); 
      const uint64_t CELL_SYSBOUNDARYFLAG     = (1ull<<9);
      const uint64_t CELL_E                   = (1ull<<10);
      const uint64_t CELL_EDT2                = (1ull<<11);
      const uint64_t CELL_PERB                = (1ull<<12);
      const uint64_t CELL_PERBDT2             = (1ull<<13);
      const uint64_t CELL_BGB                 = (1ull<<14);
      const uint64_t CELL_RHOM_V              = (1ull<<15);
      const uint64_t CELL_RHOMDT2_VDT2        = (1ull<<16);
      const uint64_t CELL_RHOQ                = (1ull<<17);
      const uint64_t CELL_RHOQDT2             = (1ull<<18);
      const uint64_t CELL_BVOL                = (1ull<<19);
      const uint64_t CELL_BVOL_DERIVATIVES    = (1ull<<20);
      const uint64_t CELL_DIMENSIONS          = (1ull<<21);
      const uint64_t CELL_IOLOCALCELLID       = (1ull<<22);
      const uint64_t NEIGHBOR_VEL_BLOCK_DATA  = (1ull<<23);
      const uint64_t CELL_HALL_TERM           = (1ull<<24);
      const uint64_t CELL_P                   = (1ull<<25);
      const uint64_t CELL_PDT2                = (1ull<<26);
      const uint64_t CELL_RHOQ_TOT            = (1ull<<27);
      const uint64_t CELL_PHI                 = (1ull<<28);
      const uint64_t POP_METADATA             = (1ull<<29);
      const uint64_t RANDOMGEN                = (1ull<<30);
      const uint64_t CELL_GRADPE_TERM         = (1ull<<31);
      //all data
      const uint64_t ALL_DATA =
      CELL_PARAMETERS
      | CELL_DERIVATIVES | CELL_BVOL_DERIVATIVES
      | VEL_BLOCK_DATA
      | CELL_SYSBOUNDARYFLAG
      | POP_METADATA | RANDOMGEN;

      //all data, except the distribution function
      const uint64_t ALL_SPATIAL_DATA =
      CELL_PARAMETERS
      | CELL_DERIVATIVES | CELL_BVOL_DERIVATIVES
      | CELL_SYSBOUNDARYFLAG
      | POP_METADATA | RANDOMGEN;
   }

   typedef std::array<unsigned int, 3> velocity_cell_indices_t;             /**< Defines the indices of a velocity cell in a velocity block.
                                                                               * Indices start from 0 and the first value is the index in x direction.
                                                                               * Note: these are the (i,j,k) indices of the cell within the block.
                                                                               * Valid values are ([0,block_vx_length[,[0,block_vy_length[,[0,block_vz_length[).*/

   typedef std::array<vmesh::LocalID,3> velocity_block_indices_t;           /**< Defines the indices of a velocity block in the velocity grid.
                                                                               * Indices start from 0 and the first value is the index in x direction.
                                                                               * Note: these are the (i,j,k) indices of the block.
                                                                               * Valid values are ([0,vx_length[,[0,vy_length[,[0,vz_length[).*/

   /** Wrapper for variables needed for each particle species.
    *  Change order if you know what you are doing.
    * All Real fields should be consecutive, as they are communicated as a block.
    * 
    */
   struct Population {
      Real RHO;
      Real V[3];
      Real RHO_R;
      Real V_R[3];
      Real RHO_V;
      Real V_V[3];
      Real P[3];
      Real P_R[3];
      Real P_V[3];
      Real RHOLOSSADJUST = 0.0;      /*!< Counter for particle number loss from the destroying blocks in blockadjustment*/
      Real max_dt[2];                                                /**< Element[0] is max_r_dt, element[1] max_v_dt.*/
      Real velocityBlockMinValue;
      
      uint ACCSUBCYCLES;        /*!< number of subcyles for each cell*/
      vmesh::LocalID N_blocks;                                       /**< Number of velocity blocks, used when receiving velocity 
                                                                      * mesh from remote neighbors using MPI.*/
      vmesh::VelocityMesh<vmesh::GlobalID,vmesh::LocalID> vmesh;     /**< Velocity mesh. Contains all velocity blocks that exist 
                                                                      * in this spatial cell. Cells are identified by their unique 
                                                                      * global IDs.*/
      vmesh::VelocityBlockContainer<vmesh::LocalID> blockContainer;  /**< Velocity block data.*/
   };

   class SpatialCell {
   public:
      SpatialCell();
      SpatialCell(const SpatialCell& other);

      // Following functions return velocity grid metadata //
      template<int PAD> void fetch_data(const vmesh::GlobalID& blockGID,const vmesh::VelocityMesh<vmesh::GlobalID,vmesh::LocalID>& vmesh,
                                        const Realf* src,Realf* array);
      template<int PAD>	void fetch_acc_data(const vmesh::GlobalID& blockGID,const int& dim,
					    vmesh::VelocityMesh<vmesh::GlobalID,vmesh::LocalID>& vmesh,
					    const Realf* src,Realf* array,Real cellSizeFractions[2]);

      vmesh::GlobalID find_velocity_block(uint8_t& refLevel,vmesh::GlobalID cellIndices[3],const uint popID);
      Realf* get_data(const uint popID);
      const Realf* get_data(const uint popID) const;
      Realf* get_data(const vmesh::LocalID& blockLID,const uint popID);
      const Realf* get_data(const vmesh::LocalID& blockLID,const uint popID) const;
      Real* get_block_parameters(const uint popID);
      const Real* get_block_parameters(const uint popID) const;
      Real* get_block_parameters(const vmesh::LocalID& blockLID,const uint popID);
      const Real* get_block_parameters(const vmesh::LocalID& blockLID,const uint popID) const;

      Real* get_cell_parameters();
      const Real* get_cell_parameters() const;

      vmesh::LocalID get_number_of_velocity_blocks(const uint popID) const;
      vmesh::LocalID get_number_of_all_velocity_blocks() const;
      int get_number_of_populations() const;
      
      Population & get_population(const uint popID);
      const Population & get_population(const uint popID) const;
      void set_population(const Population& pop, cuint popID);

      uint8_t get_maximum_refinement_level(const uint popID);
      const Real& get_max_r_dt(const uint popID) const;
      const Real& get_max_v_dt(const uint popID) const;

      const vmesh::LocalID* get_velocity_grid_length(const uint popID,const uint8_t& refLevel=0);
      const Real* get_velocity_grid_block_size(const uint popID,const uint8_t& refLevel=0);
      const Real* get_velocity_grid_cell_size(const uint popID,const uint8_t& refLevel=0);
      void get_velocity_block_coordinates(const uint popID,const vmesh::GlobalID& globalID,Real* coords);
      velocity_block_indices_t get_velocity_block_indices(const uint popID,const vmesh::GlobalID globalID);                             // OK
      velocity_block_indices_t get_velocity_block_indices(const uint popID,const vmesh::GlobalID globalID,uint8_t& refLevel);
      vmesh::GlobalID get_velocity_block(const uint popID,vmesh::GlobalID blockIndices[3],const uint8_t& refLevel) const;
      vmesh::GlobalID get_velocity_block(const uint popID,const velocity_block_indices_t indices,const uint8_t& refLevel) const;
      vmesh::GlobalID get_velocity_block(const uint popID,const Real* coords,const uint8_t& refLevel=0) const;
      vmesh::GlobalID get_velocity_block(const uint popID,const Real vx,const Real vy,const Real vz,const uint8_t& refLevel=0) const;
      vmesh::GlobalID get_velocity_block_child(const uint popID,const vmesh::GlobalID& blockGID,const uint8_t& refLevel,
                                               const int& i_cell,const int& j_cell,const int& k_cell);
      void get_velocity_block_children_local_ids(const vmesh::GlobalID& blockGID,
                                                 std::vector<vmesh::LocalID>& childrenLIDs,
                                                 const uint popID);
      vmesh::GlobalID get_velocity_block_parent(const uint popID,const vmesh::GlobalID& blockGID);
      vmesh::GlobalID get_velocity_block_global_id(const vmesh::LocalID& blockLID,const uint popID) const;
      vmesh::LocalID get_velocity_block_local_id(const vmesh::GlobalID& blockGID,const uint popID) const;
      void get_velocity_block_size(const uint popID,const vmesh::GlobalID block,Real size[3]);
      Real get_velocity_block_vx_min(const uint popID,const vmesh::GlobalID block) const;
      Real get_velocity_block_vx_max(const uint popID,const vmesh::GlobalID block) const;
      Real get_velocity_block_vy_min(const uint popID,const vmesh::GlobalID block) const;
      Real get_velocity_block_vy_max(const uint popID,const vmesh::GlobalID block) const;
      Real get_velocity_block_vz_min(const uint popID,const vmesh::GlobalID block) const;
      Real get_velocity_block_vz_max(const uint popID,const vmesh::GlobalID block) const;
      velocity_cell_indices_t get_velocity_cell_indices(const unsigned int cell) const;
      unsigned int get_velocity_cell(const velocity_cell_indices_t indices) const;
      unsigned int get_velocity_cell(const uint popID,const vmesh::GlobalID velocity_block,const Real vx,const Real vy,const Real vz) const;
      Real get_velocity_cell_vx_min(const uint popID,const vmesh::GlobalID velocity_block,const unsigned int velocity_cell) const;
      Real get_velocity_cell_vx_max(const uint popID,const vmesh::GlobalID velocity_block,const unsigned int velocity_cell) const;
      Real get_velocity_cell_vy_min(const uint popID,const vmesh::GlobalID velocity_block,const unsigned int velocity_cell) const;
      Real get_velocity_cell_vy_max(const uint popID,const vmesh::GlobalID velocity_block,const unsigned int velocity_cell) const;
      Real get_velocity_cell_vz_min(const uint popID,const vmesh::GlobalID velocity_block,const unsigned int velocity_cell) const;
      Real get_velocity_cell_vz_max(const uint popID,const vmesh::GlobalID velocity_block,const unsigned int velocity_cell) const;
      const Real* get_velocity_grid_min_limits(const uint popID);
      const Real* get_velocity_grid_max_limits(const uint popID);
      bool initialize_mesh();

      static unsigned int invalid_block_index();
      static vmesh::GlobalID invalid_global_id();
      static vmesh::LocalID invalid_local_id();

      size_t count(const vmesh::GlobalID& block,const uint popID) const;

      void add_values(const vmesh::GlobalID& targetGID,
		      std::unordered_map<vmesh::GlobalID,Realf[(WID+2)*(WID+2)*(WID+2)]>& sourceData,
                      const uint popID);

      void printMeshSizes();
      static bool setCommunicatedSpecies(const uint popID);

      // Following functions adjust velocity blocks stored on the cell //
      bool add_velocity_block(const vmesh::GlobalID& block,const uint popID);
      void add_velocity_blocks(const std::vector<vmesh::GlobalID>& blocks,const uint popID);
      bool add_velocity_block_octant(const vmesh::GlobalID& blockGID,const uint popID);
      void adjustSingleCellVelocityBlocks(const uint popID);
      void adjust_velocity_blocks(const std::vector<SpatialCell*>& spatial_neighbors,
                                  const uint popID,
                                  bool doDeleteEmptyBlocks=true);
      void update_velocity_block_content_lists(const uint popID);
      bool checkMesh(const uint popID);
      void clear(const uint popID);
      void coarsen_block(const vmesh::GlobalID& parent,const std::vector<vmesh::GlobalID>& children,const uint popID);
      void coarsen_blocks(amr_ref_criteria::Base* evaluator,const uint popID);
      uint64_t get_cell_memory_capacity();
      uint64_t get_cell_memory_size();
      void merge_values(const uint popID);
      void prepare_to_receive_blocks(const uint popID);
      bool shrink_to_fit();
      size_t size(const uint popID) const;
      void remove_velocity_block(const vmesh::GlobalID& block,const uint popID);
      void swap(vmesh::VelocityMesh<vmesh::GlobalID,vmesh::LocalID>& vmesh,
                vmesh::VelocityBlockContainer<vmesh::LocalID>& blockContainer,const uint popID);
      vmesh::VelocityMesh<vmesh::GlobalID,vmesh::LocalID>& get_velocity_mesh(const size_t& popID);
      vmesh::VelocityBlockContainer<vmesh::LocalID>& get_velocity_blocks(const size_t& popID);
      vmesh::VelocityMesh<vmesh::GlobalID,vmesh::LocalID>& get_velocity_mesh_temporary();
      vmesh::VelocityBlockContainer<vmesh::LocalID>& get_velocity_blocks_temporary();

      Realf get_value(const Real vx,const Real vy,const Real vz,const uint popID) const;
      Realf get_value(const vmesh::GlobalID& blockGID, const unsigned int cell, const uint popID) const;
      void increment_value(const Real vx,const Real vy,const Real vz,const Realf value,const uint popID);
      void increment_value(const vmesh::GlobalID& block,const unsigned int cell,const Realf value,const uint popID);
      void set_max_r_dt(const uint popID,const Real& value);
      void set_max_v_dt(const uint popID,const Real& value);
      void set_value(const Real vx, const Real vy, const Real vz, const Realf value,const uint popID);
      void set_value(const vmesh::GlobalID& block,const unsigned int cell, const Realf value,const uint popID);
      void refine_block(const vmesh::GlobalID& block,std::map<vmesh::GlobalID,vmesh::LocalID>& insertedBlocks,
                        const uint popID);
      bool velocity_block_has_children(const vmesh::GlobalID& blockGID,const uint popID) const;
      vmesh::GlobalID velocity_block_has_grandparent(const vmesh::GlobalID& blockGID,const uint popID) const;

      // Following functions are related to MPI //
      std::tuple<void*, int, MPI_Datatype> get_mpi_datatype(const CellID cellID,const int sender_rank,const int receiver_rank,
                                                            const bool receiving,const int neighborhood);
      static uint64_t get_mpi_transfer_type(void);
      static void set_mpi_transfer_type(const uint64_t type,bool atSysBoundaries=false);
      void set_mpi_transfer_enabled(bool transferEnabled);
      void updateSparseMinValue(const uint popID);
      Real getVelocityBlockMinValue(const uint popID) const;

      // Random number generator functions
      //char* get_rng_state_buffer();
      //random_data* get_rng_data_buffer();

      // Member variables //
      //Real derivatives[fieldsolver::N_SPATIAL_CELL_DERIVATIVES];              /**< Derivatives of bulk variables in this spatial cell.*/
      std::array<Real, fieldsolver::N_SPATIAL_CELL_DERIVATIVES> derivatives;    /**< Derivatives of bulk variables in this spatial cell.*/
      //Real derivativesBVOL[bvolderivatives::N_BVOL_DERIVATIVES];                /**< Derivatives of BVOL needed by the acceleration. 
      //                                                                           * Separate array because it does not need to be communicated.*/
      std::array<Real, bvolderivatives::N_BVOL_DERIVATIVES> derivativesBVOL;    /**< Derivatives of BVOL needed by the acceleration.            
                                                                                 * Separate array because it does not need to be communicated.*/
      //Real parameters[CellParams::N_SPATIAL_CELL_PARAMS];                     /**< Bulk variables in this spatial cell.*/
      std::array<Real, CellParams::N_SPATIAL_CELL_PARAMS> parameters;
      //Realf null_block_data[WID3];
      std::array<Realf, WID3> null_block_data;

      uint64_t ioLocalCellId;                                                 /**< Local cell ID used for IO, not needed elsewhere 
                                                                               * and thus not being kept up-to-date.*/
      //vmesh::LocalID mpi_number_of_blocks;                                    /**< Number of blocks in mpi_velocity_block_list.*/
      //Realf* neighbor_block_data;                                             /**< Pointers for translation operator. We can point to neighbor
      //                                                                         * cell block data. We do not allocate memory for the pointer.*/
      //vmesh::LocalID neighbor_number_of_blocks;
      std::vector<Realf*> neighbor_block_data;                                /**< Pointers for translation operator. We can point to neighbor
                                                                               * cell block data. We do not allocate memory for the pointer.*/
      std::vector<vmesh::LocalID> neighbor_number_of_blocks;
      uint sysBoundaryFlag;                                                   /**< What type of system boundary does the cell belong to. 
                                                                               * Enumerated in the sysboundarytype namespace's enum.*/
      uint sysBoundaryLayer;                                                  /**< Layers counted from closest systemBoundary. If 0 then it has not 
                                                                               * been computed. First sysboundary layer is layer 1.*/
      int sysBoundaryLayerNew;
      std::vector<vmesh::GlobalID> velocity_block_with_content_list;          /**< List of existing cells with content, only up-to-date after
                                                                               * call to update_has_content().*/
      vmesh::LocalID velocity_block_with_content_list_size;                   /**< Size of vector. Needed for MPI communication of size before actual list transfer.*/
      std::vector<vmesh::GlobalID> velocity_block_with_no_content_list;       /**< List of existing cells with no content, only up-to-date after
                                                                               * call to update_has_content. This is also never transferred
                                                                               * over MPI, so is invalid on remote cells.*/
      static uint64_t mpi_transfer_type;                                      /**< Which data is transferred by the mpi datatype given by spatial cells.*/
      static bool mpiTransferAtSysBoundaries;                                 /**< Do we only transfer data at boundaries (true), or in the whole system (false).*/

      SpatialCell& operator=(const SpatialCell& other);
    private:
      //SpatialCell& operator=(const SpatialCell&);
      
      bool compute_block_has_content(const vmesh::GlobalID& block,const uint popID) const;
      void merge_values_recursive(const uint popID,vmesh::GlobalID parentGID,vmesh::GlobalID blockGID,uint8_t refLevel,bool recursive,const Realf* data,
				  std::set<vmesh::GlobalID>& blockRemovalList);

      static int activePopID;
      bool initialized;
      bool mpiTransferEnabled;

      // Random number generator state variables, used for running reproducible 
      // simulations that do not depend on the number of threads of MPI processes used.
      //char rngStateBuffer[256];                                                 /**< Random number generator state buffer.*/
      //random_data rngDataBuffer;                                                /**< Random number generator data buffer.*/

      // Temporary mesh used in acceleration and propagation. 
      vmesh::VelocityMesh<vmesh::GlobalID,vmesh::LocalID> vmeshTemp;            /**< Temporary velocity mesh that is used in Vlasov solver.
                                                                                 * NOTE: Do not call the get-functions using this mesh as object
                                                                                 * before you have set the correct meshID using setMesh function.*/
      vmesh::VelocityBlockContainer<vmesh::LocalID> blockContainerTemp;
      std::vector<spatial_cell::Population> populations;                        /**< Particle population variables.*/
   };

   /****************************
    * Velocity block functions *
    ****************************/   
   
   template<int PAD> inline
   void SpatialCell::fetch_acc_data(const vmesh::GlobalID& blockGID,const int& dim,
                                    vmesh::VelocityMesh<vmesh::GlobalID,vmesh::LocalID>& vmesh,
                                    const Realf* src,Realf* array,Real cellSizeFractions[2]) {
      const vmesh::LocalID blockLID = vmesh.getLocalID(blockGID);
      
      #ifdef DEBUG_SPATIAL_CELL
      if (blockGID == vmesh.invalidGlobalID() || blockLID == vmesh.invalidLocalID()) {
         std::cerr << "ERROR: block has invalid global or local index " << __FILE__ << ':' << __LINE__ << std::endl;
         exit(1);
      }
      #endif

      const Realf* ptr = NULL;
      uint8_t refLevel;
      vmesh::LocalID i_block,j_block,k_block;
      vmesh.getIndices(blockGID,refLevel,i_block,j_block,k_block);

      // Copy values from x face neighbors:
      std::vector<vmesh::LocalID> nbrIDs;
      int32_t refLevelDiff;
      Real crd;
      switch (dim) {
       case 0: // Transpose i->k, j->j, k->i
         ptr = src + blockLID*WID3; // Copy values from this block
         for (int k=0; k<WID; ++k) for (int j=0; j<WID; ++j) for (int i=0; i<WID; ++i) {
            array[vblock::index(k,j,i+PAD)] = ptr[vblock::index(i,j,k)];
         }

         for (int i_nbr_off=-1; i_nbr_off<2; i_nbr_off+=2) { // Copy values from x face neighbors:
            // Get local IDs of neighbor blocks
            vmesh.getNeighborsExistingAtOffset(blockGID,i_nbr_off,+0,+0,nbrIDs,refLevelDiff);
            
            // Position that is used to interpolate values from neighbor blocks
            Real pos[3];
            if (i_nbr_off < 0) crd = WID-0.5-(PAD-1);
            else crd = 0.5;
            
            // i-index to array where interpolated values are stored
            uint32_t i_trgt = 0;
            if (i_nbr_off > 0) i_trgt = WID+PAD;
            
            if (nbrIDs.size() > 0) {     // This block has at least one existing neighbor
               if (refLevelDiff == -1) { // Neighbor is one level coarser, interpolate
                  if (nbrIDs[0] == invalid_local_id()) ptr = null_block_data.data(); // (this check might not be necessary here)
                  else ptr = src + nbrIDs[0]*WID3;
                  for (uint32_t i=0; i<PAD; ++i) for (uint32_t k=0; k<WID; ++k) for (uint32_t j=0; j<WID; ++j) {
                     pos[0] = crd + i;
                     pos[1] = 2*(j_block%2) + j/2 + 0.5;
                     pos[2] = 2*(k_block%2) + k/2 + 0.5;
                     array[vblock::index(k,j,i_trgt+i)] = vblock::interp_xy<vblock::interpmethod::NGP>(pos,ptr);
                  }
                  cellSizeFractions[(i_nbr_off+1)/2] = 2.0;
               } else if (refLevelDiff == 0) { // Neighbor at same level, copy data
                  if (nbrIDs[0] == invalid_local_id()) ptr = null_block_data.data(); // (this check might not be necessary here)
                  else ptr = src + nbrIDs[0]*WID3;
                  uint32_t i_src = 0;
                  if (i_nbr_off < 0) i_src = WID-PAD;
                  for (uint32_t i=0; i<PAD; ++i) for (uint32_t k=0; k<WID; ++k) for (uint32_t j=0; j<WID; ++j) {
                     array[vblock::index(k,j,i_trgt+i)] = ptr[vblock::index(i_src+i,j,k)];
                  }
                  cellSizeFractions[(i_nbr_off+1)/2] = 1.0;
               } else if (refLevelDiff == +1) { // nbr one level more refined, interpolate from four neighbors
                  for (uint32_t i=0; i<PAD; ++i) for (uint32_t k=0; k<WID; ++k) for (uint32_t j=0; j<WID; ++j) {
                     
                     int index = (k/2)*2 + j/2;
                     if (nbrIDs[index] == invalid_local_id()) ptr = null_block_data.data();
                     else ptr = src + nbrIDs[index]*WID3;
                     
                     pos[0] = crd + i;
                     pos[1] = 2*(j%2) + 1;
                     pos[2] = 2*(k%2) + 1;
                     array[vblock::index(k,j,i_trgt+i)] = vblock::interp_xy<vblock::interpmethod::CIC>(pos,ptr);
                  }
                  cellSizeFractions[(i_nbr_off+1)/2] = 0.5;
               }
            } else { // Neighbor does not exist, return zero values
               for (uint32_t i=0; i<PAD; ++i) for (uint32_t k=0; k<WID; ++k) for (uint32_t j=0; j<WID; ++j) {
                  array[vblock::index(k,j,i_trgt+i)] = 0.0;
               }
               cellSizeFractions[(i_nbr_off+1)/2] = 1.0;
            }
         }
         break;
       case 1: // Transpose i->i, j->k, k->j
         ptr = src + blockLID*WID3; // Copy values from this block
         for (int k=0; k<WID; ++k) for (int j=0; j<WID; ++j) for (int i=0; i<WID; ++i) {
            array[vblock::index(i,k,j+PAD)] = ptr[vblock::index(i,j,k)];
         }
         
         for (int j_nbr_off=-1; j_nbr_off<2; j_nbr_off+=2) { // Copy values from y face neighbors:
            // Get local IDs of neighbor blocks
            vmesh.getNeighborsExistingAtOffset(blockGID,+0,j_nbr_off,+0,nbrIDs,refLevelDiff);
            
            // Position that is used to interpolate values from neighbor blocks
            Real pos[3];
            if (j_nbr_off < 0) crd = WID-0.5-(PAD-1);
            else crd = 0.5;
            
            // j-index to array where interpolated values are stored
            uint32_t j_trgt = 0;
            if (j_nbr_off > 0) j_trgt = WID+PAD;
            
            if (nbrIDs.size() > 0) {     // This block has at least one existing neighbor
               if (refLevelDiff == -1) { // Neighbor is one level coarser, interpolate
                  if (nbrIDs[0] == invalid_local_id()) ptr = null_block_data.data(); // (this check might not be necessary here)
                  else ptr = src + nbrIDs[0]*WID3;
                  for (uint32_t j=0; j<PAD; ++j) for (uint32_t k=0; k<WID; ++k) for (uint32_t i=0; i<WID; ++i) {
                     pos[0] = 2*(i_block%2) + i/2 + 0.5;
                     pos[1] = crd + j;
                     pos[2] = 2*(k_block%2) + k/2 + 0.5;
                     array[vblock::index(i,k,j_trgt+j)] = vblock::interp_xy<vblock::interpmethod::NGP>(pos,ptr);
                  }
                  cellSizeFractions[(j_nbr_off+1)/2] = 2.0;
               } else if (refLevelDiff == 0) { // Neighbor at same level, copy data
                  if (nbrIDs[0] == invalid_local_id()) ptr = null_block_data.data(); // (this check might not be necessary here)
                  else ptr = src + nbrIDs[0]*WID3;
                  uint32_t j_src = 0;
                  if (j_nbr_off < 0) j_src = WID-PAD;
                  for (uint32_t j=0; j<PAD; ++j) for (uint32_t k=0; k<WID; ++k) for (uint32_t i=0; i<WID; ++i) {
                     array[vblock::index(i,k,j_trgt+j)] = ptr[vblock::index(i,j_src+j,k)];
                  }
                  cellSizeFractions[(j_nbr_off+1)/2] = 1.0;
               } else if (refLevelDiff == +1) { // nbr one level more refined, interpolate from four neighbors
                  for (uint32_t j=0; j<PAD; ++j) for (uint32_t k=0; k<WID; ++k) for (uint32_t i=0; i<WID; ++i) {
                     // Iterate over the four neighbors. If the neighbor does not exist, 
                     // interpolate values from the null block
                     int index = (k/2)*2 + i/2;
                     if (nbrIDs[index] == invalid_local_id()) ptr = null_block_data.data();
                     else ptr = src + nbrIDs[index]*WID3;
                     
                     pos[0] = 2*(i%2) + 1;
                     pos[1] = crd + j;
                     pos[2] = 2*(k%2) + 1;
                     array[vblock::index(i,k,j_trgt+j)] = vblock::interp_xy<vblock::interpmethod::CIC>(pos,ptr);
                  }
                  cellSizeFractions[(j_nbr_off+1)/2] = 0.5;
               }
            } else { // Neighbor does not exist, return zero values
               for (uint32_t j=0; j<PAD; ++j) for (uint32_t k=0; k<WID; ++k) for (uint32_t i=0; i<WID; ++i) {
                  array[vblock::index(i,k,j_trgt+j)] = 0.0;
               }
               cellSizeFractions[(j_nbr_off+1)/2] = 1.0;
            }
         }
         break;
       case 2:
         ptr = src + blockLID*WID3; // Copy values from this block
         for (int k=0; k<WID; ++k) for (int j=0; j<WID; ++j) for (int i=0; i<WID; ++i) {
            array[vblock::index(i,j,k+PAD)] = ptr[vblock::index(i,j,k)];
         }
         
         for (int k_nbr_off=-1; k_nbr_off<2; k_nbr_off+=2) { // Copy values from z face neighbors:
            // Get local IDs of neighbor blocks
            vmesh.getNeighborsExistingAtOffset(blockGID,+0,+0,k_nbr_off,nbrIDs,refLevelDiff);
            
            // Position that is used to interpolate values from neighbor blocks
            Real pos[3];
            if (k_nbr_off < 0) crd = WID-0.5-(PAD-1);
            else crd = 0.5;

            // k-index to array where interpolated values are stored
            uint32_t k_trgt = 0;
            if (k_nbr_off > 0) k_trgt = WID+PAD;
            
            if (nbrIDs.size() > 0) {     // This block has at least one existing neighbor
               if (refLevelDiff == -1) { // Neighbor is one level coarser, interpolate
                  if (nbrIDs[0] == invalid_local_id()) ptr = null_block_data.data(); // (this check might not be necessary here)
                  else ptr = src + nbrIDs[0]*WID3;
                  for (uint32_t k=0; k<PAD; ++k) for (uint32_t j=0; j<WID; ++j) for (uint32_t i=0; i<WID; ++i) {
                     pos[0] = 2*(i_block%2) + i/2 + 0.5;
                     pos[1] = 2*(j_block%2) + j/2 + 0.5;
                     pos[2] = crd + k;
                     array[vblock::index(i,j,k_trgt+k)] = vblock::interp_xy<vblock::interpmethod::NGP>(pos,ptr);
                  }
                  cellSizeFractions[(k_nbr_off+1)/2] = 2.0;
               } else if (refLevelDiff == 0) { // Neighbor at same level, copy data
                  if (nbrIDs[0] == invalid_local_id()) ptr = null_block_data.data(); // (this check might not be necessary here)
                  else ptr = src + nbrIDs[0]*WID3;
                  uint32_t k_src = 0;
                  if (k_nbr_off < 0) k_src = WID-PAD;
                  for (uint32_t k=0; k<PAD; ++k) for (uint32_t j=0; j<WID; ++j) for (uint32_t i=0; i<WID; ++i) {
                     array[vblock::index(i,j,k_trgt+k)] = ptr[vblock::index(i,j,k_src+k)];
                  }
                  cellSizeFractions[(k_nbr_off+1)/2] = 1.0;
               } else if (refLevelDiff == +1) { // nbr one level more refined, interpolate from four neighbors
                  for (uint32_t k=0; k<PAD; ++k) for (uint32_t j=0; j<WID; ++j) for (uint32_t i=0; i<WID; ++i) {
                     // Iterate over the four neighbors. If the neighbor does not exist, 
                     // interpolate values from the null block
                     int index = (j/2)*2 + i/2;
                     if (nbrIDs[index] == invalid_local_id()) ptr = null_block_data.data();
                     else ptr = src + nbrIDs[index]*WID3;
                     
                     pos[0] = 2*(i%2) + 1;
                     pos[1] = 2*(j%2) + 1;
                     pos[2] = crd + k;
                     array[vblock::index(i,j,k_trgt+k)] = vblock::interp_xy<vblock::interpmethod::CIC>(pos,ptr);
                  }
                  cellSizeFractions[(k_nbr_off+1)/2] = 0.5;
               }
            } else { // Neighbor does not exist, return zero values
               for (uint32_t k=0; k<PAD; ++k) for (uint32_t j=0; j<WID; ++j) for (uint32_t i=0; i<WID; ++i) {
                  array[vblock::index(i,j,k_trgt+k)] = 0.0;
               }
               cellSizeFractions[(k_nbr_off+1)/2] = 1.0;
            }
         }
	 break;

      } // end switch
   }
   
   template<int PAD> inline
   void SpatialCell::fetch_data(const vmesh::GlobalID& blockGID,
                                const vmesh::VelocityMesh<vmesh::GlobalID,vmesh::LocalID>& vmesh,
                                const Realf* src,Realf* array) {
      //const vmesh::LocalID blockLID = get_velocity_block_local_id(blockGID);
      const vmesh::LocalID blockLID = vmesh.getLocalID(blockGID);

      if (blockLID == invalid_local_id()) {
         std::cerr << "ERROR: invalid local id in " << __FILE__ << ' ' << __LINE__ << std::endl;
         exit(1);
      }

      // Copy values from this block:
      const Realf* ptr = src + blockLID*WID3;
      for (unsigned int k=0; k<WID; ++k) for (unsigned int j=0; j<WID; ++j) for (unsigned int i=0; i<WID; ++i) {
         array[vblock::padIndex<PAD>(i+PAD,j+PAD,k+PAD)] = ptr[vblock::index(i,j,k)];
      }

      uint8_t refLevel;
      vmesh::LocalID i_block,j_block,k_block;
      vmesh.getIndices(blockGID,refLevel,i_block,j_block,k_block);

      // Copy values from x face neighbors:
      std::vector<vmesh::LocalID> nbrIDs;
      int32_t refLevelDiff;

      Real crd;
      for (int i_nbr_off=-1; i_nbr_off<2; i_nbr_off+=2) {
         vmesh.getNeighborsExistingAtOffset(blockGID,i_nbr_off,+0,+0,nbrIDs,refLevelDiff);
         Real pos[3];
         if (i_nbr_off < 0) crd = WID-0.5-(PAD-1);
         else crd = 0.5;

         uint32_t i_trgt = 0;
         if (i_nbr_off > 0) i_trgt = WID+PAD;

         if (nbrIDs.size() > 0) {
            if (refLevelDiff == -1) { // nbr one level coarser, interpolate
               if (nbrIDs[0] == invalid_local_id()) ptr = null_block_data.data();
               else ptr = src + nbrIDs[0]*WID3;
               for (uint32_t i=0; i<PAD; ++i) for (uint32_t k=0; k<WID; ++k) for (uint32_t j=0; j<WID; ++j) {
                  pos[0] = crd + i;
                  pos[1] = 2*(j_block%2) + j/2 + 0.5;
                  pos[2] = 2*(k_block%2) + k/2 + 0.5;
                  array[vblock::padIndex<PAD>(i_trgt+i,j+PAD,k+PAD)] = vblock::interp_yz<vblock::interpmethod::NGP>(pos,ptr);
               }
            } else if (refLevelDiff == 0) { // nbr at same level, simple data copy
               if (nbrIDs[0] == invalid_local_id()) ptr = null_block_data.data();
               else ptr = src + nbrIDs[0]*WID3;
               uint32_t i_src = 0;
               if (i_nbr_off < 0) i_src = WID-PAD;
               for (uint32_t i=0; i<PAD; ++i) for (uint32_t k=0; k<WID; ++k) for (uint32_t j=0; j<WID; ++j) {
                  array[vblock::padIndex<PAD>(i_trgt+i,j+PAD,k+PAD)] = ptr[vblock::index(i_src+i,j,k)];
               }
            } else if (refLevelDiff == +1) { // nbr one level more refined, interpolate from four neighbors
               for (uint32_t i=0; i<PAD; ++i) for (uint32_t k=0; k<WID; ++k) for (uint32_t j=0; j<WID; ++j) {
                  int index = (k/2)*2 + j/2;
                  if (nbrIDs[index] == invalid_local_id()) ptr = null_block_data.data();
                  else ptr = src + nbrIDs[index]*WID3;

                  pos[0] = crd + i;
                  pos[1] = 2*(j%2) + 1;
                  pos[2] = 2*(k%2) + 1;
                  array[vblock::padIndex<PAD>(i_trgt+i,j+PAD,k+PAD)] = vblock::interp_yz<vblock::interpmethod::CIC>(pos,ptr);
               }
            }
         } else { // Neighbor does not exist, return zero values
            for (uint32_t i=0; i<PAD; ++i) for (uint32_t k=0; k<WID; ++k) for (uint32_t j=0; j<WID; ++j) {
               array[vblock::padIndex<PAD>(i_trgt+i,j+PAD,k+PAD)] = 0.0;
            }
         }
      }

      // Copy values from y face neighbors:
      for (int j_nbr_off=-1; j_nbr_off<2; j_nbr_off+=2) {
         vmesh.getNeighborsExistingAtOffset(blockGID,+0,j_nbr_off,+0,nbrIDs,refLevelDiff);
         Real pos[3];
         if (j_nbr_off < 0) crd = WID-0.5-(PAD-1);
         else crd = 0.5;
         
         uint32_t j_trgt = 0;
         if (j_nbr_off > 0) j_trgt = WID+PAD;
         
         if (nbrIDs.size() > 0) {
            if (refLevelDiff == -1) { // nbr one level coarser, interpolate
               if (nbrIDs[0] == invalid_local_id()) ptr = null_block_data.data();
               else ptr = src + nbrIDs[0]*WID3;
               for (uint32_t j=0; j<PAD; ++j) for (uint32_t k=0; k<WID; ++k) for (uint32_t i=0; i<WID; ++i) {
                  pos[0] = 2*(i_block%2) + i/2 + 0.5;
                  pos[1] = crd + j;
                  pos[2] = 2*(k_block%2) + k/2 + 0.5;
                  array[vblock::padIndex<PAD>(i+PAD,j_trgt+j,k+PAD)] = vblock::interp_xz<vblock::interpmethod::NGP>(pos,ptr);
               }
            } else if (refLevelDiff == 0) { // nbr at same level, simple data copy
               if (nbrIDs[0] == invalid_local_id()) ptr = null_block_data.data();
               else ptr = src + nbrIDs[0]*WID3;
               uint32_t j_src = 0;
               if (j_nbr_off < 0) j_src = WID-PAD;
               for (uint32_t j=0; j<PAD; ++j) for (uint32_t k=0; k<WID; ++k) for (uint32_t i=0; i<WID; ++i) {
                  array[vblock::padIndex<PAD>(i+PAD,j_trgt+j,k+PAD)] = ptr[vblock::index(i,j_src+j,k)];
               }
            } else if (refLevelDiff == +1) { // nbr one level more refined, interpolate from four neighbors
               for (uint32_t j=0; j<PAD; ++j) for (uint32_t k=0; k<WID; ++k) for (uint32_t i=0; i<WID; ++i) {
                  int index = (k/2)*2 + i/2;
                  if (nbrIDs[index] == invalid_local_id()) ptr = null_block_data.data();
                  else ptr = src + nbrIDs[index]*WID3;

                  pos[0] = 2*(i%2) + 1;
                  pos[1] = crd + j;
                  pos[2] = 2*(k%2) + 1;
                  array[vblock::padIndex<PAD>(i+PAD,j_trgt+j,k+PAD)] = vblock::interp_xz<vblock::interpmethod::CIC>(pos,ptr);
               }
            }
         } else { // Neighbor does not exist, return zero values
            for (uint32_t j=0; j<PAD; ++j) for (uint32_t k=0; k<WID; ++k) for (uint32_t i=0; i<WID; ++i) {
               array[vblock::padIndex<PAD>(i+PAD,j_trgt+j,k+PAD)] = 0.0;
            }
         }
      }

      // Copy values from z face neighbors:
      for (int k_nbr_off=-1; k_nbr_off<2; k_nbr_off+=2) {
         vmesh.getNeighborsExistingAtOffset(blockGID,+0,+0,k_nbr_off,nbrIDs,refLevelDiff);
         Real pos[3];
         uint32_t k_trgt = 0;
         if (k_nbr_off > 0) k_trgt = WID+PAD;
         
         if (k_nbr_off < 0) crd = WID-0.5-(PAD-1);
         else crd = 0.5;
         
         if (nbrIDs.size() > 0) {
            if (refLevelDiff == -1) { // nbr one level coarser, interpolate
               if (nbrIDs[0] == invalid_local_id()) ptr = null_block_data.data();
               else ptr = src + nbrIDs[0]*WID3;
               for (uint32_t k=0; k<PAD; ++k) for (uint32_t j=0; j<WID; ++j) for (uint32_t i=0; i<WID; ++i) {
                  pos[0] = 2*(i_block%2) + i/2 + 0.5;
                  pos[1] = 2*(j_block%2) + j/2 + 0.5;
                  pos[2] = crd + k;
                  array[vblock::padIndex<PAD>(i+PAD,j+PAD,k_trgt+k)] = vblock::interp_xy<vblock::interpmethod::NGP>(pos,ptr);
               }
            } else if (refLevelDiff == 0) { // nbr at same level, simple data copy
               if (nbrIDs[0] == invalid_local_id()) ptr = null_block_data.data();
               else ptr = src + nbrIDs[0]*WID3;
               uint32_t k_src = 0;
               if (k_nbr_off < 0) k_src = WID-PAD;
               for (uint32_t k=0; k<PAD; ++k) for (uint32_t j=0; j<WID; ++j) for (uint32_t i=0; i<WID; ++i) {
                  array[vblock::padIndex<PAD>(i+PAD,j+PAD,k_trgt+k)] = ptr[vblock::index(i,j,k_src+k)];
               }
            } else if (refLevelDiff == +1) { // nbr one level more refined, interpolate from four neighbors
               for (uint32_t k=0; k<PAD; ++k) for (uint32_t j=0; j<WID; ++j) for (uint32_t i=0; i<WID; ++i) {
                  int index = (j/2)*2 + i/2;
                  if (nbrIDs[index] == invalid_local_id()) ptr = null_block_data.data();
                  else ptr = src + nbrIDs[index]*WID3;
                  
                  pos[0] = 2*(i%2) + 1;
                  pos[1] = 2*(j%2) + 1;
                  pos[2] = crd + k;
                  array[vblock::padIndex<PAD>(i+PAD,j+PAD,k_trgt+k)] = vblock::interp_xy<vblock::interpmethod::CIC>(pos,ptr);
               }
            }
         } else { // Neighbor does not exist, return zero values
            for (uint32_t k=0; k<PAD; ++k) for (uint32_t j=0; j<WID; ++j) for (uint32_t i=0; i<WID; ++i) {
               array[vblock::padIndex<PAD>(i+PAD,j+PAD,k_trgt+k)] = 0.0;
            }
         }
      }
   }
   
   inline vmesh::GlobalID SpatialCell::find_velocity_block(uint8_t& refLevel,vmesh::GlobalID cellIndices[3],const uint popID) {
      #ifdef DEBUG_SPATIAL_CELL
      if (popID >= populations.size()) {
         std::cerr << "ERROR, popID " << popID << " exceeds populations.size() " << populations.size() << " in ";
         std::cerr << __FILE__ << ":" << __LINE__ << std::endl;             
         exit(1);
      }
      #endif
      return populations[popID].vmesh.findBlock(refLevel,cellIndices);
   }

   inline Realf* SpatialCell::get_data(const uint popID) {
      #ifdef DEBUG_SPATIAL_CELL
      if (popID >= populations.size()) {
         std::cerr << "ERROR, popID " << popID << " exceeds populations.size() " << populations.size() << " in ";
         std::cerr << __FILE__ << ":" << __LINE__ << std::endl;             
         exit(1);
      }
      #endif
      return populations[popID].blockContainer.getData();
   }
   
   inline const Realf* SpatialCell::get_data(const uint popID) const {
      #ifdef DEBUG_SPATIAL_CELL
      if (popID >= populations.size()) {
         std::cerr << "ERROR, popID " << popID << " exceeds populations.size() " << populations.size() << " in ";
         std::cerr << __FILE__ << ":" << __LINE__ << std::endl;             
         exit(1);
      }
      #endif
      return populations[popID].blockContainer.getData();
   }

   inline Realf* SpatialCell::get_data(const vmesh::LocalID& blockLID,const uint popID) {
      #ifdef DEBUG_SPATIAL_CELL
      if (popID >= populations.size()) {
         std::cerr << "ERROR, popID " << popID << " exceeds populations.size() " << populations.size() << " in ";
         std::cerr << __FILE__ << ":" << __LINE__ << std::endl;             
         exit(1);
      }
      if (blockLID >= populations[popID].blockContainer.size()) {
         std::cerr << "ERROR, block LID out of bounds, blockContainer.size() " << populations[popID].blockContainer.size() << " in ";
         std::cerr << __FILE__ << ":" << __LINE__ << std::endl;
         exit(1);
      }
      #endif
      if (blockLID == vmesh::VelocityMesh<vmesh::GlobalID,vmesh::LocalID>::invalidLocalID()) return null_block_data.data();
      return populations[popID].blockContainer.getData(blockLID);
   }
   
   inline const Realf* SpatialCell::get_data(const vmesh::LocalID& blockLID,const uint popID) const {
      #ifdef DEBUG_SPATIAL_CELL
      if (popID >= populations.size()) {
         std::cerr << "ERROR, popID " << popID << " exceeds populations.size() " << populations.size() << " in ";
         std::cerr << __FILE__ << ":" << __LINE__ << std::endl;             
         exit(1);
      }
      if (blockLID >= populations[popID].blockContainer.size()) {
         std::cerr << "ERROR, block LID out of bounds, blockContainer.size() " << populations[popID].blockContainer.size() << " in ";
         std::cerr << __FILE__ << ":" << __LINE__ << std::endl;
         exit(1);
      }
      #endif
      if (blockLID == vmesh::VelocityMesh<vmesh::GlobalID,vmesh::LocalID>::invalidLocalID()) return null_block_data.data();
      return populations[popID].blockContainer.getData(blockLID);
   }

   inline Real* SpatialCell::get_block_parameters(const uint popID) {
      #ifdef DEBUG_SPATIAL_CELL
      if (popID >= populations.size()) {
         std::cerr << "ERROR, popID " << popID << " exceeds populations.size() " << populations.size() << " in ";
         std::cerr << __FILE__ << ":" << __LINE__ << std::endl;             
         exit(1);
      }
      #endif
      return populations[popID].blockContainer.getParameters();
   }
   
   inline const Real* SpatialCell::get_block_parameters(const uint popID) const {
      #ifdef DEBUG_SPATIAL_CELL
      if (popID >= populations.size()) {
         std::cerr << "ERROR, popID " << popID << " exceeds populations.size() " << populations.size() << " in ";
         std::cerr << __FILE__ << ":" << __LINE__ << std::endl;             
         exit(1);
      }
      #endif
      return populations[popID].blockContainer.getParameters();
   }
   
   inline Real* SpatialCell::get_block_parameters(const vmesh::LocalID& blockLID,const uint popID) {
      #ifdef DEBUG_SPATIAL_CELL
      if (popID >= populations.size()) {
         std::cerr << "ERROR, popID " << popID << " exceeds populations.size() " << populations.size() << " in ";
         std::cerr << __FILE__ << ":" << __LINE__ << std::endl;             
         exit(1);
      }
      if (blockLID >= populations[popID].blockContainer.size()) {
         std::cerr << "ERROR, block LID out of bounds, blockContainer.size() " << populations[popID].blockContainer.size() << " in ";
         std::cerr << __FILE__ << ":" << __LINE__ << std::endl;
         exit(1);
      }
      #endif
      return populations[popID].blockContainer.getParameters(blockLID);
   }
   
   inline const Real* SpatialCell::get_block_parameters(const vmesh::LocalID& blockLID,const uint popID) const {
      #ifdef DEBUG_SPATIAL_CELL
      if (popID >= populations.size()) {
         std::cerr << "ERROR, popID " << popID << " exceeds populations.size() " << populations.size() << " in ";
         std::cerr << __FILE__ << ":" << __LINE__ << std::endl;             
         exit(1);
      }
      if (blockLID >= populations[popID].blockContainer.size()) {
         std::cerr << "ERROR, block LID out of bounds, blockContainer.size() " << populations[popID].blockContainer.size() << " in ";
         std::cerr << __FILE__ << ":" << __LINE__ << std::endl;
         exit(1);
      }
      #endif
      return populations[popID].blockContainer.getParameters(blockLID);
   }
   
   inline Real* SpatialCell::get_cell_parameters() {
      return parameters.data();
   }

   inline const Real* SpatialCell::get_cell_parameters() const {
      return parameters.data();
   }

   inline uint8_t SpatialCell::get_maximum_refinement_level(const uint popID) {
      return populations[popID].vmesh.getMaxAllowedRefinementLevel();
   }

   inline vmesh::LocalID SpatialCell::get_number_of_velocity_blocks(const uint popID) const {
      #ifdef DEBUG_SPATIAL_CELL
      if (popID >= populations.size()) {
         std::cerr << "ERROR, popID " << popID << " exceeds populations.size() " << populations.size() << " in ";
         std::cerr << __FILE__ << ":" << __LINE__ << std::endl;             
         exit(1);
      }
      #endif
      return populations[popID].blockContainer.size();
   }

    /** Get the total number of velocity blocks in this cell, summed over 
     * all existing particle populations.
     * @return Total number of velocity blocks in the cell.*/
    inline vmesh::LocalID SpatialCell::get_number_of_all_velocity_blocks() const {
        vmesh::LocalID N_blocks = 0;
        for (size_t p=0; p<populations.size(); ++p)
            N_blocks += populations[p].blockContainer.size();
        return N_blocks;
    }
    
   inline int SpatialCell::get_number_of_populations() const {
      return populations.size();
   }
   
   inline Population & SpatialCell::get_population(const uint popID) {
      return populations[popID];
   }
   
   inline const Population & SpatialCell::get_population(const uint popID) const {
      return populations[popID];
   }
   
   inline void SpatialCell::set_population(const Population& pop, cuint popID) {
      this->populations[popID] = pop;
   }

   inline const vmesh::LocalID* SpatialCell::get_velocity_grid_length(const uint popID,const uint8_t& refLevel) {
      return populations[popID].vmesh.getGridLength(refLevel);
   }

   inline const Real* SpatialCell::get_velocity_grid_block_size(const uint popID,const uint8_t& refLevel) {
      return populations[popID].vmesh.getBlockSize(refLevel);
   }

   inline const Real* SpatialCell::get_velocity_grid_cell_size(const uint popID,const uint8_t& refLevel) {
      return populations[popID].vmesh.getCellSize(refLevel);
   }

   inline void SpatialCell::get_velocity_block_coordinates(const uint popID,const vmesh::GlobalID& globalID,Real* coords) {
      populations[popID].vmesh.getBlockCoordinates(globalID,coords);
   }
   
   /*!
    Returns the indices of given velocity block
    */
   inline velocity_block_indices_t SpatialCell::get_velocity_block_indices(const uint popID,const vmesh::GlobalID block) {
      velocity_block_indices_t indices;
      uint8_t refLevel;
      populations[popID].vmesh.getIndices(block,refLevel,indices[0],indices[1],indices[2]);
      return indices;
   }

   inline velocity_block_indices_t SpatialCell::get_velocity_block_indices(const uint popID,const vmesh::GlobalID block,uint8_t& refLevel) {
      velocity_block_indices_t indices;
      populations[popID].vmesh.getIndices(block,refLevel,indices[0],indices[1],indices[2]);
      return indices;
   }

   /*!
    Returns the velocity block at given indices or error_velocity_block
    */
   inline vmesh::GlobalID SpatialCell::get_velocity_block(const uint popID,const velocity_block_indices_t indices,const uint8_t& refLevel) const {
      return populations[popID].vmesh.getGlobalID(refLevel,indices[0],indices[1],indices[2]);
   }
   
   inline vmesh::GlobalID SpatialCell::get_velocity_block(const uint popID,vmesh::GlobalID blockIndices[3],const uint8_t& refLevel) const {
      return populations[popID].vmesh.getGlobalID(refLevel,blockIndices[0],blockIndices[1],blockIndices[2]);
   }
   
   /*!
    Returns the velocity block at given location or
    error_velocity_block if outside of the velocity grid
    */
   inline vmesh::GlobalID SpatialCell::get_velocity_block(const uint popID,const Real vx,const Real vy,const Real vz,const uint8_t& refLevel) const {
      Real coords[3] = {vx,vy,vz};
      return populations[popID].vmesh.getGlobalID(refLevel,coords);
   }
   
   inline vmesh::GlobalID SpatialCell::get_velocity_block(const uint popID,const Real* coords,const uint8_t& refLevel) const {
      return populations[popID].vmesh.getGlobalID(refLevel,coords);
   }
   
   inline vmesh::GlobalID SpatialCell::get_velocity_block_child(const uint popID,const vmesh::GlobalID& blockGID,const uint8_t& refLevel,
                                                                const int& i_cell,const int& j_cell,const int& k_cell) {
      uint8_t ref = refLevel;

      vmesh::LocalID i_child,j_child,k_child;
      i_child = 2*i_child + i_cell/2;
      j_child = 2*j_child + j_cell/2;
      k_child = 2*k_child + k_cell/2;

      while (ref != populations[popID].vmesh.getMaxAllowedRefinementLevel()) {
         vmesh::LocalID i_child,j_child,k_child;
         populations[popID].vmesh.getIndices(blockGID,ref,i_child,j_child,k_child);
         
         return populations[popID].vmesh.getGlobalID(refLevel+1,i_child,j_child,k_child);
      }
      return populations[popID].vmesh.invalidGlobalID();
   }
   
   inline void SpatialCell::get_velocity_block_children_local_ids(
         const vmesh::GlobalID& blockGID,
         std::vector<vmesh::LocalID>& childrenLIDs,
         const uint popID) {
      #ifdef DEBUG_SPATIAL_CELL
      if (popID >= populations.size()) {
         std::cerr << "ERROR, popID " << popID << " exceeds populations.size() " << populations.size() << " in ";
         std::cerr << __FILE__ << ":" << __LINE__ << std::endl;             
         exit(1);
      }
      #endif
      
      std::vector<vmesh::GlobalID> childrenGIDs;
      populations[popID].vmesh.getChildren(blockGID,childrenGIDs);
      childrenLIDs.resize(childrenGIDs.size());
      for (size_t c=0; c<childrenGIDs.size(); ++c) 
          childrenLIDs[c] = populations[popID].vmesh.getLocalID(childrenGIDs[c]);
   }

   inline vmesh::GlobalID SpatialCell::get_velocity_block_parent(const uint popID,const vmesh::GlobalID& blockGID) {
      return populations[popID].vmesh.getParent(blockGID);
   }

   inline vmesh::GlobalID SpatialCell::get_velocity_block_global_id(const vmesh::LocalID& blockLID,const uint popID) const {
      #ifdef DEBUG_SPATIAL_CELL
      if (popID >= populations.size()) {
         std::cerr << "ERROR, popID " << popID << " exceeds populations.size() " << populations.size() << " in ";
         std::cerr << __FILE__ << ":" << __LINE__ << std::endl;             
         exit(1);
      }
      #endif

      return populations[popID].vmesh.getGlobalID(blockLID);
   }
      
   inline vmesh::LocalID SpatialCell::get_velocity_block_local_id(const vmesh::GlobalID& blockGID,const uint popID) const {
      #ifdef DEBUG_SPATIAL_CELL
      if (popID >= populations.size()) {
         std::cerr << "ERROR, popID " << popID << " exceeds populations.size() " << populations.size() << " in ";
         std::cerr << __FILE__ << ":" << __LINE__ << std::endl;             
         exit(1);
      }
      #endif
      
      return populations[popID].vmesh.getLocalID(blockGID);
   }

   inline void SpatialCell::get_velocity_block_size(const uint popID,const vmesh::GlobalID block,Real blockSize[3]) {
      populations[popID].vmesh.getBlockSize(block,blockSize);
   }
   
   /*!
    Returns the edge where given velocity block starts.
    */
   inline Real SpatialCell::get_velocity_block_vx_min(const uint popID,const vmesh::GlobalID block) const {
      Real coords[3];
      populations[popID].vmesh.getBlockCoordinates(block,coords);
      return coords[0];
   }

   /*!
    Returns the edge where given velocity block ends.
    */
   inline Real SpatialCell::get_velocity_block_vx_max(const uint popID,const vmesh::GlobalID block) const {
      Real coords[3];
      populations[popID].vmesh.getBlockCoordinates(block,coords);
      
      Real size[3];
      populations[popID].vmesh.getBlockSize(block,size);
      return coords[0]+size[0];
   }

   /*!
    Returns the edge where given velocity block starts.
    */
   inline Real SpatialCell::get_velocity_block_vy_min(const uint popID,const vmesh::GlobalID block) const {
      Real coords[3];
      populations[popID].vmesh.getBlockCoordinates(block,coords);
      return coords[1];
   }

   /*!
    Returns the edge where given velocity block ends.
    */
   inline Real SpatialCell::get_velocity_block_vy_max(const uint popID,const vmesh::GlobalID block) const {
      Real coords[3];
      populations[popID].vmesh.getBlockCoordinates(block,coords);
      
      Real size[3];
      populations[popID].vmesh.getBlockSize(block,size);
      return coords[1]+size[1];
   }

   /*!
    Returns the edge where given velocity block starts.
    */
   inline Real SpatialCell::get_velocity_block_vz_min(const uint popID,const vmesh::GlobalID block) const {
      Real coords[3];
      populations[popID].vmesh.getBlockCoordinates(block,coords);
      return coords[2];
   }
   
   /*!
    Returns the edge where given velocity block ends.
    */
   inline Real SpatialCell::get_velocity_block_vz_max(const uint popID,const vmesh::GlobalID block) const {
      Real coords[3];
      populations[popID].vmesh.getBlockCoordinates(block,coords);
      
      Real size[3];
      populations[popID].vmesh.getBlockSize(block,size);
      return coords[2]+size[2];
   }

      /***************************
       * Velocity cell functions *
       ***************************/

   /*!
    Returns the indices of given velocity cell
    */
   inline velocity_cell_indices_t SpatialCell::get_velocity_cell_indices(const unsigned int cell) const {
      velocity_cell_indices_t indices;
      
      if (cell >= VELOCITY_BLOCK_LENGTH) {
         indices[0] = indices[1] = indices[2] = error_velocity_cell_index;
      } else {
         indices[0] = cell % block_vx_length;
         indices[1] = (cell / block_vx_length) % block_vy_length;
         indices[2] = cell / (block_vx_length * block_vy_length);
      }

      return indices;
   }
   
   /*!
    Returns the velocity cell at given indices or error_velocity_cell
    */
   inline unsigned int SpatialCell::get_velocity_cell(const velocity_cell_indices_t indices) const {
      if (indices[0] >= block_vx_length
       || indices[1] >= block_vy_length
       || indices[2] >= block_vz_length) {
         return error_velocity_cell;
      }
      return indices[0] + indices[1] * block_vx_length + indices[2] * block_vx_length * block_vy_length;
   }

   /*!     
    Returns the velocity cell at given location or
    error_velocity_cell if outside of given velocity block.
    */
   inline unsigned int SpatialCell::get_velocity_cell(const uint popID,
                                                      const vmesh::GlobalID velocity_block,
                                                      const Real vx,
                                                      const Real vy,
                                                      const Real vz
                                                     ) const {
      const Real block_vx_min = get_velocity_block_vx_min(popID,velocity_block);
      const Real block_vx_max = get_velocity_block_vx_max(popID,velocity_block);
      const Real block_vy_min = get_velocity_block_vy_min(popID,velocity_block);
      const Real block_vy_max = get_velocity_block_vy_max(popID,velocity_block);
      const Real block_vz_min = get_velocity_block_vz_min(popID,velocity_block);
      const Real block_vz_max = get_velocity_block_vz_max(popID,velocity_block);
      
      if (vx < block_vx_min || vx >= block_vx_max
          || vy < block_vy_min || vy >= block_vy_max
          || vz < block_vz_min || vz >= block_vz_max
         ) {
         return error_velocity_cell;
      }

      const velocity_block_indices_t indices = {{
         (unsigned int) floor((vx - block_vx_min) / ((block_vx_max - block_vx_min) / block_vx_length)),
         (unsigned int) floor((vy - block_vy_min) / ((block_vy_max - block_vy_min) / block_vy_length)),
         (unsigned int) floor((vz - block_vz_min) / ((block_vz_max - block_vz_min) / block_vz_length))
      }};
      
      return get_velocity_cell(indices);
   }

   /*!
    Returns the edge where given velocity cell in the given velocity block starts.
    TODO: move these to velocity cell class?
    */
   inline Real SpatialCell::get_velocity_cell_vx_min(const uint popID,
      const vmesh::GlobalID velocity_block,
      const unsigned int velocity_cell
   ) const {
      if (velocity_cell == error_velocity_cell) {
         return std::numeric_limits<Real>::quiet_NaN();
      }
      
      const velocity_cell_indices_t indices = get_velocity_cell_indices(velocity_cell);
      if (indices[0] == error_velocity_cell_index) {
         return std::numeric_limits<Real>::quiet_NaN();
      }
      
      const Real block_vx_min = get_velocity_block_vx_min(popID,velocity_block);
      const Real block_vx_max = get_velocity_block_vx_max(popID,velocity_block);
      
      return block_vx_min + (block_vx_max - block_vx_min) / block_vx_length * indices[0];
   }

   /*!
    Returns the edge where given velocity cell in the given velocity block ends.
    */
   inline Real SpatialCell::get_velocity_cell_vx_max(const uint popID,
      const vmesh::GlobalID velocity_block,
      const unsigned int velocity_cell
   ) const {
      if (velocity_cell == error_velocity_cell) {
         return std::numeric_limits<Real>::quiet_NaN();
      }
      
      const velocity_cell_indices_t indices = get_velocity_cell_indices(velocity_cell);
      if (indices[0] == error_velocity_cell_index) {
         return std::numeric_limits<Real>::quiet_NaN();
      }
      
      const Real block_vx_min = get_velocity_block_vx_min(popID,velocity_block);
      const Real block_vx_max = get_velocity_block_vx_max(popID,velocity_block);

      return block_vx_min + (block_vx_max - block_vx_min) / block_vx_length * (indices[0] + 1);
   }

   /*!
    Returns the edge where given velocity cell in the given velocity block starts.
    */
   inline Real SpatialCell::get_velocity_cell_vy_min(const uint popID,
      const vmesh::GlobalID velocity_block,
      const unsigned int velocity_cell
   ) const {
      if (velocity_cell == error_velocity_cell) {
         return std::numeric_limits<Real>::quiet_NaN();
      }
      
      const velocity_cell_indices_t indices = get_velocity_cell_indices(velocity_cell);
      if (indices[1] == error_velocity_cell_index) {
         return std::numeric_limits<Real>::quiet_NaN();
      }
      
      const Real block_vy_min = get_velocity_block_vy_min(popID,velocity_block);
      const Real block_vy_max = get_velocity_block_vy_max(popID,velocity_block);
      
      return block_vy_min + (block_vy_max - block_vy_min) / block_vy_length * indices[1];
   }

   /*!
    Returns the edge where given velocity cell in the given velocity block ends.
    */
   inline Real SpatialCell::get_velocity_cell_vy_max(const uint popID,
      const vmesh::GlobalID velocity_block,
      const unsigned int velocity_cell
   ) const {
      if (velocity_cell == error_velocity_cell) {
         return std::numeric_limits<Real>::quiet_NaN();
      }
      
      const velocity_cell_indices_t indices = get_velocity_cell_indices(velocity_cell);
      if (indices[1] == error_velocity_cell_index) {
         return std::numeric_limits<Real>::quiet_NaN();
      }
      
      const Real block_vy_min = get_velocity_block_vy_min(popID,velocity_block);
      const Real block_vy_max = get_velocity_block_vy_max(popID,velocity_block);
      
      return block_vy_min + (block_vy_max - block_vy_min) / block_vy_length * (indices[1] + 1);
   }

   /*!
    Returns the edge where given velocity cell in the given velocity block starts.
    */
   inline Real SpatialCell::get_velocity_cell_vz_min(const uint popID,
      const vmesh::GlobalID velocity_block,
      const unsigned int velocity_cell
   ) const {
      if (velocity_cell == error_velocity_cell) {
         return std::numeric_limits<Real>::quiet_NaN();
      }
      
      const velocity_cell_indices_t indices = get_velocity_cell_indices(velocity_cell);
      if (indices[2] == error_velocity_cell_index) {
         return std::numeric_limits<Real>::quiet_NaN();
      }
      
      const Real block_vz_min = get_velocity_block_vz_min(popID,velocity_block);
      const Real block_vz_max = get_velocity_block_vz_max(popID,velocity_block);
      
      return block_vz_min + (block_vz_max - block_vz_min) / block_vz_length * indices[2];
   }

   /*!
    Returns the edge where given velocity cell in the given velocity block ends.
    */
   inline Real SpatialCell::get_velocity_cell_vz_max(const uint popID,
      const vmesh::GlobalID velocity_block,
      const unsigned int velocity_cell
   ) const {
      if (velocity_cell == error_velocity_cell) {
         return std::numeric_limits<Real>::quiet_NaN();
      }
      
      const velocity_cell_indices_t indices = get_velocity_cell_indices(velocity_cell);
      if (indices[2] == error_velocity_cell_index) {
         return std::numeric_limits<Real>::quiet_NaN();
      }
      
      const Real block_vz_min = get_velocity_block_vz_min(popID,velocity_block);
      const Real block_vz_max = get_velocity_block_vz_max(popID,velocity_block);

      return block_vz_min + (block_vz_max - block_vz_min) / block_vz_length * (indices[2] + 1);
   }
   
   inline const Real* SpatialCell::get_velocity_grid_min_limits(const uint popID) {
      return populations[popID].vmesh.getMeshMinLimits();
   }
   
   inline const Real* SpatialCell::get_velocity_grid_max_limits(const uint popID) {
      return populations[popID].vmesh.getMeshMaxLimits();
   }

   inline unsigned int SpatialCell::invalid_block_index() {
      return vmesh::VelocityMesh<vmesh::GlobalID,vmesh::LocalID>::invalidBlockIndex();
   }

   inline vmesh::GlobalID SpatialCell::invalid_global_id() {
      return vmesh::VelocityMesh<vmesh::GlobalID,vmesh::LocalID>::invalidGlobalID();
   }

   inline vmesh::GlobalID SpatialCell::invalid_local_id() {
      return vmesh::VelocityMesh<vmesh::GlobalID,vmesh::LocalID>::invalidLocalID();
   }

   /*!
    Returns the number of given velocity blocks that exist.
    */
   inline size_t SpatialCell::count(const vmesh::GlobalID& block,const uint popID) const {
      #ifdef DEBUG_SPATIAL_CELL
      if (popID >= populations.size()) {
         std::cerr << "ERROR, popID " << popID << " exceeds populations.size() " << populations.size() << " in ";
         std::cerr << __FILE__ << ":" << __LINE__ << std::endl;             
         exit(1);
      }
      #endif

      return populations[popID].vmesh.count(block);
   }

   /*!
    Returns the number of existing velocity blocks.
    */
   inline size_t SpatialCell::size(const uint popID) const {
      #ifdef DEBUG_SPATIAL_CELL
      if (popID >= populations.size()) {
         std::cerr << "ERROR, popID " << popID << " exceeds populations.size() " << populations.size() << " in ";
         std::cerr << __FILE__ << ":" << __LINE__ << std::endl;             
         exit(1);
      }
      #endif

      return populations[popID].vmesh.size();
   }

   /*!
    Sets the given value to a velocity cell at given coordinates.
    * 
    Creates the velocity block at given coordinates if it doesn't exist.
    */
   inline void SpatialCell::set_value(const Real vx,const Real vy,const Real vz,
                                      const Realf value,const uint popID) {
      #ifdef DEBUG_SPATIAL_CELL
      if (popID >= populations.size()) {
         std::cerr << "ERROR, popID " << popID << " exceeds populations.size() " << populations.size() << " in ";
         std::cerr << __FILE__ << ":" << __LINE__ << std::endl;             
         exit(1);
      }
      #endif
      
      const vmesh::GlobalID blockGID = get_velocity_block(popID,vx, vy, vz);
      vmesh::LocalID blockLID = populations[popID].vmesh.getLocalID(blockGID);
      if (blockLID == vmesh::VelocityMesh<vmesh::GlobalID,vmesh::LocalID>::invalidLocalID()) {
         if (!add_velocity_block(blockGID,popID)) {
            std::cerr << "Couldn't add velocity block " << blockGID << std::endl;
            abort();
         }
         blockLID = populations[popID].vmesh.getLocalID(blockGID);
      }

      const unsigned int cell = get_velocity_cell(popID,blockGID, vx, vy, vz);
      get_data(blockLID,popID)[cell] = value;
   }

//TODO - thread safe set/increment functions which do not create blocks automatically

   /*! Sets the value of a particular cell in a block. The block is
    *  created if it does not exist. This version is faster than
    *  the velocity value based version.
    *
    * This function is not thread safe due to the creation of
    * blocks.
    * 
    \param block Block index of velocity-cell
    \param cell  Cell index (0..WID3-1) of velocity-cell in block
    \param value Value that is set for velocity-cell
    */
   inline void SpatialCell::set_value(const vmesh::GlobalID& blockGID,const unsigned int cell,
                                      const Realf value,const uint popID) {
      #ifdef DEBUG_SPATIAL_CELL
      if (popID >= populations.size()) {
         std::cerr << "ERROR, popID " << popID << " exceeds populations.size() " << populations.size() << " in ";
         std::cerr << __FILE__ << ":" << __LINE__ << std::endl;             
         exit(1);
      }
      #endif
      
      vmesh::LocalID blockLID = populations[popID].vmesh.getLocalID(blockGID);
      if (blockLID == vmesh::VelocityMesh<vmesh::GlobalID,vmesh::LocalID>::invalidLocalID()) {
         if (!add_velocity_block(blockGID,popID)) {
            std::cerr << "Couldn't add velocity block " << blockGID << std::endl;
            abort();
         }
         blockLID = populations[popID].vmesh.getLocalID(blockGID);
      }

      get_data(blockLID,popID)[cell] = value;
   }

   /*!
    Increments the value of velocity cell at given coordinate-
    * 
    Creates the velocity block at given coordinates if it doesn't exist.
    */
   inline void SpatialCell::increment_value(const Real vx,const Real vy,const Real vz,
                                            const Realf value,const uint popID) {
      #ifdef DEBUG_SPATIAL_CELL
      if (popID >= populations.size()) {
         std::cerr << "ERROR, popID " << popID << " exceeds populations.size() " << populations.size() << " in ";
         std::cerr << __FILE__ << ":" << __LINE__ << std::endl;             
         exit(1);
      }
      #endif

      const vmesh::GlobalID blockGID = SpatialCell::get_velocity_block(popID,vx,vy,vz);
      vmesh::LocalID blockLID = get_velocity_block_local_id(blockGID,popID);

      if (blockLID == SpatialCell::invalid_local_id()) {
          if (!add_velocity_block(blockGID,popID)) {
             std::cerr << "Couldn't add velocity block " << blockGID << std::endl;
             abort();
          }
          blockLID = get_velocity_block_local_id(blockGID,popID);
      }

      if (blockLID == invalid_local_id()) {
         std::cerr << __FILE__ << ":" << __LINE__
           << " block_ptr == NULL" << std::endl;
         abort();
      }

      const unsigned int cell = get_velocity_cell(popID,blockGID,vx,vy,vz);
      get_data(blockLID,popID)[cell] += value;
   }

   /*!
    Increments the value of velocity cell at given index
    * 
    Creates the velocity block if it doesn't exist.
    */
   inline void SpatialCell::increment_value(const vmesh::GlobalID& blockGID,
                                            const unsigned int cell,
                                            const Realf value,const uint popID) {
      #ifdef DEBUG_SPATIAL_CELL
      if (popID >= populations.size()) {
         std::cerr << "ERROR, popID " << popID << " exceeds populations.size() " << populations.size() << " in ";
         std::cerr << __FILE__ << ":" << __LINE__ << std::endl;             
         exit(1);
      }
      #endif

      vmesh::LocalID blockLID = populations[popID].vmesh.getLocalID(blockGID);
      if (blockLID == vmesh::VelocityMesh<vmesh::GlobalID,vmesh::LocalID>::invalidLocalID()) {
         if (!add_velocity_block(blockGID,popID)) {
            std::cerr << "Couldn't add velocity block " << blockGID << std::endl;
            abort();
         }
         blockLID = populations[popID].vmesh.getLocalID(blockGID);
      }

      get_data(blockLID,popID)[cell] += value;
   }

   inline vmesh::VelocityMesh<vmesh::GlobalID,vmesh::LocalID>& SpatialCell::get_velocity_mesh(const size_t& popID) {
      #ifdef DEBUG_SPATIAL_CELL
      if (popID >= populations.size()) {
         std::cerr << "ERROR, popID " << popID << " exceeds populations.size() " << populations.size() << " in ";
         std::cerr << __FILE__ << ":" << __LINE__ << std::endl;             
         exit(1);
      }
      #endif

      return populations[popID].vmesh;
   }

   inline vmesh::VelocityBlockContainer<vmesh::LocalID>& SpatialCell::get_velocity_blocks(const size_t& popID) {
      #ifdef DEBUG_SPATIAL_CELL
      if (popID >= populations.size()) {
         std::cerr << "ERROR, popID " << popID << " exceeds populations.size() " << populations.size() << " in ";
         std::cerr << __FILE__ << ":" << __LINE__ << std::endl;             
         exit(1);
      }
      #endif
      
      return populations[popID].blockContainer;
   }

   inline vmesh::VelocityMesh<vmesh::GlobalID,vmesh::LocalID>& SpatialCell::get_velocity_mesh_temporary() {
      return vmeshTemp;
   }
   
   inline vmesh::VelocityBlockContainer<vmesh::LocalID>& SpatialCell::get_velocity_blocks_temporary() {
      return blockContainerTemp;
   }

   /*!
    * Gets the value of a velocity cell at given coordinates.
    * 
    * Returns 0 if it doesn't exist.
    */
   inline Realf SpatialCell::get_value(const Real vx, const Real vy, const Real vz,const uint popID) const {
      #ifdef DEBUG_SPATIAL_CELL
      if (popID >= populations.size()) {
         std::cerr << "ERROR, popID " << popID << " exceeds populations.size() " << populations.size() << " in ";
         std::cerr << __FILE__ << ":" << __LINE__ << std::endl;             
         exit(1);
      }
      #endif
      const vmesh::GlobalID blockGID = get_velocity_block(popID, vx, vy, vz);
      if (count(blockGID,popID) == 0) {
         return 0.0;
      }
      const vmesh::LocalID blockLID = get_velocity_block_local_id(blockGID, popID);
      //const Velocity_Block block_ptr = at(block);
      if (blockLID == invalid_local_id()) {
      //if (block_ptr.is_null() == true) {
         std::cerr << __FILE__ << ":" << __LINE__
            << " block_ptr == NULL" << std::endl; 
         abort();
      }

      const unsigned int cell = get_velocity_cell(popID, blockGID, vx, vy, vz);
      
      return get_data(blockLID,popID)[cell];
   }

   inline Realf SpatialCell::get_value(const vmesh::GlobalID& blockGID, const unsigned int cell, const uint popID) const {
      if (count(blockGID, popID) == 0) {
         return 0.0;
      }
      const vmesh::LocalID blockLID = get_velocity_block_local_id(blockGID, popID);
      //const Velocity_Block block_ptr = at(block);
      if (blockLID == invalid_local_id()) {
      //if (block_ptr.is_null() == true) {
         std::cerr << __FILE__ << ":" << __LINE__
            << " block_ptr == NULL" << std::endl; 
         abort();
      }
      return get_data(blockLID,popID)[cell];
   }

   inline bool SpatialCell::checkMesh(const uint popID) {
      #ifdef DEBUG_SPATIAL_CELL
      if (popID >= populations.size()) {
         std::cerr << "ERROR, popID " << popID << " exceeds populations.size() " << populations.size() << " in ";
         std::cerr << __FILE__ << ":" << __LINE__ << std::endl;             
         exit(1);
      }
      #endif
      
      return populations[popID].vmesh.check();
   }

   /*!
    Removes all velocity blocks from this spatial cell and frees memory in the cell
    */
    inline void SpatialCell::clear(const uint popID) {
       #ifdef DEBUG_SPATIAL_CELL
      if (popID >= populations.size()) {
         std::cerr << "ERROR, popID " << popID << " exceeds populations.size() " << populations.size() << " in ";
         std::cerr << __FILE__ << ":" << __LINE__ << std::endl;             
         exit(1);
      }
      #endif
       
      populations[popID].vmesh.clear();
      populations[popID].blockContainer.clear();
    }

   /*!
    Return the memory consumption in bytes as reported using the size()
    functions of the containers in spatial cell
    */
   inline uint64_t SpatialCell::get_cell_memory_size() {
      const uint64_t VEL_BLOCK_SIZE = 2*WID3*sizeof(Realf) + BlockParams::N_VELOCITY_BLOCK_PARAMS*sizeof(Real);
      uint64_t size = 0;
      size += vmeshTemp.sizeInBytes();
      size += blockContainerTemp.sizeInBytes();
      size += 2 * WID3 * sizeof(Realf);
      //size += mpi_velocity_block_list.size() * sizeof(vmesh::GlobalID);
      size += velocity_block_with_content_list.size() * sizeof(vmesh::GlobalID);
      size += velocity_block_with_no_content_list.size() * sizeof(vmesh::GlobalID);
      size += CellParams::N_SPATIAL_CELL_PARAMS * sizeof(Real);
      size += fieldsolver::N_SPATIAL_CELL_DERIVATIVES * sizeof(Real);
      size += bvolderivatives::N_BVOL_DERIVATIVES * sizeof(Real);

      for (size_t p=0; p<populations.size(); ++p) {
          size += populations[p].vmesh.sizeInBytes();
          size += populations[p].blockContainer.sizeInBytes();
      }

      return size;
   }

   /*!
    Return the memory consumption in bytes as reported using
    the size() functions of the containers in spatial cell
    */
   inline uint64_t SpatialCell::get_cell_memory_capacity() {
      const uint64_t VEL_BLOCK_SIZE = 2*WID3*sizeof(Realf) + BlockParams::N_VELOCITY_BLOCK_PARAMS*sizeof(Real);
      uint64_t capacity = 0;
      
      capacity += vmeshTemp.capacityInBytes();
      capacity += blockContainerTemp.capacityInBytes();
      capacity += 2 * WID3 * sizeof(Realf);
      //capacity += mpi_velocity_block_list.capacity()  * sizeof(vmesh::GlobalID);
      capacity += velocity_block_with_content_list.capacity()  * sizeof(vmesh::GlobalID);
      capacity += velocity_block_with_no_content_list.capacity()  * sizeof(vmesh::GlobalID);
      capacity += CellParams::N_SPATIAL_CELL_PARAMS * sizeof(Real);
      capacity += fieldsolver::N_SPATIAL_CELL_DERIVATIVES * sizeof(Real);
      capacity += bvolderivatives::N_BVOL_DERIVATIVES * sizeof(Real);
      
      for (size_t p=0; p<populations.size(); ++p) {
        capacity += populations[p].vmesh.capacityInBytes();
        capacity += populations[p].blockContainer.capacityInBytes();
      }
      
      return capacity;
   }
      
   /*!
    Adds an empty velocity block into this spatial cell.
    Returns true if given block was added or already exists.
    Returns false if given block is invalid or would be outside
    of the velocity grid.
    */
   inline bool SpatialCell::add_velocity_block(const vmesh::GlobalID& block,const uint popID) {
      #ifdef DEBUG_SPATIAL_CELL
      if (popID >= populations.size()) {
         std::cerr << "ERROR, popID " << popID << " exceeds populations.size() " << populations.size() << " in ";
         std::cerr << __FILE__ << ":" << __LINE__ << std::endl;             
         exit(1);
      }
      #endif
      
      // Block insert will fail, if the block already exists, or if 
      // there are too many blocks in the spatial cell
      bool success = true;
      if (populations[popID].vmesh.push_back(block) == false) {
         return false;
      }

      const vmesh::LocalID VBC_LID = populations[popID].blockContainer.push_back();

      // Set block data to zero values:
      Realf* data = populations[popID].blockContainer.getData(VBC_LID);
      for (unsigned int i=0; i<WID*WID*WID; ++i) data[i] = 0;

      // Set block parameters:
//      Real* parameters = get_block_parameters(populations[popID].vmesh.getLocalID(block));
      Real* parameters = get_block_parameters(VBC_LID,popID);
      parameters[BlockParams::VXCRD] = get_velocity_block_vx_min(popID,block);
      parameters[BlockParams::VYCRD] = get_velocity_block_vy_min(popID,block);
      parameters[BlockParams::VZCRD] = get_velocity_block_vz_min(popID,block);
      populations[popID].vmesh.getCellSize(block,&(parameters[BlockParams::DVX]));

      // The following call 'should' be the fastest, but is actually 
      // much slower that the parameter setting above
      //vmesh::VelocityMesh<vmesh::GlobalID,vmesh::LocalID>::getBlockInfo(block,get_block_parameters( blockContainer.push_back() ));
      return success;
   }
   
   inline void SpatialCell::add_velocity_blocks(const std::vector<vmesh::GlobalID>& blocks,const uint popID) {
      #ifdef DEBUG_SPATIAL_CELL
      if (popID >= populations.size()) {
         std::cerr << "ERROR, popID " << popID << " exceeds populations.size() " << populations.size() << " in ";
         std::cerr << __FILE__ << ":" << __LINE__ << std::endl;             
         exit(1);
      }
      #endif
      
      // Add blocks to mesh
      const uint8_t adds = populations[popID].vmesh.push_back(blocks);
      if (adds == 0) {
         std::cerr << "Failed to add blocks" << std::endl;
         return;
      }

      // Add blocks to block container
      vmesh::LocalID startLID = populations[popID].blockContainer.push_back(blocks.size());
      Real* parameters = populations[popID].blockContainer.getParameters(startLID);

      #ifdef DEBUG_SPATIAL_CELL
         if (populations[popID].vmesh.size() != populations[popID].blockContainer.size()) {
	    std::cerr << "size mismatch in " << __FILE__ << ' ' << __LINE__ << std::endl; exit(1);
	 }
      #endif

      // Set block parameters
      for (size_t b=0; b<blocks.size(); ++b) {
         parameters[BlockParams::VXCRD] = get_velocity_block_vx_min(popID,blocks[b]);
         parameters[BlockParams::VYCRD] = get_velocity_block_vy_min(popID,blocks[b]);
         parameters[BlockParams::VZCRD] = get_velocity_block_vz_min(popID,blocks[b]);
         populations[popID].vmesh.getCellSize(blocks[b],&(parameters[BlockParams::DVX]));
         parameters += BlockParams::N_VELOCITY_BLOCK_PARAMS;
      }
   }

   inline bool SpatialCell::add_velocity_block_octant(const vmesh::GlobalID& blockGID,const uint popID) {
      #ifdef DEBUG_SPATIAL_CELL
      if (popID >= populations.size()) {
         std::cerr << "ERROR, popID " << popID << " exceeds populations.size() " << populations.size() << " in ";
         std::cerr << __FILE__ << ":" << __LINE__ << std::endl;             
         exit(1);
      }
      #endif
      
      // Return immediately if the block already exists or if an 
      // invalid block is attempted to be created:
      const vmesh::LocalID invalid = vmesh::VelocityMesh<vmesh::GlobalID,vmesh::LocalID>::invalidLocalID();
      if (populations[popID].vmesh.getLocalID(blockGID) != invalid) return false;
      if (populations[popID].vmesh.count(blockGID) > 0) return false;

      /*
      // If parent exists, refine it:
      const vmesh::GlobalID parentGID = vmesh::VelocityMesh<vmesh::GlobalID,vmesh::LocalID>::getParent(blockGID);
      if (parentGID != blockGID) {
	 if (vmesh.getLocalID(parentGID) != invalid) {
	    std::map<vmesh::GlobalID,vmesh::LocalID> insertedBlocks;
	    refine_block(parentGID,insertedBlocks);
	    return true;
	 }
      }*/

      // Attempt to add the block and its siblings. The vector
      // siblings also includes this block.
      // 
      // Note: These functions do not check for errors, such as creation of invalid blocks.
      // Creating all siblings at once is faster than creating one sibling at a time (16% difference)
      //std::vector<vmesh::GlobalID> siblings;
      //vmesh::VelocityMesh<vmesh::GlobalID,vmesh::LocalID>::getSiblings(blockGID,siblings);
      //add_velocity_blocks(siblings);

//      for (size_t s=0; s<siblings.size(); ++s) {
//	 add_velocity_block(siblings[s]);
	 /*if (siblings[s] != vmesh::VelocityMesh<vmesh::GlobalID,vmesh::LocalID>::invalidGlobalID()) {
	    // Check that the children of the sibling do not exist. 
	    // If they do, the block volume is already covered by 
	    // more refined blocks:
	    bool createBlock = true;
	    std::vector<vmesh::GlobalID> children;
	    vmesh.getChildren(siblings[s],children);
	    for (size_t c=0; c<children.size(); ++c) {
	       if (vmesh.getLocalID(children[c]) != invalid) {
		  createBlock = false;
		  break;
	       }
	    }
	    if (createBlock == true) add_velocity_block(siblings[s]);
	    add_velocity_block(siblings[s]);
	 }*/
//      }
    
      int32_t refLevel = populations[popID].vmesh.getRefinementLevel(blockGID);
      vmesh::GlobalID currentBlock = blockGID;
      do {
         std::vector<vmesh::GlobalID> siblings;
         populations[popID].vmesh.getSiblings(currentBlock,siblings);
         for (size_t s=0; s<siblings.size(); ++s) add_velocity_block(siblings[s],popID);

         currentBlock = populations[popID].vmesh.getParent(currentBlock);
         --refLevel;
      } while (refLevel > 0);

      return true;
   }

   /*!
    Removes given block from the velocity grid.
    Does nothing if given block doesn't exist.
    */
   inline void SpatialCell::remove_velocity_block(const vmesh::GlobalID& block,const uint popID) {
      #ifdef DEBUG_SPATIAL_CELL
      if (popID >= populations.size()) {
         std::cerr << "ERROR, popID " << popID << " exceeds populations.size() " << populations.size() << " in ";
         std::cerr << __FILE__ << ":" << __LINE__ << std::endl;             
         exit(1);
      }
      #endif
      
      if (block == invalid_global_id()) {
         //std::cerr << "not removing, block " << block << " is invalid" << std::endl;
         return;
      }
      
      const vmesh::LocalID removedLID = populations[popID].vmesh.getLocalID(block);      
      if (removedLID == invalid_local_id()) {
         //std::cerr << "not removing since block " << block << " does not exist" << std::endl;
         return;
      }

      // Get local ID of the last block:
      const vmesh::LocalID lastLID = populations[popID].vmesh.size()-1;

      populations[popID].vmesh.copy(lastLID,removedLID);
      populations[popID].vmesh.pop();

      populations[popID].blockContainer.copy(lastLID,removedLID);
      populations[popID].blockContainer.pop();
   }

   inline void SpatialCell::swap(vmesh::VelocityMesh<vmesh::GlobalID,vmesh::LocalID>& vmesh,
                                 vmesh::VelocityBlockContainer<vmesh::LocalID>& blockContainer,
                                 const uint popID) {
      #ifdef DEBUG_SPATIAL_CELL
      if (populations[popID].vmesh.size() != populations[popID].blockContainer.size()) {
         std::cerr << "Error, velocity mesh size and block container size do not agree in " << __FILE__ << ' ' << __LINE__ << std::endl;
         exit(1);
      }
      if (popID >= populations.size()) {
         std::cerr << "ERROR, popID " << popID << " exceeds populations.size() " << populations.size() << " in ";
         std::cerr << __FILE__ << ":" << __LINE__ << std::endl;             
         exit(1);
      }
      #endif

      populations[popID].vmesh.swap(vmesh);
      populations[popID].blockContainer.swap(blockContainer);
   }

   /*!
    Sets the type of data to transfer by mpi_datatype.
    */
   inline void SpatialCell::set_mpi_transfer_type(const uint64_t type,bool atSysBoundaries) {
      SpatialCell::mpi_transfer_type = type;
      SpatialCell::mpiTransferAtSysBoundaries = atSysBoundaries;
   }

   /*!
    Gets the type of data that will be transferred by mpi_datatype.
    */
   inline uint64_t SpatialCell::get_mpi_transfer_type(void) {
      return SpatialCell::mpi_transfer_type;
   }
   
   /*!
    Set if this cell is transferred/received using MPI in the next communication phase.
    */
   inline void SpatialCell::set_mpi_transfer_enabled(bool transferEnabled) {
      this->mpiTransferEnabled=transferEnabled;
   }
   
   inline bool SpatialCell::velocity_block_has_children(const vmesh::GlobalID& blockGID,const uint popID) const {
      #ifdef DEBUG_SPATIAL_CELL
      if (popID >= populations.size()) {
         std::cerr << "ERROR, popID " << popID << " exceeds populations.size() " << populations.size() << " in ";
         std::cerr << __FILE__ << ":" << __LINE__ << std::endl;             
         exit(1);
      }
      #endif
      return populations[popID].vmesh.hasChildren(blockGID);
   }

   inline vmesh::GlobalID SpatialCell::velocity_block_has_grandparent(const vmesh::GlobalID& blockGID,const uint popID) const {
      #ifdef DEBUG_SPATIAL_CELL
      if (popID >= populations.size()) {
         std::cerr << "ERROR, popID " << popID << " exceeds populations.size() " << populations.size() << " in ";
         std::cerr << __FILE__ << ":" << __LINE__ << std::endl;             
         exit(1);
      }
      #endif
      return populations[popID].vmesh.hasGrandParent(blockGID);
   }
   
<<<<<<< HEAD
   inline SpatialCell& SpatialCell::operator=(const SpatialCell& other) {

      this->sysBoundaryFlag = other.sysBoundaryFlag;
      this->sysBoundaryLayer = other.sysBoundaryLayer;
      this->sysBoundaryLayerNew = other.sysBoundaryLayerNew;
      this->velocity_block_with_content_list = other.velocity_block_with_content_list;
      this->velocity_block_with_no_content_list = other.velocity_block_with_no_content_list;
      this->initialized = other.initialized;
      this->mpiTransferEnabled = other.mpiTransferEnabled;      
      this->parameters = other.parameters;
      this->derivatives = other.derivatives;
      this->derivativesBVOL = other.derivativesBVOL;      
      this->null_block_data = other.null_block_data;
      this->populations = other.populations;
   
      return *this;
   }
=======
   // inline SpatialCell& SpatialCell::operator=(const SpatialCell&) { 
   //    return *this;
   // }
>>>>>>> 15fe3a16

} // namespaces

#endif<|MERGE_RESOLUTION|>--- conflicted
+++ resolved
@@ -1895,29 +1895,9 @@
       return populations[popID].vmesh.hasGrandParent(blockGID);
    }
    
-<<<<<<< HEAD
-   inline SpatialCell& SpatialCell::operator=(const SpatialCell& other) {
-
-      this->sysBoundaryFlag = other.sysBoundaryFlag;
-      this->sysBoundaryLayer = other.sysBoundaryLayer;
-      this->sysBoundaryLayerNew = other.sysBoundaryLayerNew;
-      this->velocity_block_with_content_list = other.velocity_block_with_content_list;
-      this->velocity_block_with_no_content_list = other.velocity_block_with_no_content_list;
-      this->initialized = other.initialized;
-      this->mpiTransferEnabled = other.mpiTransferEnabled;      
-      this->parameters = other.parameters;
-      this->derivatives = other.derivatives;
-      this->derivativesBVOL = other.derivativesBVOL;      
-      this->null_block_data = other.null_block_data;
-      this->populations = other.populations;
-   
-      return *this;
-   }
-=======
    // inline SpatialCell& SpatialCell::operator=(const SpatialCell&) { 
    //    return *this;
    // }
->>>>>>> 15fe3a16
 
 } // namespaces
 
