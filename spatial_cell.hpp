/*!
Spatial cell class for Vlasiator that supports a variable number of velocity blocks.

Copyright 2011-2015 Finnish Meteorological Institute
*/

#ifndef VLASIATOR_SPATIAL_CELL_HPP
#define VLASIATOR_SPATIAL_CELL_HPP

#include <algorithm>
#include <boost/array.hpp>
#include <boost/unordered_map.hpp>
#include <boost/lexical_cast.hpp>
#include <cmath>
#include <fstream>
#include <iostream>
#include <mpi.h>
#include <limits>
#include <stdint.h>
#include <vector>
#include <set>
#include <phiprof.hpp>
#include <tuple>

#include "memoryallocation.h"
#include "common.h"
#include "parameters.h"
#include "definitions.h"

#ifndef AMR
   #include "velocity_mesh_old.h"
#else
   #include "velocity_mesh_amr.h"
#endif

#include "amr_refinement_criteria.h"
#include "velocity_blocks.h"
#include "velocity_block_container.h"

#include "logger.h"
extern Logger logFile;

#ifndef NDEBUG
   #define DEBUG_SPATIAL_CELL
#endif

typedef Parameters P;

// size of velocity blocks in velocity cells
#define block_vx_length WID
#define block_vy_length WID
#define block_vz_length WID
//this is also defined in common.h as SIZE_VELBLOCK, we should remove either one
#define VELOCITY_BLOCK_LENGTH WID3
//#define N_NEIGHBOR_VELOCITY_BLOCKS 28

/*!
Used as an error from functions returning velocity cells or
as a cell that would be outside of the velocity block
*/
#define error_velocity_cell 0xFFFFFFFFu

/*!
Used as an error from functions returning velocity cell indices or
as an index that would be outside of the velocity block
*/
#define error_velocity_cell_index 0xFFFFFFFFu

namespace spatial_cell {

   namespace Transfer {
      const uint64_t NONE                     = 0;
      const uint64_t CELL_PARAMETERS          = (1<<0);
      const uint64_t CELL_DERIVATIVES         = (1<<1);
      const uint64_t VEL_BLOCK_LIST_STAGE1    = (1<<2);
      const uint64_t VEL_BLOCK_LIST_STAGE2    = (1<<3);
      const uint64_t VEL_BLOCK_DATA           = (1<<4);
      const uint64_t VEL_BLOCK_PARAMETERS     = (1<<6);
      const uint64_t VEL_BLOCK_WITH_CONTENT_STAGE1  = (1<<7); 
      const uint64_t VEL_BLOCK_WITH_CONTENT_STAGE2  = (1<<8); 
      const uint64_t CELL_SYSBOUNDARYFLAG     = (1<<9);
      const uint64_t CELL_E                   = (1<<10);
      const uint64_t CELL_EDT2                = (1<<11);
      const uint64_t CELL_PERB                = (1<<12);
      const uint64_t CELL_PERBDT2             = (1<<13);
      const uint64_t CELL_BGB                 = (1<<14);
      const uint64_t CELL_RHO_RHOV            = (1<<15);
      const uint64_t CELL_RHODT2_RHOVDT2      = (1<<16);
      const uint64_t CELL_BVOL                = (1<<17);
      const uint64_t CELL_BVOL_DERIVATIVES    = (1<<18);
      const uint64_t CELL_DIMENSIONS          = (1<<19);
      const uint64_t CELL_IOLOCALCELLID       = (1<<20);
      const uint64_t NEIGHBOR_VEL_BLOCK_DATA  = (1<<21);
      const uint64_t CELL_HALL_TERM           = (1<<22);
      const uint64_t CELL_P                   = (1<<23);
      const uint64_t CELL_PDT2                = (1<<24);
      const uint64_t CELL_RHOQ_TOT            = (1<<25);
      const uint64_t CELL_PHI                 = (1<<26);
      const uint64_t POP_METADATA             = (1<<27);
      const uint64_t RANDOMGEN                = (1<<28);
      const uint64_t CELL_GRADPE_TERM         = (1<<29);
      //all data
      const uint64_t ALL_DATA =
      CELL_PARAMETERS
      | CELL_DERIVATIVES | CELL_BVOL_DERIVATIVES
      | VEL_BLOCK_DATA
      | CELL_SYSBOUNDARYFLAG
      | POP_METADATA | RANDOMGEN;

      //all data, except the distribution function
      const uint64_t ALL_SPATIAL_DATA =
      CELL_PARAMETERS
      | CELL_DERIVATIVES | CELL_BVOL_DERIVATIVES
      | CELL_SYSBOUNDARYFLAG
      | POP_METADATA | RANDOMGEN;
   }

   typedef boost::array<unsigned int, 3> velocity_cell_indices_t;             /**< Defines the indices of a velocity cell in a velocity block.
                                                                               * Indices start from 0 and the first value is the index in x direction.
                                                                               * Note: these are the (i,j,k) indices of the cell within the block.
                                                                               * Valid values are ([0,block_vx_length[,[0,block_vy_length[,[0,block_vz_length[).*/

   typedef boost::array<vmesh::LocalID,3> velocity_block_indices_t;           /**< Defines the indices of a velocity block in the velocity grid.
                                                                               * Indices start from 0 and the first value is the index in x direction.
                                                                               * Note: these are the (i,j,k) indices of the block.
                                                                               * Valid values are ([0,vx_length[,[0,vy_length[,[0,vz_length[).*/

   /** Wrapper for variables needed for each particle species.*/
   struct Population {
      Real max_dt[2];                                                /**< Element[0] is max_r_dt, element[1] max_v_dt.*/
      vmesh::LocalID N_blocks;                                       /**< Number of velocity blocks, used when receiving velocity 
                                                                      * mesh from remote neighbors using MPI.*/
      Real velocityBlockMinValue;
      vmesh::VelocityMesh<vmesh::GlobalID,vmesh::LocalID> vmesh;     /**< Velocity mesh. Contains all velocity blocks that exist 
                                                                      * in this spatial cell. Cells are identified by their unique 
                                                                      * global IDs.*/
      vmesh::VelocityBlockContainer<vmesh::LocalID> blockContainer;  /**< Velocity block data.*/
   };

   class SpatialCell {
   public:
      SpatialCell();
      SpatialCell(const SpatialCell& other);

      // Following functions return velocity grid metadata //
      template<int PAD> void fetch_data(const vmesh::GlobalID& blockGID,const vmesh::VelocityMesh<vmesh::GlobalID,vmesh::LocalID>& vmesh,
                                        const Realf* src,Realf* array);
      template<int PAD>	void fetch_acc_data(const vmesh::GlobalID& blockGID,const int& dim,
<<<<<<< HEAD
					    vmesh::VelocityMesh<vmesh::GlobalID,vmesh::LocalID>& vmesh,
					    const Realf* src,Realf* array,Real cellSizeFractions[2]);

      vmesh::GlobalID find_velocity_block(uint8_t& refLevel,vmesh::GlobalID cellIndices[3],const int& popID);
      Realf* get_data(const int& popID);
      const Realf* get_data(const int& popID) const;
      Realf* get_data(const vmesh::LocalID& blockLID,const int& popID);
      const Realf* get_data(const vmesh::LocalID& blockLID,const int& popID) const;
      Real* get_block_parameters(const int& popID);
      const Real* get_block_parameters(const int& popID) const;
      Real* get_block_parameters(const vmesh::LocalID& blockLID,const int& popID);
      const Real* get_block_parameters(const vmesh::LocalID& blockLID,const int& popID) const;

      Real* get_cell_parameters();
=======
                                            vmesh::VelocityMesh<vmesh::GlobalID,vmesh::LocalID>& vmesh,
                                            const Realf* src,Realf* array,Real cellSizeFractions[2]);
      vmesh::GlobalID find_velocity_block(uint8_t& refLevel,vmesh::GlobalID cellIndices[3]);
      Realf* get_data();
      const Realf* get_data() const;
      Realf* get_data(const vmesh::LocalID& blockLID);
      const Realf* get_data(const vmesh::LocalID& blockLID) const;
      Real* get_block_parameters();
      Real* get_block_parameters(const vmesh::LocalID& blockLID);
      const Real* get_block_parameters(const vmesh::LocalID& blockLID) const;
>>>>>>> f1f2fe7d
      const Real* get_cell_parameters() const;

      vmesh::LocalID get_number_of_velocity_blocks(const int& popID) const;
      vmesh::LocalID get_number_of_all_velocity_blocks() const;
      int get_number_of_populations() const;

      uint8_t get_maximum_refinement_level(const int& popID);
      const Real& get_max_r_dt(const int& popID) const;
      const Real& get_max_v_dt(const int& popID) const;

      const vmesh::LocalID* get_velocity_grid_length(const int& popID,const uint8_t& refLevel=0);
      const Real* get_velocity_grid_block_size(const int& popID,const uint8_t& refLevel=0);
      const Real* get_velocity_grid_cell_size(const int& popID,const uint8_t& refLevel=0);
      void get_velocity_block_coordinates(const int& popID,const vmesh::GlobalID& globalID,Real* coords);
      velocity_block_indices_t get_velocity_block_indices(const int& popID,const vmesh::GlobalID globalID);                             // OK
      velocity_block_indices_t get_velocity_block_indices(const int& popID,const vmesh::GlobalID globalID,uint8_t& refLevel);
      vmesh::GlobalID get_velocity_block(const int& popID,vmesh::GlobalID blockIndices[3],const uint8_t& refLevel) const;
      vmesh::GlobalID get_velocity_block(const int& popID,const velocity_block_indices_t indices,const uint8_t& refLevel) const;
      vmesh::GlobalID get_velocity_block(const int& popID,const Real* coords,const uint8_t& refLevel=0) const;
      vmesh::GlobalID get_velocity_block(const int& popID,const Real vx,const Real vy,const Real vz,const uint8_t& refLevel=0) const;
      vmesh::GlobalID get_velocity_block_child(const int& popID,const vmesh::GlobalID& blockGID,const uint8_t& refLevel,
                                               const int& i_cell,const int& j_cell,const int& k_cell);
      void get_velocity_block_children_local_ids(const vmesh::GlobalID& blockGID,
                                                 std::vector<vmesh::LocalID>& childrenLIDs,
                                                 const int& popID);
      vmesh::GlobalID get_velocity_block_parent(const int& popID,const vmesh::GlobalID& blockGID);
      vmesh::GlobalID get_velocity_block_global_id(const vmesh::LocalID& blockLID,const int& popID) const;
      vmesh::LocalID get_velocity_block_local_id(const vmesh::GlobalID& blockGID,const int& popID) const;
      void get_velocity_block_size(const int& popID,const vmesh::GlobalID block,Real size[3]);
      Real get_velocity_block_vx_min(const int& popID,const vmesh::GlobalID block) const;
      Real get_velocity_block_vx_max(const int& popID,const vmesh::GlobalID block) const;
      Real get_velocity_block_vy_min(const int& popID,const vmesh::GlobalID block) const;
      Real get_velocity_block_vy_max(const int& popID,const vmesh::GlobalID block) const;
      Real get_velocity_block_vz_min(const int& popID,const vmesh::GlobalID block) const;
      Real get_velocity_block_vz_max(const int& popID,const vmesh::GlobalID block) const;
      velocity_cell_indices_t get_velocity_cell_indices(const unsigned int cell) const;
      unsigned int get_velocity_cell(const velocity_cell_indices_t indices) const;
      unsigned int get_velocity_cell(const int& popID,const vmesh::GlobalID velocity_block,const Real vx,const Real vy,const Real vz) const;
      Real get_velocity_cell_vx_min(const int& popID,const vmesh::GlobalID velocity_block,const unsigned int velocity_cell) const;
      Real get_velocity_cell_vx_max(const int& popID,const vmesh::GlobalID velocity_block,const unsigned int velocity_cell) const;
      Real get_velocity_cell_vy_min(const int& popID,const vmesh::GlobalID velocity_block,const unsigned int velocity_cell) const;
      Real get_velocity_cell_vy_max(const int& popID,const vmesh::GlobalID velocity_block,const unsigned int velocity_cell) const;
      Real get_velocity_cell_vz_min(const int& popID,const vmesh::GlobalID velocity_block,const unsigned int velocity_cell) const;
      Real get_velocity_cell_vz_max(const int& popID,const vmesh::GlobalID velocity_block,const unsigned int velocity_cell) const;
      const Real* get_velocity_grid_min_limits(const int& popID);
      const Real* get_velocity_grid_max_limits(const int& popID);
      bool initialize_mesh();

      static unsigned int invalid_block_index();
      static vmesh::GlobalID invalid_global_id();
      static vmesh::LocalID invalid_local_id();

      size_t count(const vmesh::GlobalID& block,const int& popID) const;

      void add_values(const vmesh::GlobalID& targetGID,
		      std::unordered_map<vmesh::GlobalID,Realf[(WID+2)*(WID+2)*(WID+2)]>& sourceData,
                      const int& popID);

      void printMeshSizes();
      static bool setCommunicatedSpecies(const int& popID);

      // Following functions adjust velocity blocks stored on the cell //
      bool add_velocity_block(const vmesh::GlobalID& block,const int& popID);
      void add_velocity_blocks(const std::vector<vmesh::GlobalID>& blocks,const int& popID);
      bool add_velocity_block_octant(const vmesh::GlobalID& blockGID,const int& popID);
      void adjustSingleCellVelocityBlocks(const int& popID);
      void adjust_velocity_blocks(const std::vector<SpatialCell*>& spatial_neighbors,
                                  const int& popID,
                                  bool doDeleteEmptyBlocks=true);
      void update_velocity_block_content_lists(const int& popID);
      bool checkMesh(const int& popID);
      void clear(const int& popID);
      void coarsen_block(const vmesh::GlobalID& parent,const std::vector<vmesh::GlobalID>& children,const int& popID);
      void coarsen_blocks(amr_ref_criteria::Base* evaluator,const int& popID);
      uint64_t get_cell_memory_capacity();
      uint64_t get_cell_memory_size();
      void merge_values(const int& popID);
      void prepare_to_receive_blocks(const int& popID);
      bool shrink_to_fit();
      size_t size(const int& popID) const;
      void remove_velocity_block(const vmesh::GlobalID& block,const int& popID);
      void swap(vmesh::VelocityMesh<vmesh::GlobalID,vmesh::LocalID>& vmesh,
                vmesh::VelocityBlockContainer<vmesh::LocalID>& blockContainer,const int& popID);
      vmesh::VelocityMesh<vmesh::GlobalID,vmesh::LocalID>& get_velocity_mesh(const size_t& popID);
      vmesh::VelocityBlockContainer<vmesh::LocalID>& get_velocity_blocks(const size_t& popID);
      vmesh::VelocityMesh<vmesh::GlobalID,vmesh::LocalID>& get_velocity_mesh_temporary();
      vmesh::VelocityBlockContainer<vmesh::LocalID>& get_velocity_blocks_temporary();
<<<<<<< HEAD

      Realf get_value(const Real vx,const Real vy,const Real vz,const int& popID) const;
      void increment_value(const Real vx,const Real vy,const Real vz,const Realf value,const int& popID);
      void increment_value(const vmesh::GlobalID& block,const unsigned int cell,const Realf value,const int& popID);
      void set_max_r_dt(const int& popID,const Real& value);
      void set_max_v_dt(const int& popID,const Real& value);
      void set_value(const Real vx, const Real vy, const Real vz, const Realf value,const int& popID);
      void set_value(const vmesh::GlobalID& block,const unsigned int cell, const Realf value,const int& popID);
      void refine_block(const vmesh::GlobalID& block,std::map<vmesh::GlobalID,vmesh::LocalID>& insertedBlocks,
                        const int& popID);
      bool velocity_block_has_children(const vmesh::GlobalID& blockGID,const int& popID) const;
      vmesh::GlobalID velocity_block_has_grandparent(const vmesh::GlobalID& blockGID,const int& popID) const;

=======
      Realf get_value(const Real vx, const Real vy, const Real vz) const;
      Realf get_value(const vmesh::GlobalID& blockGID, const unsigned int cell) const;
      void increment_value(const Real vx, const Real vy, const Real vz, const Realf value);
      void increment_value(const vmesh::GlobalID& block,const unsigned int cell, const Realf value);
      void set_value(const Real vx, const Real vy, const Real vz, const Realf value);
      void set_value(const vmesh::GlobalID& block,const unsigned int cell, const Realf value);
      void refine_block(const vmesh::GlobalID& block,std::map<vmesh::GlobalID,vmesh::LocalID>& insertedBlocks);
      bool velocity_block_has_children(const vmesh::GlobalID& blockGID) const;
      vmesh::GlobalID velocity_block_has_grandparent(const vmesh::GlobalID& blockGID) const;
      
>>>>>>> f1f2fe7d
      // Following functions are related to MPI //
      std::tuple<void*, int, MPI_Datatype> get_mpi_datatype(const CellID cellID,const int sender_rank,const int receiver_rank,
                                                            const bool receiving,const int neighborhood);
      static uint64_t get_mpi_transfer_type(void);
      static void set_mpi_transfer_type(const uint64_t type,bool atSysBoundaries=false);
      void set_mpi_transfer_enabled(bool transferEnabled);
      void updateSparseMinValue(const int& popID);
      Real getVelocityBlockMinValue(const int& popID) const;

      // Random number generator functions
      //char* get_rng_state_buffer();
      //random_data* get_rng_data_buffer();

      // Member variables //
      Real derivatives[fieldsolver::N_SPATIAL_CELL_DERIVATIVES];              /**< Derivatives of bulk variables in this spatial cell.*/
      Real derivativesBVOL[bvolderivatives::N_BVOL_DERIVATIVES];              /**< Derivatives of BVOL needed by the acceleration. 
                                                                               * Separate array because it does not need to be communicated.*/
      Real parameters[CellParams::N_SPATIAL_CELL_PARAMS];                     /**< Bulk variables in this spatial cell.*/
      Realf null_block_data[WID3];

      uint64_t ioLocalCellId;                                                 /**< Local cell ID used for IO, not needed elsewhere 
                                                                               * and thus not being kept up-to-date.*/
      //vmesh::LocalID mpi_number_of_blocks;                                    /**< Number of blocks in mpi_velocity_block_list.*/
      Realf* neighbor_block_data;                                             /**< Pointers for translation operator. We can point to neighbor
                                                                               * cell block data. We do not allocate memory for the pointer.*/
      vmesh::LocalID neighbor_number_of_blocks;
      uint sysBoundaryFlag;                                                   /**< What type of system boundary does the cell belong to. 
                                                                               * Enumerated in the sysboundarytype namespace's enum.*/
      uint sysBoundaryLayer;                                                  /**< Layers counted from closest systemBoundary. If 0 then it has not 
                                                                               * been computed. First sysboundary layer is layer 1.*/
      int sysBoundaryLayerNew;
      std::vector<vmesh::GlobalID> velocity_block_with_content_list;          /**< List of existing cells with content, only up-to-date after
                                                                               * call to update_has_content().*/
      vmesh::LocalID velocity_block_with_content_list_size;                   /**< Size of vector. Needed for MPI communication of size before actual list transfer.*/
      std::vector<vmesh::GlobalID> velocity_block_with_no_content_list;       /**< List of existing cells with no content, only up-to-date after
                                                                               * call to update_has_content. This is also never transferred
                                                                               * over MPI, so is invalid on remote cells.*/
      static uint64_t mpi_transfer_type;                                      /**< Which data is transferred by the mpi datatype given by spatial cells.*/
      static bool mpiTransferAtSysBoundaries;                                 /**< Do we only transfer data at boundaries (true), or in the whole system (false).*/

    private:
      SpatialCell& operator=(const SpatialCell&);
      
      bool compute_block_has_content(const vmesh::GlobalID& block,const int& popID) const;
      void merge_values_recursive(const int& popID,vmesh::GlobalID parentGID,vmesh::GlobalID blockGID,uint8_t refLevel,bool recursive,const Realf* data,
				  std::set<vmesh::GlobalID>& blockRemovalList);

      static int activePopID;
      bool initialized;
      bool mpiTransferEnabled;

      // Random number generator state variables, used for running reproducible 
      // simulations that do not depend on the number of threads of MPI processes used.
      //char rngStateBuffer[256];                                                 /**< Random number generator state buffer.*/
      //random_data rngDataBuffer;                                                /**< Random number generator data buffer.*/

      // Temporary mesh used in acceleration and propagation. 
      vmesh::VelocityMesh<vmesh::GlobalID,vmesh::LocalID> vmeshTemp;            /**< Temporary velocity mesh that is used in Vlasov solver.
                                                                                 * NOTE: Do not call the get-functions using this mesh as object
                                                                                 * before you have set the correct meshID using setMesh function.*/
      vmesh::VelocityBlockContainer<vmesh::LocalID> blockContainerTemp;
      std::vector<spatial_cell::Population> populations;                        /**< Particle population variables.*/
   };

   /****************************
    * Velocity block functions *
    ****************************/   
   
   template<int PAD> inline
   void SpatialCell::fetch_acc_data(const vmesh::GlobalID& blockGID,const int& dim,
                                    vmesh::VelocityMesh<vmesh::GlobalID,vmesh::LocalID>& vmesh,
                                    const Realf* src,Realf* array,Real cellSizeFractions[2]) {
      const vmesh::LocalID blockLID = vmesh.getLocalID(blockGID);
      
      #ifdef DEBUG_SPATIAL_CELL
      if (blockGID == vmesh.invalidGlobalID() || blockLID == vmesh.invalidLocalID()) {
         std::cerr << "ERROR: block has invalid global or local index " << __FILE__ << ':' << __LINE__ << std::endl;
         exit(1);
      }
      #endif

      const Realf* ptr = NULL;
      uint8_t refLevel;
      vmesh::LocalID i_block,j_block,k_block;
      vmesh.getIndices(blockGID,refLevel,i_block,j_block,k_block);

      // Copy values from x face neighbors:
      std::vector<vmesh::LocalID> nbrIDs;
      int32_t refLevelDiff;
      Real crd;
      switch (dim) {
       case 0: // Transpose i->k, j->j, k->i
         ptr = src + blockLID*WID3; // Copy values from this block
         for (int k=0; k<WID; ++k) for (int j=0; j<WID; ++j) for (int i=0; i<WID; ++i) {
            array[vblock::index(k,j,i+PAD)] = ptr[vblock::index(i,j,k)];
         }

         for (int i_nbr_off=-1; i_nbr_off<2; i_nbr_off+=2) { // Copy values from x face neighbors:
            // Get local IDs of neighbor blocks
            vmesh.getNeighborsExistingAtOffset(blockGID,i_nbr_off,+0,+0,nbrIDs,refLevelDiff);
            
            // Position that is used to interpolate values from neighbor blocks
            Real pos[3];
            if (i_nbr_off < 0) crd = WID-0.5-(PAD-1);
            else crd = 0.5;
            
            // i-index to array where interpolated values are stored
            uint32_t i_trgt = 0;
            if (i_nbr_off > 0) i_trgt = WID+PAD;
            
            if (nbrIDs.size() > 0) {     // This block has at least one existing neighbor
               if (refLevelDiff == -1) { // Neighbor is one level coarser, interpolate
                  if (nbrIDs[0] == invalid_local_id()) ptr = null_block_data; // (this check might not be necessary here)
                  else ptr = src + nbrIDs[0]*WID3;
                  for (uint32_t i=0; i<PAD; ++i) for (uint32_t k=0; k<WID; ++k) for (uint32_t j=0; j<WID; ++j) {
                     pos[0] = crd + i;
                     pos[1] = 2*(j_block%2) + j/2 + 0.5;
                     pos[2] = 2*(k_block%2) + k/2 + 0.5;
                     array[vblock::index(k,j,i_trgt+i)] = vblock::interp_xy<vblock::interpmethod::NGP>(pos,ptr);
                  }
                  cellSizeFractions[(i_nbr_off+1)/2] = 2.0;
               } else if (refLevelDiff == 0) { // Neighbor at same level, copy data
                  if (nbrIDs[0] == invalid_local_id()) ptr = null_block_data; // (this check might not be necessary here)
                  else ptr = src + nbrIDs[0]*WID3;
                  uint32_t i_src = 0;
                  if (i_nbr_off < 0) i_src = WID-PAD;
                  for (uint32_t i=0; i<PAD; ++i) for (uint32_t k=0; k<WID; ++k) for (uint32_t j=0; j<WID; ++j) {
                     array[vblock::index(k,j,i_trgt+i)] = ptr[vblock::index(i_src+i,j,k)];
                  }
                  cellSizeFractions[(i_nbr_off+1)/2] = 1.0;
               } else if (refLevelDiff == +1) { // nbr one level more refined, interpolate from four neighbors
                  for (uint32_t i=0; i<PAD; ++i) for (uint32_t k=0; k<WID; ++k) for (uint32_t j=0; j<WID; ++j) {
                     
                     int index = (k/2)*2 + j/2;
                     if (nbrIDs[index] == invalid_local_id()) ptr = null_block_data;
                     else ptr = src + nbrIDs[index]*WID3;
                     
                     pos[0] = crd + i;
                     pos[1] = 2*(j%2) + 1;
                     pos[2] = 2*(k%2) + 1;
                     array[vblock::index(k,j,i_trgt+i)] = vblock::interp_xy<vblock::interpmethod::CIC>(pos,ptr);
                  }
                  cellSizeFractions[(i_nbr_off+1)/2] = 0.5;
               }
            } else { // Neighbor does not exist, return zero values
               for (uint32_t i=0; i<PAD; ++i) for (uint32_t k=0; k<WID; ++k) for (uint32_t j=0; j<WID; ++j) {
                  array[vblock::index(k,j,i_trgt+i)] = 0.0;
               }
               cellSizeFractions[(i_nbr_off+1)/2] = 1.0;
            }
         }
         break;
       case 1: // Transpose i->i, j->k, k->j
         ptr = src + blockLID*WID3; // Copy values from this block
         for (int k=0; k<WID; ++k) for (int j=0; j<WID; ++j) for (int i=0; i<WID; ++i) {
            array[vblock::index(i,k,j+PAD)] = ptr[vblock::index(i,j,k)];
         }
         
         for (int j_nbr_off=-1; j_nbr_off<2; j_nbr_off+=2) { // Copy values from y face neighbors:
            // Get local IDs of neighbor blocks
            vmesh.getNeighborsExistingAtOffset(blockGID,+0,j_nbr_off,+0,nbrIDs,refLevelDiff);
            
            // Position that is used to interpolate values from neighbor blocks
            Real pos[3];
            if (j_nbr_off < 0) crd = WID-0.5-(PAD-1);
            else crd = 0.5;
            
            // j-index to array where interpolated values are stored
            uint32_t j_trgt = 0;
            if (j_nbr_off > 0) j_trgt = WID+PAD;
            
            if (nbrIDs.size() > 0) {     // This block has at least one existing neighbor
               if (refLevelDiff == -1) { // Neighbor is one level coarser, interpolate
                  if (nbrIDs[0] == invalid_local_id()) ptr = null_block_data; // (this check might not be necessary here)
                  else ptr = src + nbrIDs[0]*WID3;
                  for (uint32_t j=0; j<PAD; ++j) for (uint32_t k=0; k<WID; ++k) for (uint32_t i=0; i<WID; ++i) {
                     pos[0] = 2*(i_block%2) + i/2 + 0.5;
                     pos[1] = crd + j;
                     pos[2] = 2*(k_block%2) + k/2 + 0.5;
                     array[vblock::index(i,k,j_trgt+j)] = vblock::interp_xy<vblock::interpmethod::NGP>(pos,ptr);
                  }
                  cellSizeFractions[(j_nbr_off+1)/2] = 2.0;
               } else if (refLevelDiff == 0) { // Neighbor at same level, copy data
                  if (nbrIDs[0] == invalid_local_id()) ptr = null_block_data; // (this check might not be necessary here)
                  else ptr = src + nbrIDs[0]*WID3;
                  uint32_t j_src = 0;
                  if (j_nbr_off < 0) j_src = WID-PAD;
                  for (uint32_t j=0; j<PAD; ++j) for (uint32_t k=0; k<WID; ++k) for (uint32_t i=0; i<WID; ++i) {
                     array[vblock::index(i,k,j_trgt+j)] = ptr[vblock::index(i,j_src+j,k)];
                  }
                  cellSizeFractions[(j_nbr_off+1)/2] = 1.0;
               } else if (refLevelDiff == +1) { // nbr one level more refined, interpolate from four neighbors
                  for (uint32_t j=0; j<PAD; ++j) for (uint32_t k=0; k<WID; ++k) for (uint32_t i=0; i<WID; ++i) {
                     // Iterate over the four neighbors. If the neighbor does not exist, 
                     // interpolate values from the null block
                     int index = (k/2)*2 + i/2;
                     if (nbrIDs[index] == invalid_local_id()) ptr = null_block_data;
                     else ptr = src + nbrIDs[index]*WID3;
                     
                     pos[0] = 2*(i%2) + 1;
                     pos[1] = crd + j;
                     pos[2] = 2*(k%2) + 1;
                     array[vblock::index(i,k,j_trgt+j)] = vblock::interp_xy<vblock::interpmethod::CIC>(pos,ptr);
                  }
                  cellSizeFractions[(j_nbr_off+1)/2] = 0.5;
               }
            } else { // Neighbor does not exist, return zero values
               for (uint32_t j=0; j<PAD; ++j) for (uint32_t k=0; k<WID; ++k) for (uint32_t i=0; i<WID; ++i) {
                  array[vblock::index(i,k,j_trgt+j)] = 0.0;
               }
               cellSizeFractions[(j_nbr_off+1)/2] = 1.0;
            }
         }
         break;
       case 2:
         ptr = src + blockLID*WID3; // Copy values from this block
         for (int k=0; k<WID; ++k) for (int j=0; j<WID; ++j) for (int i=0; i<WID; ++i) {
            array[vblock::index(i,j,k+PAD)] = ptr[vblock::index(i,j,k)];
         }
         
         for (int k_nbr_off=-1; k_nbr_off<2; k_nbr_off+=2) { // Copy values from z face neighbors:
            // Get local IDs of neighbor blocks
            vmesh.getNeighborsExistingAtOffset(blockGID,+0,+0,k_nbr_off,nbrIDs,refLevelDiff);
            
            // Position that is used to interpolate values from neighbor blocks
            Real pos[3];
            if (k_nbr_off < 0) crd = WID-0.5-(PAD-1);
            else crd = 0.5;

            // k-index to array where interpolated values are stored
            uint32_t k_trgt = 0;
            if (k_nbr_off > 0) k_trgt = WID+PAD;
            
            if (nbrIDs.size() > 0) {     // This block has at least one existing neighbor
               if (refLevelDiff == -1) { // Neighbor is one level coarser, interpolate
                  if (nbrIDs[0] == invalid_local_id()) ptr = null_block_data; // (this check might not be necessary here)
                  else ptr = src + nbrIDs[0]*WID3;
                  for (uint32_t k=0; k<PAD; ++k) for (uint32_t j=0; j<WID; ++j) for (uint32_t i=0; i<WID; ++i) {
                     pos[0] = 2*(i_block%2) + i/2 + 0.5;
                     pos[1] = 2*(j_block%2) + j/2 + 0.5;
                     pos[2] = crd + k;
                     array[vblock::index(i,j,k_trgt+k)] = vblock::interp_xy<vblock::interpmethod::NGP>(pos,ptr);
                  }
                  cellSizeFractions[(k_nbr_off+1)/2] = 2.0;
               } else if (refLevelDiff == 0) { // Neighbor at same level, copy data
                  if (nbrIDs[0] == invalid_local_id()) ptr = null_block_data; // (this check might not be necessary here)
                  else ptr = src + nbrIDs[0]*WID3;
                  uint32_t k_src = 0;
                  if (k_nbr_off < 0) k_src = WID-PAD;
                  for (uint32_t k=0; k<PAD; ++k) for (uint32_t j=0; j<WID; ++j) for (uint32_t i=0; i<WID; ++i) {
                     array[vblock::index(i,j,k_trgt+k)] = ptr[vblock::index(i,j,k_src+k)];
                  }
                  cellSizeFractions[(k_nbr_off+1)/2] = 1.0;
               } else if (refLevelDiff == +1) { // nbr one level more refined, interpolate from four neighbors
                  for (uint32_t k=0; k<PAD; ++k) for (uint32_t j=0; j<WID; ++j) for (uint32_t i=0; i<WID; ++i) {
                     // Iterate over the four neighbors. If the neighbor does not exist, 
                     // interpolate values from the null block
                     int index = (j/2)*2 + i/2;
                     if (nbrIDs[index] == invalid_local_id()) ptr = null_block_data;
                     else ptr = src + nbrIDs[index]*WID3;
                     
                     pos[0] = 2*(i%2) + 1;
                     pos[1] = 2*(j%2) + 1;
                     pos[2] = crd + k;
                     array[vblock::index(i,j,k_trgt+k)] = vblock::interp_xy<vblock::interpmethod::CIC>(pos,ptr);
                  }
                  cellSizeFractions[(k_nbr_off+1)/2] = 0.5;
               }
            } else { // Neighbor does not exist, return zero values
               for (uint32_t k=0; k<PAD; ++k) for (uint32_t j=0; j<WID; ++j) for (uint32_t i=0; i<WID; ++i) {
                  array[vblock::index(i,j,k_trgt+k)] = 0.0;
               }
               cellSizeFractions[(k_nbr_off+1)/2] = 1.0;
            }
         }
	 break;

      } // end switch
   }
   
   template<int PAD> inline
   void SpatialCell::fetch_data(const vmesh::GlobalID& blockGID,
                                const vmesh::VelocityMesh<vmesh::GlobalID,vmesh::LocalID>& vmesh,
                                const Realf* src,Realf* array) {
      //const vmesh::LocalID blockLID = get_velocity_block_local_id(blockGID);
      const vmesh::LocalID blockLID = vmesh.getLocalID(blockGID);

      if (blockLID == invalid_local_id()) {
         std::cerr << "ERROR: invalid local id in " << __FILE__ << ' ' << __LINE__ << std::endl;
         exit(1);
      }

      // Copy values from this block:
      const Realf* ptr = src + blockLID*WID3;
      for (int k=0; k<WID; ++k) for (int j=0; j<WID; ++j) for (int i=0; i<WID; ++i) {
         array[vblock::padIndex<PAD>(i+PAD,j+PAD,k+PAD)] = ptr[vblock::index(i,j,k)];
      }

      uint8_t refLevel;
      vmesh::LocalID i_block,j_block,k_block;
      vmesh.getIndices(blockGID,refLevel,i_block,j_block,k_block);

      // Copy values from x face neighbors:
      std::vector<vmesh::LocalID> nbrIDs;
      int32_t refLevelDiff;

      Real crd;
      for (int i_nbr_off=-1; i_nbr_off<2; i_nbr_off+=2) {
         vmesh.getNeighborsExistingAtOffset(blockGID,i_nbr_off,+0,+0,nbrIDs,refLevelDiff);
         Real pos[3];
         if (i_nbr_off < 0) crd = WID-0.5-(PAD-1);
         else crd = 0.5;

         uint32_t i_trgt = 0;
         if (i_nbr_off > 0) i_trgt = WID+PAD;

         if (nbrIDs.size() > 0) {
            if (refLevelDiff == -1) { // nbr one level coarser, interpolate
               if (nbrIDs[0] == invalid_local_id()) ptr = null_block_data;
               else ptr = src + nbrIDs[0]*WID3;
               for (uint32_t i=0; i<PAD; ++i) for (uint32_t k=0; k<WID; ++k) for (uint32_t j=0; j<WID; ++j) {
                  pos[0] = crd + i;
                  pos[1] = 2*(j_block%2) + j/2 + 0.5;
                  pos[2] = 2*(k_block%2) + k/2 + 0.5;
                  array[vblock::padIndex<PAD>(i_trgt+i,j+PAD,k+PAD)] = vblock::interp_yz<vblock::interpmethod::NGP>(pos,ptr);
               }
            } else if (refLevelDiff == 0) { // nbr at same level, simple data copy
               if (nbrIDs[0] == invalid_local_id()) ptr = null_block_data;
               else ptr = src + nbrIDs[0]*WID3;
               uint32_t i_src = 0;
               if (i_nbr_off < 0) i_src = WID-PAD;
               for (uint32_t i=0; i<PAD; ++i) for (uint32_t k=0; k<WID; ++k) for (uint32_t j=0; j<WID; ++j) {
                  array[vblock::padIndex<PAD>(i_trgt+i,j+PAD,k+PAD)] = ptr[vblock::index(i_src+i,j,k)];
               }
            } else if (refLevelDiff == +1) { // nbr one level more refined, interpolate from four neighbors
               for (uint32_t i=0; i<PAD; ++i) for (uint32_t k=0; k<WID; ++k) for (uint32_t j=0; j<WID; ++j) {
                  int index = (k/2)*2 + j/2;
                  if (nbrIDs[index] == invalid_local_id()) ptr = null_block_data;
                  else ptr = src + nbrIDs[index]*WID3;

                  pos[0] = crd + i;
                  pos[1] = 2*(j%2) + 1;
                  pos[2] = 2*(k%2) + 1;
                  array[vblock::padIndex<PAD>(i_trgt+i,j+PAD,k+PAD)] = vblock::interp_yz<vblock::interpmethod::CIC>(pos,ptr);
               }
            }
         } else { // Neighbor does not exist, return zero values
            for (uint32_t i=0; i<PAD; ++i) for (uint32_t k=0; k<WID; ++k) for (uint32_t j=0; j<WID; ++j) {
               array[vblock::padIndex<PAD>(i_trgt+i,j+PAD,k+PAD)] = 0.0;
            }
         }
      }

      // Copy values from y face neighbors:
      for (int j_nbr_off=-1; j_nbr_off<2; j_nbr_off+=2) {
         vmesh.getNeighborsExistingAtOffset(blockGID,+0,j_nbr_off,+0,nbrIDs,refLevelDiff);
         Real pos[3];
         if (j_nbr_off < 0) crd = WID-0.5-(PAD-1);
         else crd = 0.5;
         
         uint32_t j_trgt = 0;
         if (j_nbr_off > 0) j_trgt = WID+PAD;
         
         if (nbrIDs.size() > 0) {
            if (refLevelDiff == -1) { // nbr one level coarser, interpolate
               if (nbrIDs[0] == invalid_local_id()) ptr = null_block_data;
               else ptr = src + nbrIDs[0]*WID3;
               for (uint32_t j=0; j<PAD; ++j) for (uint32_t k=0; k<WID; ++k) for (uint32_t i=0; i<WID; ++i) {
                  pos[0] = 2*(i_block%2) + i/2 + 0.5;
                  pos[1] = crd + j;
                  pos[2] = 2*(k_block%2) + k/2 + 0.5;
                  array[vblock::padIndex<PAD>(i+PAD,j_trgt+j,k+PAD)] = vblock::interp_xz<vblock::interpmethod::NGP>(pos,ptr);
               }
            } else if (refLevelDiff == 0) { // nbr at same level, simple data copy
               if (nbrIDs[0] == invalid_local_id()) ptr = null_block_data;
               else ptr = src + nbrIDs[0]*WID3;
               uint32_t j_src = 0;
               if (j_nbr_off < 0) j_src = WID-PAD;
               for (uint32_t j=0; j<PAD; ++j) for (uint32_t k=0; k<WID; ++k) for (uint32_t i=0; i<WID; ++i) {
                  array[vblock::padIndex<PAD>(i+PAD,j_trgt+j,k+PAD)] = ptr[vblock::index(i,j_src+j,k)];
               }
            } else if (refLevelDiff == +1) { // nbr one level more refined, interpolate from four neighbors
               for (uint32_t j=0; j<PAD; ++j) for (uint32_t k=0; k<WID; ++k) for (uint32_t i=0; i<WID; ++i) {
                  int index = (k/2)*2 + i/2;
                  if (nbrIDs[index] == invalid_local_id()) ptr = null_block_data;
                  else ptr = src + nbrIDs[index]*WID3;

                  pos[0] = 2*(i%2) + 1;
                  pos[1] = crd + j;
                  pos[2] = 2*(k%2) + 1;
                  array[vblock::padIndex<PAD>(i+PAD,j_trgt+j,k+PAD)] = vblock::interp_xz<vblock::interpmethod::CIC>(pos,ptr);
               }
            }
         } else { // Neighbor does not exist, return zero values
            for (uint32_t j=0; j<PAD; ++j) for (uint32_t k=0; k<WID; ++k) for (uint32_t i=0; i<WID; ++i) {
               array[vblock::padIndex<PAD>(i+PAD,j_trgt+j,k+PAD)] = 0.0;
            }
         }
      }

      // Copy values from z face neighbors:
      for (int k_nbr_off=-1; k_nbr_off<2; k_nbr_off+=2) {
         vmesh.getNeighborsExistingAtOffset(blockGID,+0,+0,k_nbr_off,nbrIDs,refLevelDiff);
         Real pos[3];
         uint32_t k_trgt = 0;
         if (k_nbr_off > 0) k_trgt = WID+PAD;
         
         if (k_nbr_off < 0) crd = WID-0.5-(PAD-1);
         else crd = 0.5;
         
         if (nbrIDs.size() > 0) {
            if (refLevelDiff == -1) { // nbr one level coarser, interpolate
               if (nbrIDs[0] == invalid_local_id()) ptr = null_block_data;
               else ptr = src + nbrIDs[0]*WID3;
               for (uint32_t k=0; k<PAD; ++k) for (uint32_t j=0; j<WID; ++j) for (uint32_t i=0; i<WID; ++i) {
                  pos[0] = 2*(i_block%2) + i/2 + 0.5;
                  pos[1] = 2*(j_block%2) + j/2 + 0.5;
                  pos[2] = crd + k;
                  array[vblock::padIndex<PAD>(i+PAD,j+PAD,k_trgt+k)] = vblock::interp_xy<vblock::interpmethod::NGP>(pos,ptr);
               }
            } else if (refLevelDiff == 0) { // nbr at same level, simple data copy
               if (nbrIDs[0] == invalid_local_id()) ptr = null_block_data;
               else ptr = src + nbrIDs[0]*WID3;
               uint32_t k_src = 0;
               if (k_nbr_off < 0) k_src = WID-PAD;
               for (uint32_t k=0; k<PAD; ++k) for (uint32_t j=0; j<WID; ++j) for (uint32_t i=0; i<WID; ++i) {
                  array[vblock::padIndex<PAD>(i+PAD,j+PAD,k_trgt+k)] = ptr[vblock::index(i,j,k_src+k)];
               }
            } else if (refLevelDiff == +1) { // nbr one level more refined, interpolate from four neighbors
               for (uint32_t k=0; k<PAD; ++k) for (uint32_t j=0; j<WID; ++j) for (uint32_t i=0; i<WID; ++i) {
                  int index = (j/2)*2 + i/2;
                  if (nbrIDs[index] == invalid_local_id()) ptr = null_block_data;
                  else ptr = src + nbrIDs[index]*WID3;
                  
                  pos[0] = 2*(i%2) + 1;
                  pos[1] = 2*(j%2) + 1;
                  pos[2] = crd + k;
                  array[vblock::padIndex<PAD>(i+PAD,j+PAD,k_trgt+k)] = vblock::interp_xy<vblock::interpmethod::CIC>(pos,ptr);
               }
            }
         } else { // Neighbor does not exist, return zero values
            for (uint32_t k=0; k<PAD; ++k) for (uint32_t j=0; j<WID; ++j) for (uint32_t i=0; i<WID; ++i) {
               array[vblock::padIndex<PAD>(i+PAD,j+PAD,k_trgt+k)] = 0.0;
            }
         }
      }
   }
   
   inline vmesh::GlobalID SpatialCell::find_velocity_block(uint8_t& refLevel,vmesh::GlobalID cellIndices[3],const int& popID) {
      #ifdef DEBUG_SPATIAL_CELL
      if (popID >= populations.size()) {
         std::cerr << "ERROR, popID " << popID << " exceeds populations.size() " << populations.size() << " in ";
         std::cerr << __FILE__ << ":" << __LINE__ << std::endl;             
         exit(1);
      }
      #endif
      return populations[popID].vmesh.findBlock(refLevel,cellIndices);
   }

   inline Realf* SpatialCell::get_data(const int& popID) {
      #ifdef DEBUG_SPATIAL_CELL
      if (popID >= populations.size()) {
         std::cerr << "ERROR, popID " << popID << " exceeds populations.size() " << populations.size() << " in ";
         std::cerr << __FILE__ << ":" << __LINE__ << std::endl;             
         exit(1);
      }
      #endif
      return populations[popID].blockContainer.getData();
   }
   
   inline const Realf* SpatialCell::get_data(const int& popID) const {
      #ifdef DEBUG_SPATIAL_CELL
      if (popID >= populations.size()) {
         std::cerr << "ERROR, popID " << popID << " exceeds populations.size() " << populations.size() << " in ";
         std::cerr << __FILE__ << ":" << __LINE__ << std::endl;             
         exit(1);
      }
      #endif
      return populations[popID].blockContainer.getData();
   }

   inline Realf* SpatialCell::get_data(const vmesh::LocalID& blockLID,const int& popID) {
      #ifdef DEBUG_SPATIAL_CELL
      if (popID >= populations.size()) {
         std::cerr << "ERROR, popID " << popID << " exceeds populations.size() " << populations.size() << " in ";
         std::cerr << __FILE__ << ":" << __LINE__ << std::endl;             
         exit(1);
      }
      if (blockLID >= populations[popID].blockContainer.size()) {
         std::cerr << "ERROR, block LID out of bounds, blockContainer.size() " << populations[popID].blockContainer.size() << " in ";
         std::cerr << __FILE__ << ":" << __LINE__ << std::endl;
         exit(1);
      }
      #endif
      if (blockLID == vmesh::VelocityMesh<vmesh::GlobalID,vmesh::LocalID>::invalidLocalID()) return null_block_data;
      return populations[popID].blockContainer.getData(blockLID);
   }
   
   inline const Realf* SpatialCell::get_data(const vmesh::LocalID& blockLID,const int& popID) const {
      #ifdef DEBUG_SPATIAL_CELL
      if (popID >= populations.size()) {
         std::cerr << "ERROR, popID " << popID << " exceeds populations.size() " << populations.size() << " in ";
         std::cerr << __FILE__ << ":" << __LINE__ << std::endl;             
         exit(1);
      }
      if (blockLID >= populations[popID].blockContainer.size()) {
         std::cerr << "ERROR, block LID out of bounds, blockContainer.size() " << populations[popID].blockContainer.size() << " in ";
         std::cerr << __FILE__ << ":" << __LINE__ << std::endl;
         exit(1);
      }
      #endif
      if (blockLID == vmesh::VelocityMesh<vmesh::GlobalID,vmesh::LocalID>::invalidLocalID()) return null_block_data;
      return populations[popID].blockContainer.getData(blockLID);
   }

   inline Real* SpatialCell::get_block_parameters(const int& popID) {
      #ifdef DEBUG_SPATIAL_CELL
      if (popID >= populations.size()) {
         std::cerr << "ERROR, popID " << popID << " exceeds populations.size() " << populations.size() << " in ";
         std::cerr << __FILE__ << ":" << __LINE__ << std::endl;             
         exit(1);
      }
      #endif
      return populations[popID].blockContainer.getParameters();
   }
   
   inline const Real* SpatialCell::get_block_parameters(const int& popID) const {
      #ifdef DEBUG_SPATIAL_CELL
      if (popID >= populations.size()) {
         std::cerr << "ERROR, popID " << popID << " exceeds populations.size() " << populations.size() << " in ";
         std::cerr << __FILE__ << ":" << __LINE__ << std::endl;             
         exit(1);
      }
      #endif
      return populations[popID].blockContainer.getParameters();
   }
   
   inline Real* SpatialCell::get_block_parameters(const vmesh::LocalID& blockLID,const int& popID) {
      #ifdef DEBUG_SPATIAL_CELL
      if (popID >= populations.size()) {
         std::cerr << "ERROR, popID " << popID << " exceeds populations.size() " << populations.size() << " in ";
         std::cerr << __FILE__ << ":" << __LINE__ << std::endl;             
         exit(1);
      }
      if (blockLID >= populations[popID].blockContainer.size()) {
         std::cerr << "ERROR, block LID out of bounds, blockContainer.size() " << populations[popID].blockContainer.size() << " in ";
         std::cerr << __FILE__ << ":" << __LINE__ << std::endl;
         exit(1);
      }
      #endif
      return populations[popID].blockContainer.getParameters(blockLID);
   }
   
   inline const Real* SpatialCell::get_block_parameters(const vmesh::LocalID& blockLID,const int& popID) const {
      #ifdef DEBUG_SPATIAL_CELL
      if (popID >= populations.size()) {
         std::cerr << "ERROR, popID " << popID << " exceeds populations.size() " << populations.size() << " in ";
         std::cerr << __FILE__ << ":" << __LINE__ << std::endl;             
         exit(1);
      }
      if (blockLID >= populations[popID].blockContainer.size()) {
         std::cerr << "ERROR, block LID out of bounds, blockContainer.size() " << populations[popID].blockContainer.size() << " in ";
         std::cerr << __FILE__ << ":" << __LINE__ << std::endl;
         exit(1);
      }
      #endif
      return populations[popID].blockContainer.getParameters(blockLID);
   }
   
   inline Real* SpatialCell::get_cell_parameters() {
       return parameters;
   }

   inline const Real* SpatialCell::get_cell_parameters() const {
      return parameters;
   }

   inline uint8_t SpatialCell::get_maximum_refinement_level(const int& popID) {
      return populations[popID].vmesh.getMaxAllowedRefinementLevel();
   }

   inline vmesh::LocalID SpatialCell::get_number_of_velocity_blocks(const int& popID) const {
      #ifdef DEBUG_SPATIAL_CELL
      if (popID >= populations.size()) {
         std::cerr << "ERROR, popID " << popID << " exceeds populations.size() " << populations.size() << " in ";
         std::cerr << __FILE__ << ":" << __LINE__ << std::endl;             
         exit(1);
      }
      #endif
      return populations[popID].blockContainer.size();
   }

    /** Get the total number of velocity blocks in this cell, summed over 
     * all existing particle populations.
     * @return Total number of velocity blocks in the cell.*/
    inline vmesh::LocalID SpatialCell::get_number_of_all_velocity_blocks() const {
        vmesh::LocalID N_blocks = 0;
        for (size_t p=0; p<populations.size(); ++p)
            N_blocks += populations[p].blockContainer.size();
        return N_blocks;
    }
    
   inline int SpatialCell::get_number_of_populations() const {
      return populations.size();
   }

   inline const vmesh::LocalID* SpatialCell::get_velocity_grid_length(const int& popID,const uint8_t& refLevel) {
      return populations[popID].vmesh.getGridLength(refLevel);
   }

   inline const Real* SpatialCell::get_velocity_grid_block_size(const int& popID,const uint8_t& refLevel) {
      return populations[popID].vmesh.getBlockSize(refLevel);
   }

   inline const Real* SpatialCell::get_velocity_grid_cell_size(const int& popID,const uint8_t& refLevel) {
      return populations[popID].vmesh.getCellSize(refLevel);
   }

   inline void SpatialCell::get_velocity_block_coordinates(const int& popID,const vmesh::GlobalID& globalID,Real* coords) {
      populations[popID].vmesh.getBlockCoordinates(globalID,coords);
   }
   
   /*!
    Returns the indices of given velocity block
    */
   inline velocity_block_indices_t SpatialCell::get_velocity_block_indices(const int& popID,const vmesh::GlobalID block) {
      velocity_block_indices_t indices;
      uint8_t refLevel;
      populations[popID].vmesh.getIndices(block,refLevel,indices[0],indices[1],indices[2]);
      return indices;
   }

   inline velocity_block_indices_t SpatialCell::get_velocity_block_indices(const int& popID,const vmesh::GlobalID block,uint8_t& refLevel) {
      velocity_block_indices_t indices;
      populations[popID].vmesh.getIndices(block,refLevel,indices[0],indices[1],indices[2]);
      return indices;
   }

   /*!
    Returns the velocity block at given indices or error_velocity_block
    */
   inline vmesh::GlobalID SpatialCell::get_velocity_block(const int& popID,const velocity_block_indices_t indices,const uint8_t& refLevel) const {
      return populations[popID].vmesh.getGlobalID(refLevel,indices[0],indices[1],indices[2]);
   }
   
   inline vmesh::GlobalID SpatialCell::get_velocity_block(const int& popID,vmesh::GlobalID blockIndices[3],const uint8_t& refLevel) const {
      return populations[popID].vmesh.getGlobalID(refLevel,blockIndices[0],blockIndices[1],blockIndices[2]);
   }
   
   /*!
    Returns the velocity block at given location or
    error_velocity_block if outside of the velocity grid
    */
   inline vmesh::GlobalID SpatialCell::get_velocity_block(const int& popID,const Real vx,const Real vy,const Real vz,const uint8_t& refLevel) const {
      Real coords[3] = {vx,vy,vz};
      return populations[popID].vmesh.getGlobalID(refLevel,coords);
   }
   
   inline vmesh::GlobalID SpatialCell::get_velocity_block(const int& popID,const Real* coords,const uint8_t& refLevel) const {
      return populations[popID].vmesh.getGlobalID(refLevel,coords);
   }
   
   inline vmesh::GlobalID SpatialCell::get_velocity_block_child(const int& popID,const vmesh::GlobalID& blockGID,const uint8_t& refLevel,
                                                                const int& i_cell,const int& j_cell,const int& k_cell) {
      uint8_t ref = refLevel;

      vmesh::LocalID i_child,j_child,k_child;
      i_child = 2*i_child + i_cell/2;
      j_child = 2*j_child + j_cell/2;
      k_child = 2*k_child + k_cell/2;

      while (ref != populations[popID].vmesh.getMaxAllowedRefinementLevel()) {
         vmesh::LocalID i_child,j_child,k_child;
         populations[popID].vmesh.getIndices(blockGID,ref,i_child,j_child,k_child);
         
         return populations[popID].vmesh.getGlobalID(refLevel+1,i_child,j_child,k_child);
      }
      return populations[popID].vmesh.invalidGlobalID();
   }
   
   inline void SpatialCell::get_velocity_block_children_local_ids(
         const vmesh::GlobalID& blockGID,
         std::vector<vmesh::LocalID>& childrenLIDs,
         const int& popID) {
      #ifdef DEBUG_SPATIAL_CELL
      if (popID >= populations.size()) {
         std::cerr << "ERROR, popID " << popID << " exceeds populations.size() " << populations.size() << " in ";
         std::cerr << __FILE__ << ":" << __LINE__ << std::endl;             
         exit(1);
      }
      #endif
      
      std::vector<vmesh::GlobalID> childrenGIDs;
      populations[popID].vmesh.getChildren(blockGID,childrenGIDs);
      childrenLIDs.resize(childrenGIDs.size());
      for (size_t c=0; c<childrenGIDs.size(); ++c) 
          childrenLIDs[c] = populations[popID].vmesh.getLocalID(childrenGIDs[c]);
   }

   inline vmesh::GlobalID SpatialCell::get_velocity_block_parent(const int& popID,const vmesh::GlobalID& blockGID) {
      return populations[popID].vmesh.getParent(blockGID);
   }

   inline vmesh::GlobalID SpatialCell::get_velocity_block_global_id(const vmesh::LocalID& blockLID,const int& popID) const {
      #ifdef DEBUG_SPATIAL_CELL
      if (popID >= populations.size()) {
         std::cerr << "ERROR, popID " << popID << " exceeds populations.size() " << populations.size() << " in ";
         std::cerr << __FILE__ << ":" << __LINE__ << std::endl;             
         exit(1);
      }
      #endif

      return populations[popID].vmesh.getGlobalID(blockLID);
   }
      
   inline vmesh::LocalID SpatialCell::get_velocity_block_local_id(const vmesh::GlobalID& blockGID,const int& popID) const {
      #ifdef DEBUG_SPATIAL_CELL
      if (popID >= populations.size()) {
         std::cerr << "ERROR, popID " << popID << " exceeds populations.size() " << populations.size() << " in ";
         std::cerr << __FILE__ << ":" << __LINE__ << std::endl;             
         exit(1);
      }
      #endif
      
      return populations[popID].vmesh.getLocalID(blockGID);
   }

   inline void SpatialCell::get_velocity_block_size(const int& popID,const vmesh::GlobalID block,Real blockSize[3]) {
      populations[popID].vmesh.getBlockSize(block,blockSize);
   }
   
   /*!
    Returns the edge where given velocity block starts.
    */
   inline Real SpatialCell::get_velocity_block_vx_min(const int& popID,const vmesh::GlobalID block) const {
      Real coords[3];
      populations[popID].vmesh.getBlockCoordinates(block,coords);
      return coords[0];
   }

   /*!
    Returns the edge where given velocity block ends.
    */
   inline Real SpatialCell::get_velocity_block_vx_max(const int& popID,const vmesh::GlobalID block) const {
      Real coords[3];
      populations[popID].vmesh.getBlockCoordinates(block,coords);
      
      Real size[3];
      populations[popID].vmesh.getBlockSize(block,size);
      return coords[0]+size[0];
   }

   /*!
    Returns the edge where given velocity block starts.
    */
   inline Real SpatialCell::get_velocity_block_vy_min(const int& popID,const vmesh::GlobalID block) const {
      Real coords[3];
      populations[popID].vmesh.getBlockCoordinates(block,coords);
      return coords[1];
   }

   /*!
    Returns the edge where given velocity block ends.
    */
   inline Real SpatialCell::get_velocity_block_vy_max(const int& popID,const vmesh::GlobalID block) const {
      Real coords[3];
      populations[popID].vmesh.getBlockCoordinates(block,coords);
      
      Real size[3];
      populations[popID].vmesh.getBlockSize(block,size);
      return coords[1]+size[1];
   }

   /*!
    Returns the edge where given velocity block starts.
    */
   inline Real SpatialCell::get_velocity_block_vz_min(const int& popID,const vmesh::GlobalID block) const {
      Real coords[3];
      populations[popID].vmesh.getBlockCoordinates(block,coords);
      return coords[2];
   }
   
   /*!
    Returns the edge where given velocity block ends.
    */
   inline Real SpatialCell::get_velocity_block_vz_max(const int& popID,const vmesh::GlobalID block) const {
      Real coords[3];
      populations[popID].vmesh.getBlockCoordinates(block,coords);
      
      Real size[3];
      populations[popID].vmesh.getBlockSize(block,size);
      return coords[2]+size[2];
   }

      /***************************
       * Velocity cell functions *
       ***************************/

   /*!
    Returns the indices of given velocity cell
    */
   inline velocity_cell_indices_t SpatialCell::get_velocity_cell_indices(const unsigned int cell) const {
      velocity_cell_indices_t indices;
      
      if (cell >= VELOCITY_BLOCK_LENGTH) {
         indices[0] = indices[1] = indices[2] = error_velocity_cell_index;
      } else {
         indices[0] = cell % block_vx_length;
         indices[1] = (cell / block_vx_length) % block_vy_length;
         indices[2] = cell / (block_vx_length * block_vy_length);
      }

      return indices;
   }
   
   /*!
    Returns the velocity cell at given indices or error_velocity_cell
    */
   inline unsigned int SpatialCell::get_velocity_cell(const velocity_cell_indices_t indices) const {
      if (indices[0] >= block_vx_length
       || indices[1] >= block_vy_length
       || indices[2] >= block_vz_length) {
         return error_velocity_cell;
      }
      return indices[0] + indices[1] * block_vx_length + indices[2] * block_vx_length * block_vy_length;
   }

   /*!     
    Returns the velocity cell at given location or
    error_velocity_cell if outside of given velocity block.
    */
   inline unsigned int SpatialCell::get_velocity_cell(const int& popID,
                                                      const vmesh::GlobalID velocity_block,
                                                      const Real vx,
                                                      const Real vy,
                                                      const Real vz
                                                     ) const {
      const Real block_vx_min = get_velocity_block_vx_min(popID,velocity_block);
      const Real block_vx_max = get_velocity_block_vx_max(popID,velocity_block);
      const Real block_vy_min = get_velocity_block_vy_min(popID,velocity_block);
      const Real block_vy_max = get_velocity_block_vy_max(popID,velocity_block);
      const Real block_vz_min = get_velocity_block_vz_min(popID,velocity_block);
      const Real block_vz_max = get_velocity_block_vz_max(popID,velocity_block);
      
      if (vx < block_vx_min || vx >= block_vx_max
          || vy < block_vy_min || vy >= block_vy_max
          || vz < block_vz_min || vz >= block_vz_max
         ) {
         return error_velocity_cell;
      }

      const velocity_block_indices_t indices = {{
         (unsigned int) floor((vx - block_vx_min) / ((block_vx_max - block_vx_min) / block_vx_length)),
         (unsigned int) floor((vy - block_vy_min) / ((block_vy_max - block_vy_min) / block_vy_length)),
         (unsigned int) floor((vz - block_vz_min) / ((block_vz_max - block_vz_min) / block_vz_length))
      }};
      
      return get_velocity_cell(indices);
   }

   /*!
    Returns the edge where given velocity cell in the given velocity block starts.
    TODO: move these to velocity cell class?
    */
   inline Real SpatialCell::get_velocity_cell_vx_min(const int& popID,
      const vmesh::GlobalID velocity_block,
      const unsigned int velocity_cell
   ) const {
      if (velocity_cell == error_velocity_cell) {
         return std::numeric_limits<Real>::quiet_NaN();
      }
      
      const velocity_cell_indices_t indices = get_velocity_cell_indices(velocity_cell);
      if (indices[0] == error_velocity_cell_index) {
         return std::numeric_limits<Real>::quiet_NaN();
      }
      
      const Real block_vx_min = get_velocity_block_vx_min(popID,velocity_block);
      const Real block_vx_max = get_velocity_block_vx_max(popID,velocity_block);
      
      return block_vx_min + (block_vx_max - block_vx_min) / block_vx_length * indices[0];
   }

   /*!
    Returns the edge where given velocity cell in the given velocity block ends.
    */
   inline Real SpatialCell::get_velocity_cell_vx_max(const int& popID,
      const vmesh::GlobalID velocity_block,
      const unsigned int velocity_cell
   ) const {
      if (velocity_cell == error_velocity_cell) {
         return std::numeric_limits<Real>::quiet_NaN();
      }
      
      const velocity_cell_indices_t indices = get_velocity_cell_indices(velocity_cell);
      if (indices[0] == error_velocity_cell_index) {
         return std::numeric_limits<Real>::quiet_NaN();
      }
      
      const Real block_vx_min = get_velocity_block_vx_min(popID,velocity_block);
      const Real block_vx_max = get_velocity_block_vx_max(popID,velocity_block);

      return block_vx_min + (block_vx_max - block_vx_min) / block_vx_length * (indices[0] + 1);
   }

   /*!
    Returns the edge where given velocity cell in the given velocity block starts.
    */
   inline Real SpatialCell::get_velocity_cell_vy_min(const int& popID,
      const vmesh::GlobalID velocity_block,
      const unsigned int velocity_cell
   ) const {
      if (velocity_cell == error_velocity_cell) {
         return std::numeric_limits<Real>::quiet_NaN();
      }
      
      const velocity_cell_indices_t indices = get_velocity_cell_indices(velocity_cell);
      if (indices[1] == error_velocity_cell_index) {
         return std::numeric_limits<Real>::quiet_NaN();
      }
      
      const Real block_vy_min = get_velocity_block_vy_min(popID,velocity_block);
      const Real block_vy_max = get_velocity_block_vy_max(popID,velocity_block);
      
      return block_vy_min + (block_vy_max - block_vy_min) / block_vy_length * indices[1];
   }

   /*!
    Returns the edge where given velocity cell in the given velocity block ends.
    */
   inline Real SpatialCell::get_velocity_cell_vy_max(const int& popID,
      const vmesh::GlobalID velocity_block,
      const unsigned int velocity_cell
   ) const {
      if (velocity_cell == error_velocity_cell) {
         return std::numeric_limits<Real>::quiet_NaN();
      }
      
      const velocity_cell_indices_t indices = get_velocity_cell_indices(velocity_cell);
      if (indices[1] == error_velocity_cell_index) {
         return std::numeric_limits<Real>::quiet_NaN();
      }
      
      const Real block_vy_min = get_velocity_block_vy_min(popID,velocity_block);
      const Real block_vy_max = get_velocity_block_vy_max(popID,velocity_block);
      
      return block_vy_min + (block_vy_max - block_vy_min) / block_vy_length * (indices[1] + 1);
   }

   /*!
    Returns the edge where given velocity cell in the given velocity block starts.
    */
   inline Real SpatialCell::get_velocity_cell_vz_min(const int& popID,
      const vmesh::GlobalID velocity_block,
      const unsigned int velocity_cell
   ) const {
      if (velocity_cell == error_velocity_cell) {
         return std::numeric_limits<Real>::quiet_NaN();
      }
      
      const velocity_cell_indices_t indices = get_velocity_cell_indices(velocity_cell);
      if (indices[2] == error_velocity_cell_index) {
         return std::numeric_limits<Real>::quiet_NaN();
      }
      
      const Real block_vz_min = get_velocity_block_vz_min(popID,velocity_block);
      const Real block_vz_max = get_velocity_block_vz_max(popID,velocity_block);
      
      return block_vz_min + (block_vz_max - block_vz_min) / block_vz_length * indices[2];
   }

   /*!
    Returns the edge where given velocity cell in the given velocity block ends.
    */
   inline Real SpatialCell::get_velocity_cell_vz_max(const int& popID,
      const vmesh::GlobalID velocity_block,
      const unsigned int velocity_cell
   ) const {
      if (velocity_cell == error_velocity_cell) {
         return std::numeric_limits<Real>::quiet_NaN();
      }
      
      const velocity_cell_indices_t indices = get_velocity_cell_indices(velocity_cell);
      if (indices[2] == error_velocity_cell_index) {
         return std::numeric_limits<Real>::quiet_NaN();
      }
      
      const Real block_vz_min = get_velocity_block_vz_min(popID,velocity_block);
      const Real block_vz_max = get_velocity_block_vz_max(popID,velocity_block);

      return block_vz_min + (block_vz_max - block_vz_min) / block_vz_length * (indices[2] + 1);
   }
   
   inline const Real* SpatialCell::get_velocity_grid_min_limits(const int& popID) {
      return populations[popID].vmesh.getMeshMinLimits();
   }
   
   inline const Real* SpatialCell::get_velocity_grid_max_limits(const int& popID) {
      return populations[popID].vmesh.getMeshMaxLimits();
   }

   inline unsigned int SpatialCell::invalid_block_index() {
      return vmesh::VelocityMesh<vmesh::GlobalID,vmesh::LocalID>::invalidBlockIndex();
   }

   inline vmesh::GlobalID SpatialCell::invalid_global_id() {
      return vmesh::VelocityMesh<vmesh::GlobalID,vmesh::LocalID>::invalidGlobalID();
   }

   inline vmesh::GlobalID SpatialCell::invalid_local_id() {
      return vmesh::VelocityMesh<vmesh::GlobalID,vmesh::LocalID>::invalidLocalID();
   }

   /*!
    Returns the number of given velocity blocks that exist.
    */
   inline size_t SpatialCell::count(const vmesh::GlobalID& block,const int& popID) const {
      #ifdef DEBUG_SPATIAL_CELL
      if (popID >= populations.size()) {
         std::cerr << "ERROR, popID " << popID << " exceeds populations.size() " << populations.size() << " in ";
         std::cerr << __FILE__ << ":" << __LINE__ << std::endl;             
         exit(1);
      }
      #endif

      return populations[popID].vmesh.count(block);
   }

   /*!
    Returns the number of existing velocity blocks.
    */
   inline size_t SpatialCell::size(const int& popID) const {
      #ifdef DEBUG_SPATIAL_CELL
      if (popID >= populations.size()) {
         std::cerr << "ERROR, popID " << popID << " exceeds populations.size() " << populations.size() << " in ";
         std::cerr << __FILE__ << ":" << __LINE__ << std::endl;             
         exit(1);
      }
      #endif

      return populations[popID].vmesh.size();
   }

   /*!
    Sets the given value to a velocity cell at given coordinates.
    * 
    Creates the velocity block at given coordinates if it doesn't exist.
    */
   inline void SpatialCell::set_value(const Real vx,const Real vy,const Real vz,
                                      const Realf value,const int& popID) {
      #ifdef DEBUG_SPATIAL_CELL
      if (popID >= populations.size()) {
         std::cerr << "ERROR, popID " << popID << " exceeds populations.size() " << populations.size() << " in ";
         std::cerr << __FILE__ << ":" << __LINE__ << std::endl;             
         exit(1);
      }
      #endif
      
      const vmesh::GlobalID blockGID = get_velocity_block(popID,vx, vy, vz);
      vmesh::LocalID blockLID = populations[popID].vmesh.getLocalID(blockGID);
      if (blockLID == vmesh::VelocityMesh<vmesh::GlobalID,vmesh::LocalID>::invalidLocalID()) {
         if (!add_velocity_block(blockGID,popID)) {
            std::cerr << "Couldn't add velocity block " << blockGID << std::endl;
            abort();
         }
         blockLID = populations[popID].vmesh.getLocalID(blockGID);
      }

      const unsigned int cell = get_velocity_cell(popID,blockGID, vx, vy, vz);
      get_data(blockLID,popID)[cell] = value;
   }

//TODO - thread safe set/increment functions which do not create blocks automatically

   /*! Sets the value of a particular cell in a block. The block is
    *  created if it does not exist. This version is faster than
    *  the velocity value based version.
    *
    * This function is not thread safe due to the creation of
    * blocks.
    * 
    \param block Block index of velocity-cell
    \param cell  Cell index (0..WID3-1) of velocity-cell in block
    \param value Value that is set for velocity-cell
    */
   inline void SpatialCell::set_value(const vmesh::GlobalID& blockGID,const unsigned int cell,
                                      const Realf value,const int& popID) {
      #ifdef DEBUG_SPATIAL_CELL
      if (popID >= populations.size()) {
         std::cerr << "ERROR, popID " << popID << " exceeds populations.size() " << populations.size() << " in ";
         std::cerr << __FILE__ << ":" << __LINE__ << std::endl;             
         exit(1);
      }
      #endif
      
      vmesh::LocalID blockLID = populations[popID].vmesh.getLocalID(blockGID);
      if (blockLID == vmesh::VelocityMesh<vmesh::GlobalID,vmesh::LocalID>::invalidLocalID()) {
         if (!add_velocity_block(blockGID,popID)) {
            std::cerr << "Couldn't add velocity block " << blockGID << std::endl;
            abort();
         }
         blockLID = populations[popID].vmesh.getLocalID(blockGID);
      }

      get_data(blockLID,popID)[cell] = value;
   }

   /*!
    Increments the value of velocity cell at given coordinate-
    * 
    Creates the velocity block at given coordinates if it doesn't exist.
    */
   inline void SpatialCell::increment_value(const Real vx,const Real vy,const Real vz,
                                            const Realf value,const int& popID) {
      #ifdef DEBUG_SPATIAL_CELL
      if (popID >= populations.size()) {
         std::cerr << "ERROR, popID " << popID << " exceeds populations.size() " << populations.size() << " in ";
         std::cerr << __FILE__ << ":" << __LINE__ << std::endl;             
         exit(1);
      }
      #endif

      const vmesh::GlobalID blockGID = SpatialCell::get_velocity_block(popID,vx,vy,vz);
      vmesh::LocalID blockLID = get_velocity_block_local_id(blockGID,popID);

      if (blockLID == SpatialCell::invalid_local_id()) {
          if (!add_velocity_block(blockGID,popID)) {
             std::cerr << "Couldn't add velocity block " << blockGID << std::endl;
             abort();
          }
          blockLID = get_velocity_block_local_id(blockGID,popID);
      }

      if (blockLID == invalid_local_id()) {
         std::cerr << __FILE__ << ":" << __LINE__
           << " block_ptr == NULL" << std::endl;
         abort();
      }

      const unsigned int cell = get_velocity_cell(popID,blockGID,vx,vy,vz);
      get_data(blockLID,popID)[cell] += value;
   }

   /*!
    Increments the value of velocity cell at given index
    * 
    Creates the velocity block if it doesn't exist.
    */
<<<<<<< HEAD
   inline void SpatialCell::increment_value(const vmesh::GlobalID& blockGID,
                                            const unsigned int cell,
                                            const Realf value,const int& popID) {
      #ifdef DEBUG_SPATIAL_CELL
      if (popID >= populations.size()) {
         std::cerr << "ERROR, popID " << popID << " exceeds populations.size() " << populations.size() << " in ";
         std::cerr << __FILE__ << ":" << __LINE__ << std::endl;             
         exit(1);
      }
      #endif

      vmesh::LocalID blockLID = populations[popID].vmesh.getLocalID(blockGID);
      if (blockLID == vmesh::VelocityMesh<vmesh::GlobalID,vmesh::LocalID>::invalidLocalID()) {
         if (!add_velocity_block(blockGID,popID)) {
=======
   inline void SpatialCell::increment_value(const vmesh::GlobalID& blockGID,const unsigned int cell, const Realf value) {
      if (count(blockGID) == 0) {
         if (!this->add_velocity_block(blockGID)) {
>>>>>>> f1f2fe7d
            std::cerr << "Couldn't add velocity block " << blockGID << std::endl;
            abort();
         }
         blockLID = populations[popID].vmesh.getLocalID(blockGID);
      }

      get_data(blockLID,popID)[cell] += value;
   }

   inline vmesh::VelocityMesh<vmesh::GlobalID,vmesh::LocalID>& SpatialCell::get_velocity_mesh(const size_t& popID) {
      #ifdef DEBUG_SPATIAL_CELL
      if (popID >= populations.size()) {
         std::cerr << "ERROR, popID " << popID << " exceeds populations.size() " << populations.size() << " in ";
         std::cerr << __FILE__ << ":" << __LINE__ << std::endl;             
         exit(1);
      }
      #endif

      return populations[popID].vmesh;
   }

   inline vmesh::VelocityBlockContainer<vmesh::LocalID>& SpatialCell::get_velocity_blocks(const size_t& popID) {
      #ifdef DEBUG_SPATIAL_CELL
      if (popID >= populations.size()) {
         std::cerr << "ERROR, popID " << popID << " exceeds populations.size() " << populations.size() << " in ";
         std::cerr << __FILE__ << ":" << __LINE__ << std::endl;             
         exit(1);
      }
      #endif
      
      return populations[popID].blockContainer;
   }

   inline vmesh::VelocityMesh<vmesh::GlobalID,vmesh::LocalID>& SpatialCell::get_velocity_mesh_temporary() {
      return vmeshTemp;
   }
   
   inline vmesh::VelocityBlockContainer<vmesh::LocalID>& SpatialCell::get_velocity_blocks_temporary() {
      return blockContainerTemp;
   }

   /*!
    * Gets the value of a velocity cell at given coordinates.
    * 
    * Returns 0 if it doesn't exist.
    */
<<<<<<< HEAD
   inline Realf SpatialCell::get_value(const Real vx, const Real vy, const Real vz,const int& popID) const {
      #ifdef DEBUG_SPATIAL_CELL
      if (popID >= populations.size()) {
         std::cerr << "ERROR, popID " << popID << " exceeds populations.size() " << populations.size() << " in ";
         std::cerr << __FILE__ << ":" << __LINE__ << std::endl;             
         exit(1);
      }
      #endif
=======
   inline Realf SpatialCell::get_value(const Real vx, const Real vy, const Real vz) const {
      const vmesh::GlobalID blockGID = get_velocity_block(vx, vy, vz);
      if (count(blockGID) == 0) {
         return 0.0;
      }
      const vmesh::LocalID blockLID = get_velocity_block_local_id(blockGID);
      //const Velocity_Block block_ptr = at(block);
      if (blockLID == invalid_local_id()) {
      //if (block_ptr.is_null() == true) {
         std::cerr << __FILE__ << ":" << __LINE__
            << " block_ptr == NULL" << std::endl; 
         abort();
      }

      const unsigned int cell = get_velocity_cell(blockGID, vx, vy, vz);
      
      return get_data(blockLID)[cell];
   }

   inline Realf SpatialCell::get_value(const vmesh::GlobalID& blockGID, const unsigned int cell) const {
      if (count(blockGID) == 0) {
         return 0.0;
      }
      const vmesh::LocalID blockLID = get_velocity_block_local_id(blockGID);
      //const Velocity_Block block_ptr = at(block);
      if (blockLID == invalid_local_id()) {
      //if (block_ptr.is_null() == true) {
         std::cerr << __FILE__ << ":" << __LINE__
            << " block_ptr == NULL" << std::endl; 
         abort();
      }
      return get_data(blockLID)[cell];
   }

   
   /*! get mpi datatype for sending the cell data. */
   inline std::tuple<void*, int, MPI_Datatype> SpatialCell::get_mpi_datatype(
      const CellID cellID/*cell_id*/,
      const int sender_rank/*sender*/,
      const int receiver_rank/*receiver*/,
      const bool receiving,
      const int neighborhood
   ) {
       std::vector<MPI_Aint> displacements;
       std::vector<int> block_lengths;
       vmesh::LocalID block_index = 0;
>>>>>>> f1f2fe7d
      
      const vmesh::GlobalID blockGID = get_velocity_block(popID,vx, vy, vz);
      const vmesh::LocalID blockLID = get_velocity_block_local_id(blockGID,popID);

      if (blockLID == SpatialCell::invalid_local_id()) {
          return 0.0;
      }

      const unsigned int cell = get_velocity_cell(popID,blockGID, vx, vy, vz);
      // Cast to real: Note block_ptr->data[cell] is Realf type
      return get_data(blockLID,popID)[cell];
   }
   
   inline bool SpatialCell::checkMesh(const int& popID) {
      #ifdef DEBUG_SPATIAL_CELL
      if (popID >= populations.size()) {
         std::cerr << "ERROR, popID " << popID << " exceeds populations.size() " << populations.size() << " in ";
         std::cerr << __FILE__ << ":" << __LINE__ << std::endl;             
         exit(1);
      }
      #endif
      
      return populations[popID].vmesh.check();
   }

   /*!
    Removes all velocity blocks from this spatial cell and frees memory in the cell
    */
    inline void SpatialCell::clear(const int& popID) {
       #ifdef DEBUG_SPATIAL_CELL
      if (popID >= populations.size()) {
         std::cerr << "ERROR, popID " << popID << " exceeds populations.size() " << populations.size() << " in ";
         std::cerr << __FILE__ << ":" << __LINE__ << std::endl;             
         exit(1);
      }
      #endif
       
      populations[popID].vmesh.clear();
      populations[popID].blockContainer.clear();
    }

   /*!
    Return the memory consumption in bytes as reported using the size()
    functions of the containers in spatial cell
    */
   inline uint64_t SpatialCell::get_cell_memory_size() {
      const uint64_t VEL_BLOCK_SIZE = 2*WID3*sizeof(Realf) + BlockParams::N_VELOCITY_BLOCK_PARAMS*sizeof(Real);
      uint64_t size = 0;
      size += vmeshTemp.sizeInBytes();
      size += blockContainerTemp.sizeInBytes();
      size += 2 * WID3 * sizeof(Realf);
      //size += mpi_velocity_block_list.size() * sizeof(vmesh::GlobalID);
      size += velocity_block_with_content_list.size() * sizeof(vmesh::GlobalID);
      size += velocity_block_with_no_content_list.size() * sizeof(vmesh::GlobalID);
      size += CellParams::N_SPATIAL_CELL_PARAMS * sizeof(Real);
      size += fieldsolver::N_SPATIAL_CELL_DERIVATIVES * sizeof(Real);
      size += bvolderivatives::N_BVOL_DERIVATIVES * sizeof(Real);

      for (size_t p=0; p<populations.size(); ++p) {
          size += populations[p].vmesh.sizeInBytes();
          size += populations[p].blockContainer.sizeInBytes();
      }

      return size;
   }

   /*!
    Return the memory consumption in bytes as reported using
    the size() functions of the containers in spatial cell
    */
   inline uint64_t SpatialCell::get_cell_memory_capacity() {
      const uint64_t VEL_BLOCK_SIZE = 2*WID3*sizeof(Realf) + BlockParams::N_VELOCITY_BLOCK_PARAMS*sizeof(Real);
      uint64_t capacity = 0;
      
      capacity += vmeshTemp.capacityInBytes();
      capacity += blockContainerTemp.capacityInBytes();
      capacity += 2 * WID3 * sizeof(Realf);
      //capacity += mpi_velocity_block_list.capacity()  * sizeof(vmesh::GlobalID);
      capacity += velocity_block_with_content_list.capacity()  * sizeof(vmesh::GlobalID);
      capacity += velocity_block_with_no_content_list.capacity()  * sizeof(vmesh::GlobalID);
      capacity += CellParams::N_SPATIAL_CELL_PARAMS * sizeof(Real);
      capacity += fieldsolver::N_SPATIAL_CELL_DERIVATIVES * sizeof(Real);
      capacity += bvolderivatives::N_BVOL_DERIVATIVES * sizeof(Real);
      
      for (size_t p=0; p<populations.size(); ++p) {
        capacity += populations[p].vmesh.capacityInBytes();
        capacity += populations[p].blockContainer.capacityInBytes();
      }
      
      return capacity;
   }
      
   /*!
    Adds an empty velocity block into this spatial cell.
    Returns true if given block was added or already exists.
    Returns false if given block is invalid or would be outside
    of the velocity grid.
    */
   inline bool SpatialCell::add_velocity_block(const vmesh::GlobalID& block,const int& popID) {
      #ifdef DEBUG_SPATIAL_CELL
      if (popID >= populations.size()) {
         std::cerr << "ERROR, popID " << popID << " exceeds populations.size() " << populations.size() << " in ";
         std::cerr << __FILE__ << ":" << __LINE__ << std::endl;             
         exit(1);
      }
      #endif
      
      // Block insert will fail, if the block already exists, or if 
      // there are too many blocks in the spatial cell
      bool success = true;
      if (populations[popID].vmesh.push_back(block) == false) {
         return false;
      }

      const vmesh::LocalID VBC_LID = populations[popID].blockContainer.push_back();

      // Set block data to zero values:
      Realf* data = populations[popID].blockContainer.getData(VBC_LID);
      for (int i=0; i<WID*WID*WID; ++i) data[i] = 0;

      // Set block parameters:
//      Real* parameters = get_block_parameters(populations[popID].vmesh.getLocalID(block));
      Real* parameters = get_block_parameters(VBC_LID,popID);
      parameters[BlockParams::VXCRD] = get_velocity_block_vx_min(popID,block);
      parameters[BlockParams::VYCRD] = get_velocity_block_vy_min(popID,block);
      parameters[BlockParams::VZCRD] = get_velocity_block_vz_min(popID,block);
      populations[popID].vmesh.getCellSize(block,&(parameters[BlockParams::DVX]));

      // The following call 'should' be the fastest, but is actually 
      // much slower that the parameter setting above
      //vmesh::VelocityMesh<vmesh::GlobalID,vmesh::LocalID>::getBlockInfo(block,get_block_parameters( blockContainer.push_back() ));
      return success;
   }
   
   inline void SpatialCell::add_velocity_blocks(const std::vector<vmesh::GlobalID>& blocks,const int& popID) {
      #ifdef DEBUG_SPATIAL_CELL
      if (popID >= populations.size()) {
         std::cerr << "ERROR, popID " << popID << " exceeds populations.size() " << populations.size() << " in ";
         std::cerr << __FILE__ << ":" << __LINE__ << std::endl;             
         exit(1);
      }
      #endif
      
      // Add blocks to mesh
      const uint8_t adds = populations[popID].vmesh.push_back(blocks);
      if (adds == 0) {
         std::cerr << "Failed to add blocks" << std::endl;
         return;
      }

      // Add blocks to block container
      vmesh::LocalID startLID = populations[popID].blockContainer.push_back(blocks.size());
      Real* parameters = populations[popID].blockContainer.getParameters(startLID);

      #ifdef DEBUG_SPATIAL_CELL
         if (populations[popID].vmesh.size() != populations[popID].blockContainer.size()) {
	    std::cerr << "size mismatch in " << __FILE__ << ' ' << __LINE__ << std::endl; exit(1);
	 }
      #endif

      // Set block parameters
      for (size_t b=0; b<blocks.size(); ++b) {
         parameters[BlockParams::VXCRD] = get_velocity_block_vx_min(popID,blocks[b]);
         parameters[BlockParams::VYCRD] = get_velocity_block_vy_min(popID,blocks[b]);
         parameters[BlockParams::VZCRD] = get_velocity_block_vz_min(popID,blocks[b]);
         populations[popID].vmesh.getCellSize(blocks[b],&(parameters[BlockParams::DVX]));
         parameters += BlockParams::N_VELOCITY_BLOCK_PARAMS;
      }
   }

   inline bool SpatialCell::add_velocity_block_octant(const vmesh::GlobalID& blockGID,const int& popID) {
      #ifdef DEBUG_SPATIAL_CELL
      if (popID >= populations.size()) {
         std::cerr << "ERROR, popID " << popID << " exceeds populations.size() " << populations.size() << " in ";
         std::cerr << __FILE__ << ":" << __LINE__ << std::endl;             
         exit(1);
      }
      #endif
      
      // Return immediately if the block already exists or if an 
      // invalid block is attempted to be created:
      const vmesh::LocalID invalid = vmesh::VelocityMesh<vmesh::GlobalID,vmesh::LocalID>::invalidLocalID();
      if (populations[popID].vmesh.getLocalID(blockGID) != invalid) return false;
      if (populations[popID].vmesh.count(blockGID) > 0) return false;

      /*
      // If parent exists, refine it:
      const vmesh::GlobalID parentGID = vmesh::VelocityMesh<vmesh::GlobalID,vmesh::LocalID>::getParent(blockGID);
      if (parentGID != blockGID) {
	 if (vmesh.getLocalID(parentGID) != invalid) {
	    std::map<vmesh::GlobalID,vmesh::LocalID> insertedBlocks;
	    refine_block(parentGID,insertedBlocks);
	    return true;
	 }
      }*/

      // Attempt to add the block and its siblings. The vector
      // siblings also includes this block.
      // 
      // Note: These functions do not check for errors, such as creation of invalid blocks.
      // Creating all siblings at once is faster than creating one sibling at a time (16% difference)
      //std::vector<vmesh::GlobalID> siblings;
      //vmesh::VelocityMesh<vmesh::GlobalID,vmesh::LocalID>::getSiblings(blockGID,siblings);
      //add_velocity_blocks(siblings);

//      for (size_t s=0; s<siblings.size(); ++s) {
//	 add_velocity_block(siblings[s]);
	 /*if (siblings[s] != vmesh::VelocityMesh<vmesh::GlobalID,vmesh::LocalID>::invalidGlobalID()) {
	    // Check that the children of the sibling do not exist. 
	    // If they do, the block volume is already covered by 
	    // more refined blocks:
	    bool createBlock = true;
	    std::vector<vmesh::GlobalID> children;
	    vmesh.getChildren(siblings[s],children);
	    for (size_t c=0; c<children.size(); ++c) {
	       if (vmesh.getLocalID(children[c]) != invalid) {
		  createBlock = false;
		  break;
	       }
	    }
	    if (createBlock == true) add_velocity_block(siblings[s]);
	    add_velocity_block(siblings[s]);
	 }*/
//      }
    
      int32_t refLevel = populations[popID].vmesh.getRefinementLevel(blockGID);
      vmesh::GlobalID currentBlock = blockGID;
      do {
         std::vector<vmesh::GlobalID> siblings;
         populations[popID].vmesh.getSiblings(currentBlock,siblings);
         for (size_t s=0; s<siblings.size(); ++s) add_velocity_block(siblings[s],popID);

         currentBlock = populations[popID].vmesh.getParent(currentBlock);
         --refLevel;
      } while (refLevel > 0);

      return true;
   }

   /*!
    Removes given block from the velocity grid.
    Does nothing if given block doesn't exist.
    */
   inline void SpatialCell::remove_velocity_block(const vmesh::GlobalID& block,const int& popID) {
      #ifdef DEBUG_SPATIAL_CELL
      if (popID >= populations.size()) {
         std::cerr << "ERROR, popID " << popID << " exceeds populations.size() " << populations.size() << " in ";
         std::cerr << __FILE__ << ":" << __LINE__ << std::endl;             
         exit(1);
      }
      #endif
      
      if (block == invalid_global_id()) {
         //std::cerr << "not removing, block " << block << " is invalid" << std::endl;
         return;
      }
      
      const vmesh::LocalID removedLID = populations[popID].vmesh.getLocalID(block);      
      if (removedLID == invalid_local_id()) {
         //std::cerr << "not removing since block " << block << " does not exist" << std::endl;
         return;
      }

      // Get local ID of the last block:
      const vmesh::LocalID lastLID = populations[popID].vmesh.size()-1;

      populations[popID].vmesh.copy(lastLID,removedLID);
      populations[popID].vmesh.pop();

      populations[popID].blockContainer.copy(lastLID,removedLID);
      populations[popID].blockContainer.pop();
   }

   inline void SpatialCell::swap(vmesh::VelocityMesh<vmesh::GlobalID,vmesh::LocalID>& vmesh,
                                 vmesh::VelocityBlockContainer<vmesh::LocalID>& blockContainer,
                                 const int& popID) {
      #ifdef DEBUG_SPATIAL_CELL
      if (populations[popID].vmesh.size() != populations[popID].blockContainer.size()) {
         std::cerr << "Error, velocity mesh size and block container size do not agree in " << __FILE__ << ' ' << __LINE__ << std::endl;
         exit(1);
      }
      if (popID >= populations.size()) {
         std::cerr << "ERROR, popID " << popID << " exceeds populations.size() " << populations.size() << " in ";
         std::cerr << __FILE__ << ":" << __LINE__ << std::endl;             
         exit(1);
      }
      #endif

      populations[popID].vmesh.swap(vmesh);
      populations[popID].blockContainer.swap(blockContainer);
   }

   /*!
    Sets the type of data to transfer by mpi_datatype.
    */
   inline void SpatialCell::set_mpi_transfer_type(const uint64_t type,bool atSysBoundaries) {
      SpatialCell::mpi_transfer_type = type;
      SpatialCell::mpiTransferAtSysBoundaries = atSysBoundaries;
   }

   /*!
    Gets the type of data that will be transferred by mpi_datatype.
    */
   inline uint64_t SpatialCell::get_mpi_transfer_type(void) {
      return SpatialCell::mpi_transfer_type;
   }
   
   /*!
    Set if this cell is transferred/received using MPI in the next communication phase.
    */
   inline void SpatialCell::set_mpi_transfer_enabled(bool transferEnabled) {
      this->mpiTransferEnabled=transferEnabled;
   }
   
   inline bool SpatialCell::velocity_block_has_children(const vmesh::GlobalID& blockGID,const int& popID) const {
      #ifdef DEBUG_SPATIAL_CELL
      if (popID >= populations.size()) {
         std::cerr << "ERROR, popID " << popID << " exceeds populations.size() " << populations.size() << " in ";
         std::cerr << __FILE__ << ":" << __LINE__ << std::endl;             
         exit(1);
      }
      #endif
      return populations[popID].vmesh.hasChildren(blockGID);
   }

   inline vmesh::GlobalID SpatialCell::velocity_block_has_grandparent(const vmesh::GlobalID& blockGID,const int& popID) const {
      #ifdef DEBUG_SPATIAL_CELL
      if (popID >= populations.size()) {
         std::cerr << "ERROR, popID " << popID << " exceeds populations.size() " << populations.size() << " in ";
         std::cerr << __FILE__ << ":" << __LINE__ << std::endl;             
         exit(1);
      }
      #endif
      return populations[popID].vmesh.hasGrandParent(blockGID);
   }
   
   inline SpatialCell& SpatialCell::operator=(const SpatialCell&) { 
      return *this;
   }

} // namespaces

#endif<|MERGE_RESOLUTION|>--- conflicted
+++ resolved
@@ -146,7 +146,6 @@
       template<int PAD> void fetch_data(const vmesh::GlobalID& blockGID,const vmesh::VelocityMesh<vmesh::GlobalID,vmesh::LocalID>& vmesh,
                                         const Realf* src,Realf* array);
       template<int PAD>	void fetch_acc_data(const vmesh::GlobalID& blockGID,const int& dim,
-<<<<<<< HEAD
 					    vmesh::VelocityMesh<vmesh::GlobalID,vmesh::LocalID>& vmesh,
 					    const Realf* src,Realf* array,Real cellSizeFractions[2]);
 
@@ -161,18 +160,6 @@
       const Real* get_block_parameters(const vmesh::LocalID& blockLID,const int& popID) const;
 
       Real* get_cell_parameters();
-=======
-                                            vmesh::VelocityMesh<vmesh::GlobalID,vmesh::LocalID>& vmesh,
-                                            const Realf* src,Realf* array,Real cellSizeFractions[2]);
-      vmesh::GlobalID find_velocity_block(uint8_t& refLevel,vmesh::GlobalID cellIndices[3]);
-      Realf* get_data();
-      const Realf* get_data() const;
-      Realf* get_data(const vmesh::LocalID& blockLID);
-      const Realf* get_data(const vmesh::LocalID& blockLID) const;
-      Real* get_block_parameters();
-      Real* get_block_parameters(const vmesh::LocalID& blockLID);
-      const Real* get_block_parameters(const vmesh::LocalID& blockLID) const;
->>>>>>> f1f2fe7d
       const Real* get_cell_parameters() const;
 
       vmesh::LocalID get_number_of_velocity_blocks(const int& popID) const;
@@ -260,9 +247,9 @@
       vmesh::VelocityBlockContainer<vmesh::LocalID>& get_velocity_blocks(const size_t& popID);
       vmesh::VelocityMesh<vmesh::GlobalID,vmesh::LocalID>& get_velocity_mesh_temporary();
       vmesh::VelocityBlockContainer<vmesh::LocalID>& get_velocity_blocks_temporary();
-<<<<<<< HEAD
 
       Realf get_value(const Real vx,const Real vy,const Real vz,const int& popID) const;
+      Realf get_value(const vmesh::GlobalID& blockGID, const unsigned int cell, const int& popID) const;
       void increment_value(const Real vx,const Real vy,const Real vz,const Realf value,const int& popID);
       void increment_value(const vmesh::GlobalID& block,const unsigned int cell,const Realf value,const int& popID);
       void set_max_r_dt(const int& popID,const Real& value);
@@ -274,18 +261,6 @@
       bool velocity_block_has_children(const vmesh::GlobalID& blockGID,const int& popID) const;
       vmesh::GlobalID velocity_block_has_grandparent(const vmesh::GlobalID& blockGID,const int& popID) const;
 
-=======
-      Realf get_value(const Real vx, const Real vy, const Real vz) const;
-      Realf get_value(const vmesh::GlobalID& blockGID, const unsigned int cell) const;
-      void increment_value(const Real vx, const Real vy, const Real vz, const Realf value);
-      void increment_value(const vmesh::GlobalID& block,const unsigned int cell, const Realf value);
-      void set_value(const Real vx, const Real vy, const Real vz, const Realf value);
-      void set_value(const vmesh::GlobalID& block,const unsigned int cell, const Realf value);
-      void refine_block(const vmesh::GlobalID& block,std::map<vmesh::GlobalID,vmesh::LocalID>& insertedBlocks);
-      bool velocity_block_has_children(const vmesh::GlobalID& blockGID) const;
-      vmesh::GlobalID velocity_block_has_grandparent(const vmesh::GlobalID& blockGID) const;
-      
->>>>>>> f1f2fe7d
       // Following functions are related to MPI //
       std::tuple<void*, int, MPI_Datatype> get_mpi_datatype(const CellID cellID,const int sender_rank,const int receiver_rank,
                                                             const bool receiving,const int neighborhood);
@@ -1434,7 +1409,6 @@
     * 
     Creates the velocity block if it doesn't exist.
     */
-<<<<<<< HEAD
    inline void SpatialCell::increment_value(const vmesh::GlobalID& blockGID,
                                             const unsigned int cell,
                                             const Realf value,const int& popID) {
@@ -1449,11 +1423,6 @@
       vmesh::LocalID blockLID = populations[popID].vmesh.getLocalID(blockGID);
       if (blockLID == vmesh::VelocityMesh<vmesh::GlobalID,vmesh::LocalID>::invalidLocalID()) {
          if (!add_velocity_block(blockGID,popID)) {
-=======
-   inline void SpatialCell::increment_value(const vmesh::GlobalID& blockGID,const unsigned int cell, const Realf value) {
-      if (count(blockGID) == 0) {
-         if (!this->add_velocity_block(blockGID)) {
->>>>>>> f1f2fe7d
             std::cerr << "Couldn't add velocity block " << blockGID << std::endl;
             abort();
          }
@@ -1500,7 +1469,6 @@
     * 
     * Returns 0 if it doesn't exist.
     */
-<<<<<<< HEAD
    inline Realf SpatialCell::get_value(const Real vx, const Real vy, const Real vz,const int& popID) const {
       #ifdef DEBUG_SPATIAL_CELL
       if (popID >= populations.size()) {
@@ -1509,13 +1477,11 @@
          exit(1);
       }
       #endif
-=======
-   inline Realf SpatialCell::get_value(const Real vx, const Real vy, const Real vz) const {
-      const vmesh::GlobalID blockGID = get_velocity_block(vx, vy, vz);
-      if (count(blockGID) == 0) {
+      const vmesh::GlobalID blockGID = get_velocity_block(popID, vx, vy, vz);
+      if (count(blockGID,popID) == 0) {
          return 0.0;
       }
-      const vmesh::LocalID blockLID = get_velocity_block_local_id(blockGID);
+      const vmesh::LocalID blockLID = get_velocity_block_local_id(blockGID, popID);
       //const Velocity_Block block_ptr = at(block);
       if (blockLID == invalid_local_id()) {
       //if (block_ptr.is_null() == true) {
@@ -1524,16 +1490,16 @@
          abort();
       }
 
-      const unsigned int cell = get_velocity_cell(blockGID, vx, vy, vz);
-      
-      return get_data(blockLID)[cell];
-   }
-
-   inline Realf SpatialCell::get_value(const vmesh::GlobalID& blockGID, const unsigned int cell) const {
-      if (count(blockGID) == 0) {
+      const unsigned int cell = get_velocity_cell(popID, blockGID, vx, vy, vz);
+      
+      return get_data(blockLID,popID)[cell];
+   }
+
+   inline Realf SpatialCell::get_value(const vmesh::GlobalID& blockGID, const unsigned int cell, const int& popID) const {
+      if (count(blockGID, popID) == 0) {
          return 0.0;
       }
-      const vmesh::LocalID blockLID = get_velocity_block_local_id(blockGID);
+      const vmesh::LocalID blockLID = get_velocity_block_local_id(blockGID, popID);
       //const Velocity_Block block_ptr = at(block);
       if (blockLID == invalid_local_id()) {
       //if (block_ptr.is_null() == true) {
@@ -1541,35 +1507,9 @@
             << " block_ptr == NULL" << std::endl; 
          abort();
       }
-      return get_data(blockLID)[cell];
-   }
-
-   
-   /*! get mpi datatype for sending the cell data. */
-   inline std::tuple<void*, int, MPI_Datatype> SpatialCell::get_mpi_datatype(
-      const CellID cellID/*cell_id*/,
-      const int sender_rank/*sender*/,
-      const int receiver_rank/*receiver*/,
-      const bool receiving,
-      const int neighborhood
-   ) {
-       std::vector<MPI_Aint> displacements;
-       std::vector<int> block_lengths;
-       vmesh::LocalID block_index = 0;
->>>>>>> f1f2fe7d
-      
-      const vmesh::GlobalID blockGID = get_velocity_block(popID,vx, vy, vz);
-      const vmesh::LocalID blockLID = get_velocity_block_local_id(blockGID,popID);
-
-      if (blockLID == SpatialCell::invalid_local_id()) {
-          return 0.0;
-      }
-
-      const unsigned int cell = get_velocity_cell(popID,blockGID, vx, vy, vz);
-      // Cast to real: Note block_ptr->data[cell] is Realf type
       return get_data(blockLID,popID)[cell];
    }
-   
+
    inline bool SpatialCell::checkMesh(const int& popID) {
       #ifdef DEBUG_SPATIAL_CELL
       if (popID >= populations.size()) {
@@ -1675,7 +1615,7 @@
 
       // Set block data to zero values:
       Realf* data = populations[popID].blockContainer.getData(VBC_LID);
-      for (int i=0; i<WID*WID*WID; ++i) data[i] = 0;
+      for (unsigned int i=0; i<WID*WID*WID; ++i) data[i] = 0;
 
       // Set block parameters:
 //      Real* parameters = get_block_parameters(populations[popID].vmesh.getLocalID(block));
