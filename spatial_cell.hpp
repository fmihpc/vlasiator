--- conflicted
+++ resolved
@@ -959,44 +959,6 @@
       return block_vx_min + (block_vx_max - block_vx_min) / block_vx_length * indices[0];
    }
 
-<<<<<<< HEAD
-      SpatialCell()
-      {
-         /*
-           Block list and cache always have room for all blocks
-         */
-         this->number_of_blocks=0;
-         this->mpi_number_of_blocks=0;
-
-         // Default number of populations is one
-         this->number_of_populations=1;
-
-         //allocate memory for null block
-         this->null_block_data.resize(VELOCITY_BLOCK_LENGTH);
-         this->null_block_fx.resize(VELOCITY_BLOCK_LENGTH);
-         this->null_block.data=&(this->null_block_data[0]);
-         this->null_block.fx=&(this->null_block_fx[0]);
-         this->sysBoundaryLayer=0; /*!< Default value, layer not yet initialized*/
-         this->null_block.clear();
-
-
-         // reset spatial cell parameters
-         for (unsigned int i = 0; i < CellParams::N_SPATIAL_CELL_PARAMS; i++) {
-            this->parameters[i]=0.0;
-         }
-
-         // reset spatial cell derivatives
-         for (unsigned int i = 0; i < fieldsolver::N_SPATIAL_CELL_DERIVATIVES; i++) {
-            this->derivatives[i]=0;
-         }
-         
-         // reset BVOL derivatives
-         for (unsigned int i = 0; i < bvolderivatives::N_BVOL_DERIVATIVES; i++) {
-            this->derivativesBVOL[i]=0;
-         }
-	 //is transferred by default
-	 this->mpiTransferEnabled=true;
-=======
    /*!
     Returns the edge where given velocity cell in the given velocity block ends.
     */
@@ -1006,7 +968,6 @@
    ) {
       if (velocity_cell == error_velocity_cell) {
          return std::numeric_limits<Real>::quiet_NaN();
->>>>>>> 2d76d396
       }
       
       const velocity_cell_indices_t indices = get_velocity_cell_indices(velocity_cell);
@@ -1877,40 +1838,6 @@
 
    
 
-<<<<<<< HEAD
-      bool initialized;
-      /*!
-        Used as a neighbour instead of blocks that don't
-        exist but would be inside of the velocity grid.
-        Neighbors that would be outside of the grid are always NULL.
-      */
-      Velocity_Block null_block;
-      //Storage container for velocity blocks that exist in this cell
-      boost::unordered_map<unsigned int, Velocity_Block> velocity_blocks;
-      bool mpiTransferEnabled;      
-   public:
-      //number of blocks in cell (should be equal to velocity_block_list.size())
-      unsigned int number_of_blocks;
-      // List of velocity blocks in this cell,
-      std::vector<unsigned int> velocity_block_list;
-      //number of blocks in mpi_velocity_block_list
-      unsigned int mpi_number_of_blocks;
-      // Number of populations in the spatial cell:
-      unsigned int number_of_populations;
-      //this list is used for communicating a velocity block list over MPI
-      std::vector<unsigned int>  mpi_velocity_block_list;
-
-      //List of existing cells with content, only up-to-date after
-      //call to update_has_content
-      std::vector<unsigned int> velocity_block_with_content_list;
-      //Size of vector. Needed for MPI communication of size before actual list transfer.
-      unsigned int velocity_block_with_content_list_size;
-      //List of existing cells with no content, only up-to-date after
-      //call to update_has_content. This is also never transferred
-      //over MPI, so is invalid on remote cells
-      std::vector<unsigned int> velocity_block_with_no_content_list;
-      
-=======
    /*!       
     Prepares this spatial cell to receive the velocity grid over MPI.
     * 
@@ -1932,7 +1859,6 @@
          vmesh::VelocityMesh<vmesh::GlobalID,vmesh::LocalID>::getCellSize(blockGID,&(get_block_parameters(blockLID)[BlockParams::DVX]));
       }
    }
->>>>>>> 2d76d396
 
    /*!
     Sets the type of data to transfer by mpi_datatype.
