--- conflicted
+++ resolved
@@ -718,7 +718,6 @@
    }
 
    inline vmesh::LocalID SpatialCell::get_number_of_velocity_blocks() const {
-<<<<<<< HEAD
       return populations[activePopID].blockContainer.size();
    }
 
@@ -731,12 +730,7 @@
             N_blocks += populations[activePopID].blockContainer.size();
         return N_blocks;
     }
-   
-=======
-      return vmesh.size();
-   }
-
->>>>>>> e196a902
+
    inline const unsigned int* SpatialCell::get_velocity_grid_length(const uint8_t& refLevel) {
       return vmesh::VelocityMesh<vmesh::GlobalID,vmesh::LocalID>::getGridLength(refLevel);
    }
@@ -1122,66 +1116,6 @@
       return vmesh::VelocityMesh<vmesh::GlobalID,vmesh::LocalID>::invalidLocalID();
    }
 
-<<<<<<< HEAD
-=======
-   inline SpatialCell::SpatialCell() {
-      /*
-       Block list and cache always have room for all blocks
-       */
-      this->mpi_number_of_blocks=0;
-      this->sysBoundaryLayer=0; /*!< Default value, layer not yet initialized*/
-      for (unsigned int i=0; i<WID3; ++i) null_block_data[i] = 0.0;
-      
-      // reset spatial cell parameters
-      for (unsigned int i = 0; i < CellParams::N_SPATIAL_CELL_PARAMS; i++) {
-         this->parameters[i]=0.0;
-      }
-      
-      // reset spatial cell derivatives
-      for (unsigned int i = 0; i < fieldsolver::N_SPATIAL_CELL_DERIVATIVES; i++) {
-         this->derivatives[i]=0;
-      }
-      
-      // reset BVOL derivatives
-      for (unsigned int i = 0; i < bvolderivatives::N_BVOL_DERIVATIVES; i++) {
-         this->derivativesBVOL[i]=0;
-      }
-      //is transferred by default
-      this->mpiTransferEnabled=true;
-   }
-   
-   inline SpatialCell::SpatialCell(const SpatialCell& other):
-     initialized(other.initialized),
-     mpiTransferEnabled(other.mpiTransferEnabled),
-     mpi_number_of_blocks(other.mpi_number_of_blocks),
-     //mpi_velocity_block_list(other.mpi_velocity_block_list),
-     velocity_block_with_content_list(other.velocity_block_with_content_list),
-     velocity_block_with_no_content_list(other.velocity_block_with_no_content_list),
-     sysBoundaryFlag(other.sysBoundaryFlag),
-     sysBoundaryLayer(other.sysBoundaryLayer),
-     vmesh(other.vmesh), blockContainer(other.blockContainer) {
-      //       phiprof::initializeTimer("SpatialCell copy", "SpatialCell copy");
-      //       phiprof::start("SpatialCell copy");
-      // 
-      //copy parameters
-      for(unsigned int i=0;i< CellParams::N_SPATIAL_CELL_PARAMS;i++){
-         parameters[i]=other.parameters[i];
-      }
-      //copy derivatives
-      for(unsigned int i=0;i< fieldsolver::N_SPATIAL_CELL_DERIVATIVES;i++){
-         derivatives[i]=other.derivatives[i];
-      }
-      //copy BVOL derivatives
-      for(unsigned int i=0;i< bvolderivatives::N_BVOL_DERIVATIVES;i++){
-         derivativesBVOL[i]=other.derivativesBVOL[i];
-      }
-      
-      //set null block data
-      for (unsigned int i=0; i<WID3; ++i) null_block_data[i] = 0.0;
-      //         phiprof::stop("SpatialCell copy");
-     }
-
->>>>>>> e196a902
    /*!
     Returns the number of given velocity blocks that exist.
     */
@@ -1335,209 +1269,6 @@
       const Real value = get_data(blockLID)[cell];
       return value;
    }
-<<<<<<< HEAD
-=======
-   
-   /*! get mpi datatype for sending the cell data. */
-   inline boost::tuple<void*, int, MPI_Datatype> SpatialCell::get_mpi_datatype(
-      const CellID cellID/*cell_id*/,
-      const int sender_rank/*sender*/,
-      const int receiver_rank/*receiver*/,
-      const bool receiving,
-      const int neighborhood
-   ) {
-       std::vector<MPI_Aint> displacements;
-       std::vector<int> block_lengths;
-       vmesh::LocalID block_index = 0;
-      
-        /*create datatype for actual data if we are in the first two layers around a boundary, or if we send for the whole system*/
-        if (this->mpiTransferEnabled && (SpatialCell::mpiTransferAtSysBoundaries==false || this->sysBoundaryLayer ==1 || this->sysBoundaryLayer ==2 )) {
-         //add data to send/recv to displacement and block length lists
-         if ((SpatialCell::mpi_transfer_type & Transfer::VEL_BLOCK_LIST_STAGE1) != 0) {
-            //first copy values in case this is the send operation
-            this->mpi_number_of_blocks = blockContainer.size();
-
-            // send velocity block list size
-            displacements.push_back((uint8_t*) &(this->mpi_number_of_blocks) - (uint8_t*) this);
-            block_lengths.push_back(sizeof(vmesh::LocalID));
-         }
-
-         if ((SpatialCell::mpi_transfer_type & Transfer::VEL_BLOCK_LIST_STAGE2) != 0) {
-            // STAGE1 should have been done, otherwise we have problems...
-            if (receiving) {
-               //mpi_number_of_blocks transferred earlier
-               vmesh.setNewSize(this->mpi_number_of_blocks);
-            } else {
-                //resize to correct size (it will avoid reallocation if it is big enough, I assume)
-                this->mpi_number_of_blocks = blockContainer.size();
-            }
-
-            // send velocity block list
-            displacements.push_back((uint8_t*) &(vmesh.getGrid()[0]) - (uint8_t*) this);
-            block_lengths.push_back(sizeof(vmesh::GlobalID) * vmesh.size());
-         }
-
-         if ((SpatialCell::mpi_transfer_type & Transfer::VEL_BLOCK_WITH_CONTENT_STAGE1) !=0) {
-            //Communicate size of list so that buffers can be allocated on receiving side
-            if (!receiving) this->velocity_block_with_content_list_size = this->velocity_block_with_content_list.size();
-            displacements.push_back((uint8_t*) &(this->velocity_block_with_content_list_size) - (uint8_t*) this);
-            block_lengths.push_back(sizeof(vmesh::LocalID));
-         }
-         if ((SpatialCell::mpi_transfer_type & Transfer::VEL_BLOCK_WITH_CONTENT_STAGE2) !=0) {
-            if (receiving) {
-               this->velocity_block_with_content_list.resize(this->velocity_block_with_content_list_size);
-            }
-            
-            //velocity_block_with_content_list_size should first be updated, before this can be done (STAGE1)
-            displacements.push_back((uint8_t*) &(this->velocity_block_with_content_list[0]) - (uint8_t*) this);
-            block_lengths.push_back(sizeof(vmesh::GlobalID)*this->velocity_block_with_content_list_size);
-         }
-         
-         if ((SpatialCell::mpi_transfer_type & Transfer::VEL_BLOCK_DATA) !=0) {
-            displacements.push_back((uint8_t*) get_data() - (uint8_t*) this);
-            block_lengths.push_back(sizeof(Realf) * VELOCITY_BLOCK_LENGTH * blockContainer.size());
-         }
-
-         if ((SpatialCell::mpi_transfer_type & Transfer::NEIGHBOR_VEL_BLOCK_DATA) != 0) {
-            /*We are actually transfering the data of a
-            * neighbor. The values of neighbor_block_data
-            * and neighbor_number_of_blocks should be set in
-            * solver.*/               
-            displacements.push_back((uint8_t*) this->neighbor_block_data - (uint8_t*) this);               
-            block_lengths.push_back(sizeof(Realf) * VELOCITY_BLOCK_LENGTH* this->neighbor_number_of_blocks);
-         }
-         
-         // send  spatial cell parameters
-         if ((SpatialCell::mpi_transfer_type & Transfer::CELL_PARAMETERS)!=0){
-            displacements.push_back((uint8_t*) &(this->parameters[0]) - (uint8_t*) this);
-            block_lengths.push_back(sizeof(Real) * CellParams::N_SPATIAL_CELL_PARAMS);
-         }
-         
-         // send  spatial cell dimensions
-         if ((SpatialCell::mpi_transfer_type & Transfer::CELL_DIMENSIONS)!=0){
-            displacements.push_back((uint8_t*) &(this->parameters[CellParams::DX]) - (uint8_t*) this);
-            block_lengths.push_back(sizeof(Real) * 3);
-         }
-         
-         // send  BGBX BGBY BGBZ and all edge-averaged BGBs
-         if ((SpatialCell::mpi_transfer_type & Transfer::CELL_BGB)!=0){
-            displacements.push_back((uint8_t*) &(this->parameters[CellParams::BGBX]) - (uint8_t*) this);
-            block_lengths.push_back(sizeof(Real) * 3);
-            displacements.push_back((uint8_t*) &(this->parameters[CellParams::BGBX_000_010]) - (uint8_t*) this);
-            block_lengths.push_back(sizeof(Real) * 24);
-         }
-         
-         // send  BGBXVOL BGBYVOL BGBZVOL PERBXVOL PERBYVOL PERBZVOL
-         if ((SpatialCell::mpi_transfer_type & Transfer::CELL_BVOL)!=0){
-            displacements.push_back((uint8_t*) &(this->parameters[CellParams::BGBXVOL]) - (uint8_t*) this);
-            block_lengths.push_back(sizeof(Real) * 6);
-         }
-         
-         // send  EX, EY EZ
-         if ((SpatialCell::mpi_transfer_type & Transfer::CELL_E)!=0){
-            displacements.push_back((uint8_t*) &(this->parameters[CellParams::EX]) - (uint8_t*) this);
-            block_lengths.push_back(sizeof(Real) * 3);
-         }
-         
-         // send  EX_DT2, EY_DT2, EZ_DT2
-         if ((SpatialCell::mpi_transfer_type & Transfer::CELL_EDT2)!=0){
-            displacements.push_back((uint8_t*) &(this->parameters[CellParams::EX_DT2]) - (uint8_t*) this);
-            block_lengths.push_back(sizeof(Real) * 3);
-         }
-         
-         // send  PERBX, PERBY, PERBZ
-         if ((SpatialCell::mpi_transfer_type & Transfer::CELL_PERB)!=0){
-            displacements.push_back((uint8_t*) &(this->parameters[CellParams::PERBX]) - (uint8_t*) this);
-            block_lengths.push_back(sizeof(Real) * 3);
-         }
-         
-         // send  PERBX_DT2, PERBY_DT2, PERBZ_DT2
-         if ((SpatialCell::mpi_transfer_type & Transfer::CELL_PERBDT2)!=0){
-            displacements.push_back((uint8_t*) &(this->parameters[CellParams::PERBX_DT2]) - (uint8_t*) this);
-            block_lengths.push_back(sizeof(Real) * 3);
-         }
-         
-         // send RHO, RHOVX, RHOVY, RHOVZ
-         if ((SpatialCell::mpi_transfer_type & Transfer::CELL_RHO_RHOV)!=0){
-            displacements.push_back((uint8_t*) &(this->parameters[CellParams::RHO]) - (uint8_t*) this);
-            block_lengths.push_back(sizeof(Real) * 4);
-         }
-         
-         // send RHO_DT2, RHOVX_DT2, RHOVY_DT2, RHOVZ_DT2
-         if ((SpatialCell::mpi_transfer_type & Transfer::CELL_RHODT2_RHOVDT2)!=0){
-            displacements.push_back((uint8_t*) &(this->parameters[CellParams::RHO_DT2]) - (uint8_t*) this);
-            block_lengths.push_back(sizeof(Real) * 4);
-         }
-         
-         // send  spatial cell derivatives
-         if ((SpatialCell::mpi_transfer_type & Transfer::CELL_DERIVATIVES)!=0){
-            displacements.push_back((uint8_t*) &(this->derivatives[0]) - (uint8_t*) this);
-            block_lengths.push_back(sizeof(Real) * fieldsolver::N_SPATIAL_CELL_DERIVATIVES);
-         }
-         
-         // send  spatial cell BVOL derivatives
-         if ((SpatialCell::mpi_transfer_type & Transfer::CELL_BVOL_DERIVATIVES)!=0){
-            displacements.push_back((uint8_t*) &(this->derivativesBVOL[0]) - (uint8_t*) this);
-            block_lengths.push_back(sizeof(Real) * bvolderivatives::N_BVOL_DERIVATIVES);
-         }
-         
-         if ((SpatialCell::mpi_transfer_type & Transfer::CELL_IOLOCALCELLID)!=0){
-            displacements.push_back((uint8_t*) &(this->ioLocalCellId) - (uint8_t*) this);
-            block_lengths.push_back(sizeof(uint64_t));
-         }
-         
-         // send Hall term components
-         if ((SpatialCell::mpi_transfer_type & Transfer::CELL_HALL_TERM)!=0){
-            displacements.push_back((uint8_t*) &(this->parameters[CellParams::EXHALL_000_100]) - (uint8_t*) this);
-            block_lengths.push_back(sizeof(Real) * 12);
-         }
-         
-         // send P tensor diagonal components
-         if ((SpatialCell::mpi_transfer_type & Transfer::CELL_P)!=0){
-            displacements.push_back((uint8_t*) &(this->parameters[CellParams::P_11]) - (uint8_t*) this);
-            block_lengths.push_back(sizeof(Real) * 3);
-         }
-         
-         if ((SpatialCell::mpi_transfer_type & Transfer::CELL_PDT2)!=0){
-            displacements.push_back((uint8_t*) &(this->parameters[CellParams::P_11_DT2]) - (uint8_t*) this);
-            block_lengths.push_back(sizeof(Real) * 3);
-         }
-         
-         // send  sysBoundaryFlag
-         if ((SpatialCell::mpi_transfer_type & Transfer::CELL_SYSBOUNDARYFLAG)!=0){
-            displacements.push_back((uint8_t*) &(this->sysBoundaryFlag) - (uint8_t*) this);
-            block_lengths.push_back(sizeof(uint));
-            displacements.push_back((uint8_t*) &(this->sysBoundaryLayer) - (uint8_t*) this);
-            block_lengths.push_back(sizeof(uint));
-         }
-         
-         if ((SpatialCell::mpi_transfer_type & Transfer::VEL_BLOCK_PARAMETERS) !=0) {
-            displacements.push_back((uint8_t*) get_block_parameters() - (uint8_t*) this);
-            block_lengths.push_back(sizeof(Real) * size() * BlockParams::N_VELOCITY_BLOCK_PARAMS);
-         }
-      }
-      
-      void* address = this;
-      int count;
-      MPI_Datatype datatype;
-      
-      if (displacements.size() > 0) {
-         count = 1;
-         MPI_Type_create_hindexed(
-            displacements.size(),
-            &block_lengths[0],
-            &displacements[0],
-            MPI_BYTE,
-            &datatype
-         );
-      } else {
-         count = 0;
-         datatype = MPI_BYTE;
-      }
-
-      return boost::make_tuple(address,count,datatype);
-   }
->>>>>>> e196a902
 
    /*!
     Returns true if given velocity block has enough of a distribution function.
@@ -1588,33 +1319,13 @@
     Removes all velocity blocks from this spatial cell and frees memory in the cell
     */
    inline void SpatialCell::clear(void) {
-<<<<<<< HEAD
         for (size_t p=0; p<populations.size(); ++p) {
             populations[p].vmesh.clear();
             populations[p].blockContainer.clear();
         }
         
         // use the swap trick to force c++ to release the memory held by the vectors & maps
-        std::vector<vmesh::GlobalID>().swap(this->mpi_velocity_block_list);
-=======
-      vmesh.clear();
-      blockContainer.clear();
-
-      // use the swap trick to force c++ to release the memory held by the vectors & maps
-      //std::vector<vmesh::GlobalID>().swap(this->mpi_velocity_block_list);
-   }
-
-   /*!  Purges extra capacity from block vectors. It sets size to
-    num_blocks * block_allocation_factor  (if capacity greater than this), and also forces capacity to this new smaller value.
-    \return True on success
-    */
-   inline bool SpatialCell::shrink_to_fit() {
-      const size_t amount = 2 + blockContainer.size() * blockContainer.getBlockAllocationFactor();
-
-      // Allow capacity to be a bit large than needed by number of blocks, shrink otherwise
-      if (blockContainer.capacity() > amount * VELOCITY_BLOCK_LENGTH) return blockContainer.recapacitate(amount);
-      return true;
->>>>>>> e196a902
+        //std::vector<vmesh::GlobalID>().swap(this->mpi_velocity_block_list);
    }
 
    /*!
@@ -1839,37 +1550,8 @@
             exit(1);
          } 
       #endif
-<<<<<<< HEAD
       populations[activePopID].vmesh.swap(vmesh);
       populations[activePopID].blockContainer.swap(blockContainer);
-=======
-      this->vmesh.swap(vmesh);
-      this->blockContainer.swap(blockContainer);
-   }
-
-   
-
-   /*!       
-    Prepares this spatial cell to receive the velocity grid over MPI.
-    * 
-    At this stage we have received a new blocklist over MPI into
-    mpi_velocity_block_list, but the rest of the cell structures
-    have not been adapted to this new list. Here we re-initialize
-    the cell with empty blocks based on the new list
-    */
-   inline void SpatialCell::prepare_to_receive_blocks(void) {
-      vmesh.setGrid();
-      blockContainer.setSize(vmesh.size());
-
-      // Set velocity block parameters:
-      for (vmesh::LocalID blockLID=0; blockLID<size(); ++blockLID) {
-         const vmesh::GlobalID blockGID = get_velocity_block_global_id(blockLID);
-         get_block_parameters(blockLID)[BlockParams::VXCRD] = get_velocity_block_vx_min(blockGID);
-         get_block_parameters(blockLID)[BlockParams::VYCRD] = get_velocity_block_vy_min(blockGID);
-         get_block_parameters(blockLID)[BlockParams::VZCRD] = get_velocity_block_vz_min(blockGID);
-         vmesh::VelocityMesh<vmesh::GlobalID,vmesh::LocalID>::getCellSize(blockGID,&(get_block_parameters(blockLID)[BlockParams::DVX]));
-      }
->>>>>>> e196a902
    }
 
    /*!
