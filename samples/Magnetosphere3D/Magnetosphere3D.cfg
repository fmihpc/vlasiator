# Sample Vlasiator configuration file
# Low-resolution magnetosphere with three mesh refinement levels (total 4 resolution levels)
# This simulation can run e.g. on 8 nodes with 2x AMD Epyc 7302 each (2x16 cores per node)
# In 3 hours (800 timesteps, 20 seconds of physical simulation)
# Using 8 x 31 GiB resident memory and 8 x 36 GiB high water mark memory
# Suitable for simple benchmarking of performance

project = Magnetosphere
dynamic_timestep = 1
ParticlePopulations = proton

[bailout]
max_memory = 58 # set based on system

[AMR]
max_spatial_level = 3

[io]
diagnostic_write_interval = 10
write_initial_state = 0
# restart_walltime_interval = 21000
# write_restart_stripe_factor = 42
# number_of_restarts = 12
# vlsv_buffer_size = 0
# write_as_float = 1

system_write_t_interval = 10
system_write_file_name = bulk
system_write_distribution_stride = 0
system_write_distribution_xline_stride = 10
system_write_distribution_yline_stride = 10
system_write_distribution_zline_stride = 10

#system_write_distribution_shell_radius = 31e6
#system_write_distribution_shell_stride = 1

[gridbuilder] # Highest resolution 2250 km cubed
x_length = 51
y_length = 40
z_length = 40
x_min = -6.12e8
x_max = 3.06e8
y_min = -3.6e8
y_max = 3.6e8
z_min = -3.6e8
z_max = 3.6e8

#timestep_max = 175
t_max = 20.0

[proton_properties]
mass = 1
mass_units = PROTON
charge = 1

[proton_vspace]
vx_min = -4.0e6
vx_max = +4.0e6
vy_min = -4.0e6
vy_max = +4.0e6
vz_min = -4.0e6
vz_max = +4.0e6
vx_length = 50 # in blocks of 4x4x4 v-space cells
vy_length = 50 # gives 40 km/s
vz_length = 50

[proton_sparse]
minValue = 1.0e-15
# dynamicAlgorithm = 0
# dynamicBulkValue1 = 1.0e6
# dynamicBulkValue2 = 1.0e7
# dynamicMinValue1 = 1.0e-15
# dynamicMinValue2 = 1.0e-13

[Magnetosphere]
constBgBX = 0.0
constBgBY = 0.0
constBgBZ = -5.0e-9
noDipoleInSW = 0 #dipole type 4, set to 0 (default)

dipoleType = 4
dipoleTiltPhi = 0.0 
dipoleTiltTheta = 0 
dipoleXFull = 9.5565e7 # 15 RE 
dipoleXZero = 2.5e8 
dipoleInflowBX = 0.0 
dipoleInflowBY = 0.0 
dipoleInflowBZ = 0.0 

# Forced refinement regions
refine_L2radius = 11e7 # 17.27 RE
refine_L2tailthick = 2.5e7 # 3.92 RE
refine_L1radius = 1.59275e8 # 25 RE
refine_L1tailthick = 6.371e7 # 10 RE
refine_L3radius = 6.871e7 # 10.785 RE
refine_L3nosexmin = 5.0e7
refine_L3tailheight = 1.0e7
refine_L3tailwidth = 8.0e7
refine_L3tailxmin = -30.0e7
refine_L3tailxmax = -5.0e7

[copysphere]
centerX = 0.0
centerY = 0.0
centerZ = 0.0
radius = 38.1e6
precedence = 2
reapplyUponRestart = 1

[proton_Magnetosphere]
T = 0.5e6
rho = 1.0e6
VX0 = -7.5e5
VY0 = 0.0
VZ0 = 0.0
# Taper radius during which populations transitions from ionospheric parameters to magnetospheric parameters.
# Usually the inner radius is the same as the inner boundary, here it is increased to have more hot plasma in the inner region.
taperInnerRadius = 5e7
taperOuterRadius = 1e8

<<<<<<< HEAD

=======
>>>>>>> 72ccb813
[proton_copysphere]
# increased temperature and density close to inner boundary to add load balance challenge
T = 1.5e6
rho = 3.0e6
VX0 = 0.0
VY0 = 0.0
VZ0 = 0.0

[loadBalance]
algorithm = RCB
rebalanceInterval = 50
tolerance = 1.2

[variables]
#output = fg_rank
output = fg_b
#output = fg_b_perturbed
#output = fg_b_vol
#output = fg_boundarytype
output = fg_e
#output = fg_e_hall
#output = fg_maxdt_fieldsolver
#output = fg_rhom
output = populations_vg_rho
output = populations_vg_v
output = populations_vg_ptensor
output = populations_vg_blocks
output = populations_vg_effectivesparsitythreshold
output = populations_vg_energydensity
output = populations_vg_precipitationdifferentialflux
#output = populations_vg_maxdt_acceleration
#output = populations_vg_maxdt_translation
#output = populations_vg_rho_loss_adjust
output = vg_b_vol
output = vg_e_vol
output = vg_e_gradpe
output = vg_boundarytype
output = vg_f_saved
output = vg_loadbalance_weight
output = vg_rank
diagnostic = populations_vg_blocks
#diagnostic = populations_vg_rho
#diagnostic = populations_vg_rho_loss_adjust

[proton_energydensity]
solarwindspeed = 7.5e5

[proton_precipitation]
nChannels = 9
emin = 500     # These are eV
emax = 50000

[boundaries]
periodic_x = no
periodic_y = no
periodic_z = no
boundary = Outflow
boundary = Maxwellian
boundary = Copysphere

[outflow]
precedence = 3

[proton_outflow]
face = x-
face = y-
face = y+
face = z-
face = z+

[maxwellian]
face = x+
precedence = 4
reapplyUponRestart = 1

[proton_maxwellian] # inflow file
dynamic = 0
file_x+ = sw1.dat

[fieldsolver]
maxSubcycles = 50
ohmHallTerm = 2
minCFL = 0.4
maxCFL = 0.45
maxWaveVelocity = 7494811.45  #2.5% of speed of light...    

electronTemperature = 0.5e6 # inflow
electronDensity = 1.0e6 #inflow
electronPTindex = 1.666667 # adiabatic
ohmGradPeTerm = 1 # active

[vlasovsolver]
minCFL = 0.8
maxCFL = 0.99
maxSlAccelerationRotation = 22
maxSlAccelerationSubcycles = 2
<|MERGE_RESOLUTION|>--- conflicted
+++ resolved
@@ -118,10 +118,6 @@
 taperInnerRadius = 5e7
 taperOuterRadius = 1e8
 
-<<<<<<< HEAD
-
-=======
->>>>>>> 72ccb813
 [proton_copysphere]
 # increased temperature and density close to inner boundary to add load balance challenge
 T = 1.5e6
