/*
 * This file is part of Vlasiator.
 * Copyright 2010-2016 Finnish Meteorological Institute
 *
 * For details of usage, see the COPYING file and read the "Rules of the Road"
 * at http://www.physics.helsinki.fi/vlasiator/
 *
 * This program is free software; you can redistribute it and/or modify
 * it under the terms of the GNU General Public License as published by
 * the Free Software Foundation; either version 2 of the License, or
 * (at your option) any later version.
 *
 * This program is distributed in the hope that it will be useful,
 * but WITHOUT ANY WARRANTY; without even the implied warranty of
 * MERCHANTABILITY or FITNESS FOR A PARTICULAR PURPOSE.  See the
 * GNU General Public License for more details.
 *
 * You should have received a copy of the GNU General Public License along
 * with this program; if not, write to the Free Software Foundation, Inc.,
 * 51 Franklin Street, Fifth Floor, Boston, MA 02110-1301 USA.
 */

#include <unordered_set>

#include "spatial_cell_gpu.hpp"
#include "arch/gpu_base.hpp"
#include "object_wrapper.h"
#include "velocity_mesh_parameters.h"

#ifdef DEBUG_VLASIATOR
   #define DEBUG_SPATIAL_CELL
#endif
<<<<<<< HEAD
//   #define DEBUG_SPATIAL_CELL
=======
>>>>>>> d8c39a76

using namespace std;

/** GPU kernel for identifying which blocks have relevant content */
__global__ void __launch_bounds__(WID3,4) update_velocity_block_content_lists_kernel (
   vmesh::VelocityMesh *vmesh,
   vmesh::VelocityBlockContainer *blockContainer,
   split::SplitVector<vmesh::GlobalID>* velocity_block_with_content_list,
   split::SplitVector<vmesh::GlobalID>* velocity_block_with_no_content_list,
   Realf velocity_block_min_value
   ) {
   const int gpuBlocks = gridDim.x;
   const int blocki = blockIdx.x;
   const int i = threadIdx.x;
   const int j = threadIdx.y;
   const int k = threadIdx.z;
   const uint ti = k*WID2 + j*WID + i;
   __shared__ int has_content[WID3];
   const uint nBlocks = vmesh->size();
   const vmesh::GlobalID invalidGID = vmesh->invalidGlobalID();
   for (uint blockLID=blocki; blockLID<nBlocks; blockLID += gpuBlocks) {
      const vmesh::GlobalID blockGID = vmesh->getGlobalID(blockLID);
      #ifdef DEBUG_SPATIAL_CELL
      if (blockGID == vmesh->invalidGlobalID()) {
         continue;
      }
      if (blockLID == vmesh->invalidLocalID()) {
         continue;
      }
      #endif
      // Check each velocity cell if it is above the threshold
      const Realf* avgs = blockContainer->getData(blockLID);
      has_content[ti] = avgs[ti] >= velocity_block_min_value ? 1 : 0;
      __syncthreads();
      // Implemented just a simple non-optimized thread OR
      for (unsigned int s=WID3/2; s>0; s>>=1) {
         if (ti < s) {
            has_content[ti] = has_content[ti] || has_content[ti + s];
         }
         __syncthreads();
      }
      // Increment vector only from thread zero
      if (ti==0) {
         if (has_content[0]) {
            //velocity_block_with_content_list->device_push_back(blockGID);
            velocity_block_with_content_list->at(blockLID) = blockGID;
            velocity_block_with_no_content_list->at(blockLID) = invalidGID;
         } else {
            //velocity_block_with_no_content_list->device_push_back(blockGID);
            velocity_block_with_no_content_list->at(blockLID) = blockGID;
            velocity_block_with_content_list->at(blockLID) = invalidGID;
         }
      }
      __syncthreads();
   }
}

/** GPU kernel for identifying which blocks have relevant content */
// __global__ void __launch_bounds__(WID3,4) update_velocity_block_content_lists_kernel (
//    vmesh::VelocityMesh *vmesh,
//    vmesh::VelocityBlockContainer *blockContainer,
//    split::SplitVector<vmesh::GlobalID>* velocity_block_with_content_list,
//    split::SplitVector<vmesh::GlobalID>* velocity_block_with_no_content_list,
//    Realf velocity_block_min_value
//    ) {
//    const int gpuBlocks = gridDim.x;
//    const int blocki = blockIdx.x;
//    const int i = threadIdx.x;
//    const int j = threadIdx.y;
//    const int k = threadIdx.z;
//    const uint ti = k*WID2 + j*WID + i;
//    __shared__ int has_content[WID3/GPUTHREADS];
//    const uint nBlocks = vmesh->size();
//    const uint myReductionIndex = (int)(ti / GPUTHREADS);
//    for (uint blockLID=blocki; blockLID<nBlocks; blockLID += gpuBlocks) {
//       const vmesh::GlobalID blockGID = vmesh->getGlobalID(blockLID);
//       #ifdef DEBUG_SPATIAL_CELL
//       if (blockGID == vmesh->invalidGlobalID()) {
//          continue;
//       }
//       if (blockLID == vmesh->invalidLocalID()) {
//          continue;
//       }
//       #endif
//       uint block_has_content = 0;
//       // Check each velocity cell if it is above the threshold
//       const Realf* avgs = blockContainer->getData(blockLID);
//       int thread_has_content = avgs[ti] >= velocity_block_min_value ? 1 : 0;
//       // Warp-wide ballot to get us started
//       int warp_has_content = gpuKernelAny(FULL_MASK, thread_has_content);
//       has_content[myReductionIndex] = warp_has_content;
//       __syncthreads();
//       // Second warp-wide ballot to reduce rest of the way
//       thread_has_content = has_content[ti];
//       block_has_content = gpuKernelAny(FULL_MASK,thread_has_content);
//       __syncthreads();
//       // Increment vector only from thread zero
//       if (ti==0) {
//          if (block_has_content) {
//             velocity_block_with_content_list->device_push_back(blockGID);
//          } else {
//             velocity_block_with_no_content_list->device_push_back(blockGID);
//          }
//       }
//       __syncthreads();
//    }
// }

/** Gpu Kernel to quickly gather blocks and their v-space halo */
__global__ void __launch_bounds__(GPUTHREADS,4) update_blocks_required_halo_kernel (
   vmesh::VelocityMesh *vmesh,
   Hashinator::Hashmap<vmesh::GlobalID,vmesh::LocalID>* BlocksRequiredMap,
   split::SplitVector<vmesh::GlobalID> *velocity_block_with_content_list,
   const int addWidthV
   ) {
   const int gpuBlocks = gridDim.x;
   const int blocki = blockIdx.x;
   //const int warpSize = blockDim.x*blockDim.y*blockDim.z;
   const vmesh::LocalID ti = threadIdx.z*blockDim.x*blockDim.y + threadIdx.y*blockDim.x + threadIdx.x;

   const unsigned long localContentBlocks = velocity_block_with_content_list->size();
   for (vmesh::LocalID index=blocki; index<localContentBlocks; index += gpuBlocks) {
      const vmesh::GlobalID GID = velocity_block_with_content_list->at(index);
      vmesh::LocalID ind0,ind1,ind2;
      vmesh->getIndices(GID,ind0,ind1,ind2);
      for (int offset_vx=-addWidthV; offset_vx<=addWidthV; offset_vx++) {
         for (int offset_vy=-addWidthV; offset_vy<=addWidthV; offset_vy++) {
            for (int offset_vz=-addWidthV; offset_vz<=addWidthV; offset_vz++) {
               const int nind0 = ind0 + offset_vx;
               const int nind1 = ind1 + offset_vy;
               const int nind2 = ind2 + offset_vz;
               const vmesh::GlobalID nGID
                  = vmesh->getGlobalID(nind0,nind1,nind2);
               // Full-warp-optimized probe-and-insert skipping duplicates
               if (nGID != vmesh->invalidGlobalID()) {
                  BlocksRequiredMap->warpInsert<true>(nGID, (vmesh::LocalID)nGID, ti % GPUTHREADS);
               }
            } // for vz
         } // for vy
      } // for vx
   } // for blocks
}

/** Gpu Kernel to quickly add blocks which have spatial neighbours */
__global__ void __launch_bounds__(GPUTHREADS,4) update_neighbours_have_content_kernel (
   vmesh::VelocityMesh *vmesh,
   Hashinator::Hashmap<vmesh::GlobalID,vmesh::LocalID>* BlocksRequiredMap,
   vmesh::GlobalID *neighbor_velocity_block_with_content_list,
   const vmesh::LocalID neighborContentBlocks
   ) {
   const vmesh::LocalID gpuBlocks = gridDim.x;
   const int blocki = blockIdx.x;
   //const int warpSize = blockDim.x*blockDim.y*blockDim.z;
   const vmesh::LocalID ti = threadIdx.z*blockDim.x*blockDim.y + threadIdx.y*blockDim.x + threadIdx.x;

   for (vmesh::LocalID index=blocki; index<neighborContentBlocks; index += gpuBlocks) {
      const vmesh::GlobalID GID = neighbor_velocity_block_with_content_list[index];
      BlocksRequiredMap->warpInsert<true>(GID, (vmesh::LocalID)GID, ti % GPUTHREADS);
   }
}

/** GPU kernel for selecting only non-existing blocks for addition
    This kernel may be non-optimized in itself, but use of it gets rid
    of the need of vmesh prefetching back and forth.
 */
__global__ void __launch_bounds__(GPUTHREADS,4) update_blocks_to_add_kernel (
   vmesh::VelocityMesh *vmesh,
   split::SplitVector<vmesh::GlobalID>* BlocksRequired,
   split::SplitVector<vmesh::GlobalID>* BlocksToAdd,
   split::SplitVector<vmesh::GlobalID>* BlocksToMove,
   const uint nBlocksRequired
   ) {
   const int gpuBlocks = gridDim.x;
   const int blocki = blockIdx.x;
   //const int warpSize = blockDim.x*blockDim.y*blockDim.z;
   const uint ti = threadIdx.z*blockDim.x*blockDim.y + threadIdx.y*blockDim.x + threadIdx.x;
   for (uint index=blocki; index<nBlocksRequired; index += gpuBlocks) {
      const vmesh::GlobalID GIDreq = BlocksRequired->at(index);
      const vmesh::LocalID LIDreq = vmesh->warpGetLocalID(GIDreq, ti);
      if (ti==0) {
         if ( LIDreq == vmesh->invalidLocalID() ) {
            // Block doesn't yet exist, need to add
            BlocksToAdd->device_push_back(GIDreq);
         } else if (LIDreq >= nBlocksRequired) {
            // Block exists but within region of vmesh which shall be deleted - queue for moving
            BlocksToMove->device_push_back(GIDreq);
         }
      }
      __syncthreads();
   }
}

/** GPU kernel for identifying blocks for deletion.
    This kernel may be non-optimized in itself, but use of it gets rid
    of the need of vmesh prefetching back and forth.
 */
__global__ void __launch_bounds__(GPUTHREADS,4) update_blocks_to_remove_kernel (
   split::SplitVector<vmesh::GlobalID>* velocity_block_with_no_content_list,
   Hashinator::Hashmap<vmesh::GlobalID,vmesh::LocalID>* BlocksRequiredMap,
   split::SplitVector<vmesh::GlobalID>* BlocksToRemove,
   const uint localNoContentBlocks
   ) {
   const int gpuBlocks = gridDim.x;   const int blocki = blockIdx.x;
   //const int warpSize = blockDim.x*blockDim.y*blockDim.z;
   const uint ti = threadIdx.z*blockDim.x*blockDim.y + threadIdx.y*blockDim.x + threadIdx.x;
   for (uint index=blocki; index<localNoContentBlocks; index += gpuBlocks) {
      const vmesh::GlobalID GIDcandidate = velocity_block_with_no_content_list->at(index);
      vmesh::LocalID retval = std::numeric_limits<vmesh::LocalID>::max();
      BlocksRequiredMap->warpFind(GIDcandidate, retval, ti % GPUTHREADS);

      #ifdef DEBUG_SPATIAL_CELL
      auto it = BlocksRequiredMap->device_find(GIDcandidate);
      if (it != BlocksRequiredMap->device_end()) {
         if (it->second != retval) {
            printf("Warp error update_blocks_to_remove_kernel: LID %u != %u for GID %u thread %u\n",
                   it->second,retval,GIDcandidate,ti);
         }
      } else if (retval != std::numeric_limits<vmesh::LocalID>::max()) {
         printf("Warp error update_blocks_to_remove_kernel: warpFind found LID %u, single-thread did not; GID %u for thread %u\n",retval,GIDcandidate,ti);
      }
      __syncthreads();
      #endif

      if (retval == std::numeric_limits<vmesh::LocalID>::max() && ti==0) {
         // If the block isn't within the required set, it should be deleted.
         BlocksToRemove->device_push_back(GIDcandidate);
      }
      __syncthreads();
      // if (BlocksRequiredMap->device_count(GIDcandidate) == 0) {
      //    // If the block isn't within the required set, it should be deleted.
      //    BlocksToRemove->device_push_back(GIDcandidate);
      // }
   }
}

/** GPU kernel for quickly filling block parameters.
 */
__global__ void __launch_bounds__(GPUTHREADS,4) update_blockparameters_kernel (
   vmesh::VelocityMesh *vmesh,
   vmesh::VelocityBlockContainer *blockContainer,
   Real *blockParameters,
   vmesh::LocalID nLIDs
   ) {
   const int gpuBlocks = gridDim.x;
   const int blocki = blockIdx.x;
   const int warpSize = blockDim.x*blockDim.y*blockDim.z;
   const uint ti = threadIdx.z*blockDim.x*blockDim.y + threadIdx.y*blockDim.x + threadIdx.x;
   for (uint index=blocki*warpSize; index<nLIDs; index += gpuBlocks*warpSize) {
      const vmesh::LocalID LID = index+ti;
      if (LID < nLIDs) {
         // Set velocity block parameters:
         const vmesh::GlobalID GID = vmesh->getGlobalID(LID);
         // Write in block parameters
         vmesh->getBlockInfo(GID, blockParameters + LID * BlockParams::N_VELOCITY_BLOCK_PARAMS + BlockParams::VXCRD);
      }
   }
}

/** GPU kernel for updating blocks based on generated lists */
__global__ void __launch_bounds__(WID3,4) update_velocity_blocks_kernel(
   vmesh::VelocityMesh *vmesh,
   vmesh::VelocityBlockContainer *blockContainer,
   split::SplitVector<vmesh::GlobalID>* BlocksToAdd,
   split::SplitVector<vmesh::GlobalID>* BlocksToRemove,
   split::SplitVector<vmesh::GlobalID>* BlocksToMove,
   vmesh::LocalID nBlocksBeforeAdjust,
   vmesh::LocalID nBlocksAfterAdjust,
   vmesh::LocalID *VectorIndex,
   Realf* gpu_rhoLossAdjust
   ) {
   const int gpuBlocks = gridDim.x;
   const int blocki = blockIdx.x;
   const int i = threadIdx.x;
   const int j = threadIdx.y;
   const int k = threadIdx.z;
   const uint ti = k*WID2 + j*WID + i;
   vmesh::LocalID *addVectorIndex = VectorIndex;
   vmesh::LocalID *moveVectorIndex = VectorIndex+1;

   const vmesh::LocalID nToAdd = BlocksToAdd->size();
   const vmesh::LocalID nToRemove = BlocksToRemove->size();
   const vmesh::LocalID nToMove = BlocksToMove->size();
   const vmesh::LocalID nToCreate = nToAdd > nToRemove ? (nToAdd-nToRemove) : 0;
   Realf local_rhoLoss = 0;
   // For tracking mass-loss
   __shared__ Realf massloss[WID3];
   __shared__ vmesh::LocalID moveIndex;
   __shared__ vmesh::LocalID addIndex;

   for (vmesh::LocalID m=blocki; m<nToRemove; m += gpuBlocks) {
      // Go through all blocks which are to be removed.
      // If there is a corresponding block to be added, place that in its stead.
      // Otherwise, take the corresponding block from the moved list instead.
      const vmesh::GlobalID rmGID = BlocksToRemove->at(m);
      const vmesh::LocalID rmLID = vmesh->warpGetLocalID(rmGID,ti);

      #ifdef DEBUG_SPATIAL_CELL
      if (rmGID == vmesh->invalidGlobalID()) {
         if (rmLID != vmesh->invalidLocalID()) {
            // Valid LID but invalid GID: only remove from vmesh localToGlobal?
            printf("Removing blocks: Valid LID %u but invalid GID!\n",rmLID);
         } else {
            printf("Removing blocks: Invalid LID and GID!\n");
         }
         continue;
      }
      if (rmLID == vmesh->invalidLocalID()) {
         if (rmGID != vmesh->invalidGlobalID()) {
            // Valid GID but invalid LID: only remove from vmesh globalToLocal?
            printf("Removing blocks: Valid GID %ul but invalid LID!\n",rmGID);
         }
         continue;
      }
      #endif

      // Track mass loss:
      Realf* rm_avgs = blockContainer->getData(rmLID);
      Real* rm_block_parameters = blockContainer->getParameters(rmLID);
      const Real rm_DV3 = rm_block_parameters[BlockParams::DVX]
         * rm_block_parameters[BlockParams::DVY]
         * rm_block_parameters[BlockParams::DVZ];

      // thread-sum for rho
      massloss[ti] = rm_avgs[ti]*rm_DV3;
      __syncthreads();
      // Implemented just a simple non-optimized thread sum
      for (unsigned int s=WID3/2; s>0; s>>=1) {
         if (ti < s) {
            massloss[ti] += massloss[ti + s];
         }
         __syncthreads();
      }

      if (ti==0) {
         // Bookkeeping only by one thread
         local_rhoLoss += massloss[0];
      }
      __syncthreads();

      // Is this LID so large that we just delete without replacing?
      if (rmLID >= nBlocksAfterAdjust) {
         vmesh->warpDeleteBlock(rmGID,rmLID,ti);

         __syncthreads();
         continue;
      }

      // Need to replace this block, let's select the next index:
      if (ti==0) moveIndex = atomicAdd(moveVectorIndex,1);
      __syncthreads();

      if (moveIndex<nToMove) {
         // Move in block from latter part of vmesh
         const vmesh::GlobalID replaceGID = BlocksToMove->at(moveIndex);
         const vmesh::LocalID replaceLID = vmesh->warpGetLocalID(replaceGID,ti);

         Realf* repl_avgs = blockContainer->getData(replaceLID);
         Real*  repl_block_parameters = blockContainer->getParameters(replaceLID);
         rm_avgs[ti] = repl_avgs[ti];
         if (ti < BlockParams::N_VELOCITY_BLOCK_PARAMS) {
            rm_block_parameters[ti] = repl_block_parameters[ti];
         }
         __syncthreads();

         // Remove hashmap entry for removed block, add instead created block
         vmesh->warpReplaceBlock(rmGID,rmLID,replaceGID,ti);

         #ifdef DEBUG_SPATIAL_CELL
         if (vmesh->getGlobalID(rmLID) == vmesh->invalidGlobalID()) {
            continue;
         }
         if (vmesh->getLocalID(replaceGID) == vmesh->invalidLocalID()) {
            continue;
         }
         #endif
         continue;
      }
      if (ti==0) addIndex = atomicAdd(addVectorIndex,1);
      __syncthreads();
      if (addIndex<nToAdd) {
         // New GID
         const vmesh::GlobalID addGID = BlocksToAdd->at(addIndex);
         #ifdef DEBUG_SPATIAL_CELL
         if (addGID == vmesh->invalidGlobalID()) {
            if (ti==0) printf("Error! Adding invalid Global ID in update_velocity_blocks_kernel! \n");
            __syncthreads();
            continue;
         }
         #endif
         rm_avgs[ti] = 0;
         if (ti==0) {
            // Write in block parameters
            vmesh->getBlockInfo(addGID, rm_block_parameters+BlockParams::VXCRD);
         }
         __syncthreads();
         vmesh->warpReplaceBlock(rmGID,rmLID,addGID,ti);
         #ifdef DEBUG_SPATIAL_CELL
         if (vmesh->getGlobalID(rmLID) == vmesh->invalidGlobalID()) {
            continue;
         }
         if (vmesh->getLocalID(addGID) == vmesh->invalidLocalID()) {
            continue;
         }
         #endif
         continue;
      }
      #ifdef DEBUG_SPATIAL_CELL
      if (ti==0) {
         printf("Error! Fall through in update_velocity_blocks_kernel! \n");
      }
      #endif
      __syncthreads();
   }
   // Now, if we need to expand the size of the vmesh, let's add blocks.
   // For thread-safety,this assumes that the localToGlobalMap is already of sufficient size, as should be
   // the block_data and block_parameters vectors.
   for (vmesh::LocalID m=blocki; m<nToCreate; m += gpuBlocks) {
      // Debug check: if we are adding elements, then nToMove should be zero
      // We have already used up nToRemove entries from the addition vector.
      assert((nToMove==0) && "nToMove should be zero when adding blocks!");
      const vmesh::GlobalID addGID = BlocksToAdd->at(nToRemove+m);
      // We need to add the data of addGID to a new LID:
      const vmesh::LocalID addLID = nBlocksBeforeAdjust + m;
      Realf* add_avgs = blockContainer->getData(addLID);
      #ifdef DEBUG_SPATIAL_CELL
      assert((addGID != vmesh->invalidGlobalID()) && "Error! Trying to add invalid GID!");
      assert((addLID != vmesh->invalidLocalID()) && "Error! Trying to add GID to invalid LID position!");
      #endif
      Real* add_block_parameters = blockContainer->getParameters(addLID);
      // Zero out blockdata
      add_avgs[ti] = 0;
      if (ti==0) {
         // Write in block parameters
         vmesh->getBlockInfo(addGID, add_block_parameters+BlockParams::VXCRD);
      }
      __syncthreads();
      vmesh->warpPlaceBlock(addGID,addLID,ti);
      #ifdef DEBUG_SPATIAL_CELL
      assert((vmesh->getGlobalID(addLID) != vmesh->invalidGlobalID()) && "Error! Trying to add invalid GID!");
      assert((vmesh->getLocalID(addGID) != vmesh->invalidLocalID()) && "Error! Trying to add GID to invalid LID position!");
      #endif
   }
   // Atomically update accumulated mass loss
   if (ti==0) {
      Realf old = atomicAdd(gpu_rhoLossAdjust, local_rhoLoss);
   }
}

namespace spatial_cell {
   int SpatialCell::activePopID = 0;
   uint64_t SpatialCell::mpi_transfer_type = 0;
   bool SpatialCell::mpiTransferAtSysBoundaries = false;
   bool SpatialCell::mpiTransferInAMRTranslation = false;
   int SpatialCell::mpiTransferXYZTranslation = 0;

   SpatialCell::SpatialCell() {
      // Block list and cache always have room for all blocks
      this->sysBoundaryLayer=0; // Default value, layer not yet initialized
      for (unsigned int i=0; i<WID3; ++i) {
         null_block_data[i] = 0.0;
      }

      // reset spatial cell parameters
      for (unsigned int i = 0; i < CellParams::N_SPATIAL_CELL_PARAMS; i++) {
         this->parameters[i]=0.0;
      }

      // reset BVOL derivatives
      for (unsigned int i = 0; i < bvolderivatives::N_BVOL_DERIVATIVES; i++) {
         this->derivativesBVOL[i]=0;
      }

      for (unsigned int i = 0; i < MAX_NEIGHBORS_PER_DIM; ++i) {
         this->neighbor_number_of_blocks[i] = 0;
         this->neighbor_block_data[i] = NULL;
      }

      //is transferred by default
      this->mpiTransferEnabled=true;

      // Set correct number of populations
      populations.resize(getObjectWrapper().particleSpecies.size());

      // Set velocity meshes
      for (uint popID=0; popID<populations.size(); ++popID) {
         const species::Species& spec = getObjectWrapper().particleSpecies[popID];
         populations[popID].vmesh->initialize(spec.velocityMesh);
         populations[popID].velocityBlockMinValue = spec.sparseMinValue;
         populations[popID].N_blocks = 0;
      }

      // SplitVectors via pointers for unified memory
      velocity_block_with_content_list = new split::SplitVector<vmesh::GlobalID>(1);
      velocity_block_with_no_content_list = new split::SplitVector<vmesh::GlobalID>(1);
      vbwcl_gather = new split::SplitVector<vmesh::GlobalID>(1);
      vbwncl_gather = new split::SplitVector<vmesh::GlobalID>(1);
      BlocksRequired = new split::SplitVector<vmesh::GlobalID>(1);
      BlocksToAdd = new split::SplitVector<vmesh::GlobalID>(1);
      BlocksToRemove = new split::SplitVector<vmesh::GlobalID>(1);
      BlocksToMove = new split::SplitVector<vmesh::GlobalID>(1);
      velocity_block_with_content_list->clear();
      velocity_block_with_no_content_list->clear();
      vbwcl_gather->clear();
      vbwncl_gather->clear();
      BlocksRequired->clear();
      BlocksToAdd->clear();
      BlocksToRemove->clear();
      BlocksToMove->clear();
      attachedStream=0;
      velocity_block_with_content_list_size=0;
      BlocksRequiredMap = new Hashinator::Hashmap<vmesh::GlobalID,vmesh::LocalID>(7);

      gpuMallocHost((void **) &info_vbwcl, sizeof(split::SplitInfo));
      gpuMallocHost((void **) &info_vbwncl, sizeof(split::SplitInfo));
      gpuMallocHost((void **) &info_toRemove, sizeof(split::SplitInfo));
      gpuMallocHost((void **) &info_toAdd, sizeof(split::SplitInfo));
      gpuMallocHost((void **) &info_toMove, sizeof(split::SplitInfo));
      gpuMallocHost((void **) &info_Required, sizeof(split::SplitInfo));
      gpuMallocHost((void **) &info_brm, sizeof(Hashinator::MapInfo));
   }

   SpatialCell::~SpatialCell() {
      gpu_destructor();
   }

   void SpatialCell::gpu_destructor() {
      // Using NULL status of info_vbwcl as a generic check for gpu deallocation
      if (info_vbwcl) {
         delete velocity_block_with_content_list;
         delete velocity_block_with_no_content_list;
         delete vbwcl_gather;
         delete vbwncl_gather;
         delete BlocksRequired;
         delete BlocksToAdd;
         delete BlocksToRemove;
         delete BlocksToMove;
         delete BlocksRequiredMap;
         gpuFreeHost(info_vbwcl);
         gpuFreeHost(info_vbwncl);
         gpuFreeHost(info_toRemove);
         gpuFreeHost(info_toAdd);
         gpuFreeHost(info_toMove);
         gpuFreeHost(info_Required);
         gpuFreeHost(info_brm);
      }
      info_vbwcl = NULL;
      for (uint popID=0; popID<getObjectWrapper().particleSpecies.size(); ++popID) {
         populations[popID].gpu_destructor();
      }
   }

   SpatialCell::SpatialCell(const SpatialCell& other) {
      velocity_block_with_content_list = new split::SplitVector<vmesh::GlobalID>(*(other.velocity_block_with_content_list));
      velocity_block_with_no_content_list = new split::SplitVector<vmesh::GlobalID>(*(other.velocity_block_with_no_content_list));
      vbwcl_gather = new split::SplitVector<vmesh::GlobalID>(*(other.vbwcl_gather));
      vbwncl_gather = new split::SplitVector<vmesh::GlobalID>(*(other.vbwncl_gather));
      BlocksRequired = new split::SplitVector<vmesh::GlobalID>(1);
      BlocksToAdd = new split::SplitVector<vmesh::GlobalID>(1);
      BlocksToRemove = new split::SplitVector<vmesh::GlobalID>(1);
      BlocksToMove = new split::SplitVector<vmesh::GlobalID>(1);
      BlocksRequired->clear();
      BlocksToAdd->clear();
      BlocksToRemove->clear();
      BlocksToMove->clear();
      velocity_block_with_content_list->clear();
      velocity_block_with_no_content_list->clear();
      vbwcl_gather->clear();
      vbwncl_gather->clear();

      BlocksRequiredMap = new Hashinator::Hashmap<vmesh::GlobalID,vmesh::LocalID>(7);

      // Make space reservation guesses based on popID 0
      const uint reserveSize = other.populations[0].vmesh->size()*BLOCK_ALLOCATION_PADDING;
      BlocksRequired->reserve(reserveSize,true);
      BlocksToAdd->reserve(reserveSize,true);
      BlocksToRemove->reserve(reserveSize,true);
      BlocksToMove->reserve(reserveSize,true);
      velocity_block_with_content_list->reserve(reserveSize,true);
      velocity_block_with_no_content_list->reserve(reserveSize,true);
      vbwcl_gather->reserve(reserveSize,true);
      vbwncl_gather->reserve(reserveSize,true);

      // Member variables
      ioLocalCellId = other.ioLocalCellId;
      sysBoundaryFlag = other.sysBoundaryFlag;
      sysBoundaryLayer = other.sysBoundaryLayer;
      sysBoundaryLayerNew = other.sysBoundaryLayerNew;
      velocity_block_with_content_list_size = other.velocity_block_with_content_list_size;
      initialized = other.initialized;
      mpiTransferEnabled = other.mpiTransferEnabled;
      for (unsigned int i=0; i<bvolderivatives::N_BVOL_DERIVATIVES; ++i) {
         derivativesBVOL[i] = other.derivativesBVOL[i];
      }
      for (unsigned int i=0; i<CellParams::N_SPATIAL_CELL_PARAMS; ++i) {
         parameters[i] = other.parameters[i];
      }
      for (unsigned int i=0; i<WID3; ++i) {
         null_block_data[i] = 0.0;
      }
      for (unsigned int i=0; i<MAX_NEIGHBORS_PER_DIM; ++i) {
         neighbor_block_data[i] = other.neighbor_block_data[i];
         neighbor_number_of_blocks[i] = other.neighbor_number_of_blocks[i];
      }

      if (other.face_neighbor_ranks.size()>0) {
         face_neighbor_ranks = std::map<int,std::set<int>>(other.face_neighbor_ranks);
      }
      if (other.populations.size()>0) {
         populations = std::vector<spatial_cell::Population>(other.populations);
      }
      attachedStream=0;
      gpuMallocHost((void **) &info_vbwcl, sizeof(split::SplitInfo));
      gpuMallocHost((void **) &info_vbwncl, sizeof(split::SplitInfo));
      gpuMallocHost((void **) &info_toRemove, sizeof(split::SplitInfo));
      gpuMallocHost((void **) &info_toAdd, sizeof(split::SplitInfo));
      gpuMallocHost((void **) &info_toMove, sizeof(split::SplitInfo));
      gpuMallocHost((void **) &info_Required, sizeof(split::SplitInfo));
      gpuMallocHost((void **) &info_brm, sizeof(Hashinator::MapInfo));
   }
   const SpatialCell& SpatialCell::operator=(const SpatialCell& other) {
      const uint reserveSize = (other.BlocksRequired)->capacity();
      BlocksRequired->clear();
      BlocksToAdd->clear();
      BlocksToRemove->clear();
      BlocksToMove->clear();
      velocity_block_with_content_list->clear();
      velocity_block_with_no_content_list->clear();
      vbwcl_gather->clear();
      vbwncl_gather->clear();
      delete BlocksRequiredMap;

      BlocksRequired->reserve(reserveSize,true);
      BlocksToAdd->reserve(reserveSize,true);
      BlocksToRemove->reserve(reserveSize,true);
      BlocksToMove->reserve(reserveSize,true);
      velocity_block_with_content_list->reserve(reserveSize,true);
      velocity_block_with_no_content_list->reserve(reserveSize,true);
      vbwcl_gather->reserve(reserveSize,true);
      vbwncl_gather->reserve(reserveSize,true);

      const vmesh::LocalID HashmapReqSize = ceil(log2(reserveSize)) +2;
      BlocksRequiredMap = new Hashinator::Hashmap<vmesh::GlobalID,vmesh::LocalID>(HashmapReqSize);

      // Member variables
      ioLocalCellId = other.ioLocalCellId;
      sysBoundaryFlag = other.sysBoundaryFlag;
      sysBoundaryLayer = other.sysBoundaryLayer;
      sysBoundaryLayerNew = other.sysBoundaryLayerNew;
      velocity_block_with_content_list_size = other.velocity_block_with_content_list_size;
      initialized = other.initialized;
      mpiTransferEnabled = other.mpiTransferEnabled;
      for (unsigned int i=0; i<bvolderivatives::N_BVOL_DERIVATIVES; ++i) {
         derivativesBVOL[i] = other.derivativesBVOL[i];
      }
      for (unsigned int i=0; i<CellParams::N_SPATIAL_CELL_PARAMS; ++i) {
         parameters[i] = other.parameters[i];
      }
      for (unsigned int i=0; i<WID3; ++i) {
         null_block_data[i] = 0.0;
      }
      for (unsigned int i=0; i<MAX_NEIGHBORS_PER_DIM; ++i) {
         neighbor_block_data[i] = other.neighbor_block_data[i];
         neighbor_number_of_blocks[i] = other.neighbor_number_of_blocks[i];
      }

      face_neighbor_ranks = std::map<int,std::set<int>>(other.face_neighbor_ranks);
      populations = std::vector<spatial_cell::Population>(other.populations);

      attachedStream=0;
      return *this;
   }

   /** Advises unified memory subsystem on preferred location of memory
       gpuMemAdviseSetPreferredLocation
       gpuMemAdviseUnsetPreferredLocation
       gpuMemAdviseSetReadMostly
       gpuMemAdviceUnsetReadMostly
       gpuMemAdviseSetAccessedBy
       gpuMemAdviseUnsetAccessedBy
    */
   void SpatialCell::gpu_advise() {
      // CHK_ERR( gpuMemAdvise(ptr, count, advise, deviceID) );
      // CHK_ERR( gpuMemAdvise(velocity_block_with_content_list, sizeof(velocity_block_with_content_list),gpuMemAdviseSetPreferredLocation, gpu_getDevice()) );
      // gpu_getDevice()
      int device = gpu_getDevice();
      gpuStream_t stream = gpu_getStream();
      BlocksRequired->memAdvise(gpuMemAdviseSetPreferredLocation,device,stream);
      BlocksToAdd->memAdvise(gpuMemAdviseSetPreferredLocation,device,stream);
      BlocksToRemove->memAdvise(gpuMemAdviseSetPreferredLocation,device,stream);
      BlocksToMove->memAdvise(gpuMemAdviseSetPreferredLocation,device,stream);
      velocity_block_with_content_list->memAdvise(gpuMemAdviseSetPreferredLocation,device,stream);
      velocity_block_with_no_content_list->memAdvise(gpuMemAdviseSetPreferredLocation,device,stream);
      vbwcl_gather->memAdvise(gpuMemAdviseSetPreferredLocation,device,stream);
      vbwncl_gather->memAdvise(gpuMemAdviseSetPreferredLocation,device,stream);
      BlocksRequiredMap->memAdvise(gpuMemAdviseSetPreferredLocation,device,stream);

      BlocksRequired->memAdvise(gpuMemAdviseSetAccessedBy,device,stream);
      BlocksToAdd->memAdvise(gpuMemAdviseSetAccessedBy,device,stream);
      BlocksToRemove->memAdvise(gpuMemAdviseSetAccessedBy,device,stream);
      BlocksToMove->memAdvise(gpuMemAdviseSetAccessedBy,device,stream);
      velocity_block_with_content_list->memAdvise(gpuMemAdviseSetAccessedBy,device,stream);
      velocity_block_with_no_content_list->memAdvise(gpuMemAdviseSetAccessedBy,device,stream);
      vbwcl_gather->memAdvise(gpuMemAdviseSetAccessedBy,device,stream);
      vbwncl_gather->memAdvise(gpuMemAdviseSetAccessedBy,device,stream);
      BlocksRequiredMap->memAdvise(gpuMemAdviseSetAccessedBy,device,stream);

      // Loop over populations
      for (size_t p=0; p<populations.size(); ++p) {
         populations[p].blockContainer->gpu_memAdvise(device,stream);
         populations[p].vmesh->gpu_memAdvise(device,stream);
      }
   }

   /** Attaches or deattaches unified memory to a GPU stream
       When attached, a stream can access this unified memory without
       issues.
    */
   void SpatialCell::gpu_attachToStream(gpuStream_t stream) {
      // Return if attaching is not needed
      if (!needAttachedStreams) {
         return;
      }
      // Attach unified memory regions to streams
      gpuStream_t newStream;
      if (stream==0) {
         newStream = gpu_getStream();
      } else {
         newStream = stream;
      }
      if (newStream == attachedStream) {
         return;
      } else {
         attachedStream = newStream;
      }
      CHK_ERR( gpuStreamAttachMemAsync(attachedStream,velocity_block_with_content_list, 0,gpuMemAttachSingle) );
      CHK_ERR( gpuStreamAttachMemAsync(attachedStream,velocity_block_with_no_content_list, 0,gpuMemAttachSingle) );
      CHK_ERR( gpuStreamAttachMemAsync(attachedStream,vbwcl_gather, 0,gpuMemAttachSingle) );
      CHK_ERR( gpuStreamAttachMemAsync(attachedStream,vbwncl_gather, 0,gpuMemAttachSingle) );
      CHK_ERR( gpuStreamAttachMemAsync(attachedStream,BlocksToRemove, 0,gpuMemAttachSingle) );
      CHK_ERR( gpuStreamAttachMemAsync(attachedStream,BlocksToAdd, 0,gpuMemAttachSingle) );
      CHK_ERR( gpuStreamAttachMemAsync(attachedStream,BlocksToMove, 0,gpuMemAttachSingle) );
      CHK_ERR( gpuStreamAttachMemAsync(attachedStream,BlocksRequired, 0,gpuMemAttachSingle) );
      CHK_ERR( gpuStreamAttachMemAsync(attachedStream,BlocksRequiredMap, 0,gpuMemAttachSingle) );
      // Loop over populations
      for (size_t p=0; p<populations.size(); ++p) {
         populations[p].blockContainer->gpu_attachToStream(attachedStream);
         populations[p].vmesh->gpu_attachToStream(attachedStream);
      }
      // Also call attach functions on all splitvectors and hashmaps
      velocity_block_with_content_list->streamAttach(attachedStream);
      velocity_block_with_no_content_list->streamAttach(attachedStream);
      vbwcl_gather->streamAttach(attachedStream);
      vbwncl_gather->streamAttach(attachedStream);
      BlocksToRemove->streamAttach(attachedStream);
      BlocksToAdd->streamAttach(attachedStream);
      BlocksToMove->streamAttach(attachedStream);
      BlocksRequired->streamAttach(attachedStream);
      BlocksRequiredMap->streamAttach(attachedStream);
      return;
   }
   void SpatialCell::gpu_detachFromStream() {
      // Return if attaching is not needed
      if (!needAttachedStreams) {
         return;
      }
      if (attachedStream == 0) {
         // Already detached
         return;
      }
      attachedStream = 0;
      CHK_ERR( gpuStreamAttachMemAsync(attachedStream,velocity_block_with_content_list, 0,gpuMemAttachGlobal) );
      CHK_ERR( gpuStreamAttachMemAsync(attachedStream,velocity_block_with_no_content_list, 0,gpuMemAttachGlobal) );
      CHK_ERR( gpuStreamAttachMemAsync(attachedStream,vbwcl_gather, 0,gpuMemAttachGlobal) );
      CHK_ERR( gpuStreamAttachMemAsync(attachedStream,vbwncl_gather, 0,gpuMemAttachGlobal) );
      CHK_ERR( gpuStreamAttachMemAsync(attachedStream,BlocksToRemove, 0,gpuMemAttachGlobal) );
      CHK_ERR( gpuStreamAttachMemAsync(attachedStream,BlocksToAdd, 0,gpuMemAttachGlobal) );
      CHK_ERR( gpuStreamAttachMemAsync(attachedStream,BlocksToMove, 0,gpuMemAttachGlobal) );
      CHK_ERR( gpuStreamAttachMemAsync(attachedStream,BlocksRequired, 0,gpuMemAttachGlobal) );
      CHK_ERR( gpuStreamAttachMemAsync(attachedStream,BlocksRequiredMap, 0,gpuMemAttachGlobal) );
      // Loop over populations
      for (size_t p=0; p<populations.size(); ++p) {
         populations[p].blockContainer->gpu_detachFromStream();
         populations[p].vmesh->gpu_detachFromStream();
      }
      // Also call detach functions on all splitvectors and hashmaps
      velocity_block_with_content_list->streamAttach(0,gpuMemAttachGlobal);
      velocity_block_with_no_content_list->streamAttach(0,gpuMemAttachGlobal);
      vbwcl_gather->streamAttach(0,gpuMemAttachGlobal);
      vbwncl_gather->streamAttach(0,gpuMemAttachGlobal);
      BlocksToRemove->streamAttach(0,gpuMemAttachGlobal);
      BlocksToAdd->streamAttach(0,gpuMemAttachGlobal);
      BlocksToMove->streamAttach(0,gpuMemAttachGlobal);
      BlocksRequired->streamAttach(0,gpuMemAttachGlobal);
      BlocksRequiredMap->streamAttach(0,gpuMemAttachGlobal);
      return;
   }

   /** Sends the contents of velocity_block_with_content_list into a device buffer so that it can be accessed
       from several streams at once.
    */
   void SpatialCell::gpu_uploadContentLists() {
      phiprof::start("Upload local content lists");
      gpuStream_t stream = gpu_getStream();
      velocity_block_with_content_list->copyMetadata(info_vbwcl,stream);
      CHK_ERR( gpuStreamSynchronize(stream) );
      velocity_block_with_content_list_size = info_vbwcl->size;
      if (velocity_block_with_content_list_size==0) {
         phiprof::stop("Upload local content lists");
         return;
      }
      CHK_ERR( gpuMallocAsync((void**)&gpu_velocity_block_with_content_list_buffer, velocity_block_with_content_list_size*sizeof(vmesh::LocalID), stream) );
      CHK_ERR( gpuMemcpyAsync(gpu_velocity_block_with_content_list_buffer, velocity_block_with_content_list->data(), velocity_block_with_content_list_size*sizeof(vmesh::LocalID), gpuMemcpyDeviceToDevice, stream) );
      SSYNC;
      phiprof::stop("Upload local content lists");
   }
   /** Clears the device buffer for velocity_block_with_content_list
    */
   void SpatialCell::gpu_clearContentLists() {
      gpuStream_t stream = gpu_getStream();
      if (velocity_block_with_content_list_size==0) {
         return;
      }
      CHK_ERR( gpuFreeAsync(gpu_velocity_block_with_content_list_buffer, stream) );
   }

   /** Sets a guidance counter so that vmesh adjustment vectors have sufficient size
    */
   void SpatialCell::setReservation(const uint popID, const vmesh::LocalID reservationsize, bool force) {
      if (force || (reservationsize > populations[popID].reservation)) {
         populations[popID].reservation = reservationsize;
      }
   }
   vmesh::LocalID SpatialCell::getReservation(const uint popID) const {
      return populations[popID].reservation;
   }
   /** Recapacitates local temporary vectors based on guidance counter
    */
   void SpatialCell::applyReservation(const uint popID) {
      size_t reserveSize = populations[popID].reservation * BLOCK_ALLOCATION_FACTOR;
      size_t newReserve = populations[popID].reservation * BLOCK_ALLOCATION_PADDING;
      if (BlocksRequired->capacity() < reserveSize) {
         BlocksRequired->reserve(newReserve,true);
      }
      if (BlocksToAdd->capacity() < reserveSize) {
         BlocksToAdd->reserve(newReserve,true);
      }
      if (BlocksToRemove->capacity() < reserveSize) {
         BlocksToRemove->reserve(newReserve,true);
      }
      if (BlocksToMove->capacity() < reserveSize) {
         BlocksToMove->reserve(newReserve,true);
      }
      if (velocity_block_with_content_list->capacity() < reserveSize) {
         velocity_block_with_content_list->reserve(newReserve,true);
      }
      if (velocity_block_with_no_content_list->capacity() < reserveSize) {
         velocity_block_with_no_content_list->reserve(newReserve,true);
      }
   }

   /** Adds "important" and removes "unimportant" velocity blocks
    * to/from this cell.
    *
    * velocity_block_with_content_list needs to be up to date in local and remote cells.
    * velocity_block_with_no_content_list needs to be up to date in local cells.
    *
    * update_velocity_block_with_content_lists() should have
    * been called with the current distribution function values, and then the contetn list transferred.
    *
    * Removes all velocity blocks from this spatial cell which don't
    * have content and don't have spatial or velocity neighbors with
    * content.  Adds neighbors for all velocity blocks which do have
    * content (including spatial neighbors).  All cells in
    * spatial_neighbors are assumed to be neighbors of this cell.
    *
    * This function is thread-safe when called for different cells
    * per thread. We need the block_has_content vector from
    * neighbouring cells, but these are not written to here. We only
    * modify local cell.*/

   void SpatialCell::adjust_velocity_blocks(const std::vector<SpatialCell*>& spatial_neighbors,
                                            const uint popID,bool doDeleteEmptyBlocks) {
      #ifdef DEBUG_SPATIAL_CELL
      if (popID >= populations.size()) {
         std::cerr << "ERROR, popID " << popID << " exceeds populations.size() " << populations.size() << " in ";
         std::cerr << __FILE__ << ":" << __LINE__ << std::endl;
         exit(1);
      }
      #endif

      if (this->sysBoundaryFlag == sysboundarytype::DO_NOT_COMPUTE) {
         return;
      }

      // stream etc
#ifdef _OPENMP
      const uint thread_id = omp_get_thread_num();
#else
      const uint thread_id = 0;
#endif
      gpuStream_t stream = gpu_getStream();
      int nGpuBlocks;
      vmesh::LocalID reserveSize;

      CHK_ERR( gpuStreamSynchronize(stream) ); // To ensure all previous kernels have finished
      phiprof::start("Adjust velocity blocks");
      velocity_block_with_content_list->copyMetadata(info_vbwcl,stream);
      velocity_block_with_no_content_list->copyMetadata(info_vbwncl,stream);
      BlocksRequired->copyMetadata(info_Required,stream);
      BlocksRequiredMap->copyMetadata(info_brm, stream);
      vmesh::LocalID currSize = populations[popID].vmesh->size(); // Includes stream sync
      const vmesh::LocalID localContentBlocks = info_vbwcl->size;
      const vmesh::LocalID localNoContentBlocks = info_vbwncl->size;
      const vmesh::LocalID BlocksRequiredCapacity = info_Required->capacity;
      const vmesh::LocalID BlocksRequiredMapSizePower = info_brm->sizePower;

      // Neighbour and own prefetches
      if (doPrefetches) {
         phiprof::start("Prefetch");
         populations[popID].vmesh->gpu_prefetchDevice(); // Queries active stream internally
         velocity_block_with_content_list->optimizeGPU(stream);
         velocity_block_with_no_content_list->optimizeGPU(stream);
         phiprof::stop("Prefetch");
      }

      phiprof::start("BlocksRequired hashmap resize / clear");
      // Estimate required size based on existing blocks
      vmesh::LocalID HashmapReqSize = 2;
      if (localContentBlocks+localNoContentBlocks > 0) {
         HashmapReqSize += ceil(log2(localContentBlocks+localNoContentBlocks));
      }
      if (BlocksRequiredMapSizePower >= HashmapReqSize) {
         // Map is already large enough
         BlocksRequiredMap->clear(Hashinator::targets::device,stream,false);
      } else {
         // Need larger empty map
         delete BlocksRequiredMap;
         BlocksRequiredMap = new Hashinator::Hashmap<vmesh::GlobalID,vmesh::LocalID>(HashmapReqSize);
         int device = gpu_getDevice();
         BlocksRequiredMap->memAdvise(gpuMemAdviseSetPreferredLocation,device,stream);
         BlocksRequiredMap->memAdvise(gpuMemAdviseSetAccessedBy,device,stream);
         if ((attachedStream != 0)&&(needAttachedStreams)) {
            BlocksRequiredMap->streamAttach(attachedStream);
         }
         BlocksRequiredMap->optimizeGPU(stream);
      }
      CHK_ERR( gpuStreamSynchronize(stream) );
      phiprof::stop("BlocksRequired hashmap resize / clear");

      if (localContentBlocks > 0) {
         // First add all local content blocks with a fast hashinator interface
         phiprof::start("Self Blocks with content");
         // 0.5 is target load factor
         BlocksRequiredMap->insert(velocity_block_with_content_list->data(),velocity_block_with_content_list->data(),localContentBlocks,0.5,stream,false);
         CHK_ERR( gpuPeekAtLastError() );
         CHK_ERR( gpuStreamSynchronize(stream) );
         phiprof::stop("Self Blocks with content");
      }
      BlocksRequired->clear();
      BlocksToRemove->clear();
      BlocksToAdd->clear();
      BlocksToMove->clear();

      // add velocity space neighbors to map. We loop over blocks
      // with content, and insert all its v-space neighbors (halo)
      if (localContentBlocks > 0) {
         // now with warp accessors
         nGpuBlocks = localContentBlocks > GPUBLOCKS ? GPUBLOCKS : localContentBlocks;
         phiprof::start("Halo gather");
         int addWidthV = getObjectWrapper().particleSpecies[popID].sparseBlockAddWidthV;
         update_blocks_required_halo_kernel<<<nGpuBlocks, GPUTHREADS, 0, stream>>> (
            populations[popID].vmesh,
            BlocksRequiredMap,
            velocity_block_with_content_list,
            addWidthV
            );
         CHK_ERR( gpuPeekAtLastError() );
         CHK_ERR( gpuStreamSynchronize(stream) );
         phiprof::stop("Halo gather");
      }

      // add neighbor content buffer for spatial space neighbors to map. We loop over
      // neighbor cell lists with existing blocks, and ensure any content blocks in them are
      // also included here.
      const uint neighbors_count = spatial_neighbors.size();
      if (neighbors_count > 0) {
         phiprof::start("Neighbor content lists");
         CHK_ERR( gpuStreamSynchronize(stream) );
         for (std::vector<SpatialCell*>::const_iterator neighbor=spatial_neighbors.begin();
              neighbor != spatial_neighbors.end(); ++neighbor) {
            const vmesh::LocalID nNeighBlocks = (*neighbor)->velocity_block_with_content_list_size;
            // now with warp accessors
            nGpuBlocks = nNeighBlocks > GPUBLOCKS ? GPUBLOCKS : nNeighBlocks;
            if (nGpuBlocks==0) {
               continue;
            }
            update_neighbours_have_content_kernel<<<nGpuBlocks, GPUTHREADS, 0, stream>>> (
               populations[popID].vmesh,
               BlocksRequiredMap,
               (*neighbor)->gpu_velocity_block_with_content_list_buffer,
               nNeighBlocks
               );
            CHK_ERR( gpuPeekAtLastError() );
            CHK_ERR( gpuStreamSynchronize(stream) );
         }
         phiprof::stop("Neighbor content lists");
      }
      // Same capacity for all
      phiprof::start("BlocksToXXX reserve");
      reserveSize = currSize > populations[popID].reservation ? currSize : populations[popID].reservation;
      reserveSize *= BLOCK_ALLOCATION_FACTOR;
      if (BlocksRequiredCapacity < reserveSize) {
         reserveSize *= BLOCK_ALLOCATION_PADDING/BLOCK_ALLOCATION_FACTOR;
         BlocksRequired->reserve(reserveSize,true);
         BlocksToAdd->reserve(reserveSize,true);
         BlocksToRemove->reserve(reserveSize,true);
         BlocksToMove->reserve(reserveSize,true);
         int device = gpu_getDevice();
         BlocksRequired->memAdvise(gpuMemAdviseSetPreferredLocation,device,stream);
         BlocksToAdd->memAdvise(gpuMemAdviseSetPreferredLocation,device,stream);
         BlocksToRemove->memAdvise(gpuMemAdviseSetPreferredLocation,device,stream);
         BlocksToMove->memAdvise(gpuMemAdviseSetPreferredLocation,device,stream);
         BlocksRequired->memAdvise(gpuMemAdviseSetAccessedBy,device,stream);
         BlocksToAdd->memAdvise(gpuMemAdviseSetAccessedBy,device,stream);
         BlocksToRemove->memAdvise(gpuMemAdviseSetAccessedBy,device,stream);
         BlocksToMove->memAdvise(gpuMemAdviseSetAccessedBy,device,stream);
      }
      SSYNC;
      phiprof::stop("BlocksToXXX reserve");
      phiprof::start("BlocksToXXX prefetch");
      if (doPrefetches || (BlocksRequiredCapacity < reserveSize)) {
         BlocksRequired->optimizeGPU(stream);
         BlocksToRemove->optimizeGPU(stream);
         BlocksToAdd->optimizeGPU(stream);
         BlocksToMove->optimizeGPU(stream);
      }
      SSYNC;
      phiprof::stop("BlocksToXXX prefetch");

      // Extract list and count of all required blocks (content or with neighbors in spatial or velocity space)
      phiprof::start("Gather blocks required");
      const vmesh::LocalID nBlocksRequired = BlocksRequiredMap->extractAllKeys(*BlocksRequired,stream,false);
      phiprof::stop("Gather blocks required");
      // Flag all blocks in this cell without content + without neighbors with content to be removed
      if (doDeleteEmptyBlocks) {
         phiprof::start("Gather blocks to remove");
         // Ensure at least one launch block
         nGpuBlocks = (localNoContentBlocks/GPUTHREADS) > GPUBLOCKS ? GPUBLOCKS : std::ceil((Real)localNoContentBlocks/(Real)GPUTHREADS);
         if (nGpuBlocks>0) {
            update_blocks_to_remove_kernel<<<nGpuBlocks, GPUTHREADS, 0, stream>>> (
               velocity_block_with_no_content_list,
               BlocksRequiredMap,
               BlocksToRemove,
               localNoContentBlocks
               );
            CHK_ERR( gpuPeekAtLastError() );
            SSYNC;
         }
         phiprof::stop("Gather blocks to remove");
      }

      // Only add blocks which don't yet exist to optimize gpu parallel memory management.
      // Find these with a kernel.
      // This kernel also figures out which blocks need to be rescued from the end-space of the block data
      // Ensure at least one launch block
      nGpuBlocks = (nBlocksRequired/GPUTHREADS) > GPUBLOCKS ? GPUBLOCKS : std::ceil((Real)nBlocksRequired/(Real)GPUTHREADS);
      if (nBlocksRequired>0) {
         phiprof::start("blocks_to_add_kernel");
         update_blocks_to_add_kernel<<<nGpuBlocks, GPUTHREADS, 0, stream>>> (
            populations[popID].vmesh,
            BlocksRequired,
            BlocksToAdd,
            BlocksToMove,
            nBlocksRequired
            );
         CHK_ERR( gpuPeekAtLastError() );
         SSYNC;
         CHK_ERR( gpuStreamSynchronize(stream) );
         phiprof::stop("blocks_to_add_kernel");
      }
      CHK_ERR( gpuStreamSynchronize(stream) ); // To ensure all previous kernels have finished

      // On-device adjustment calling happens in separate function as it is also called from within acceleration
      adjust_velocity_blocks_caller(popID);

      // Perform hashmap cleanup here (instead of at acceleration mid-steps)
      phiprof::start("Hashinator cleanup");
      if (needAttachedStreams) {
         populations[popID].vmesh->gpu_attachToStream(stream);
      }
      if (doPrefetches) {
         populations[popID].vmesh->gpu_prefetchDevice(stream);
      }
      populations[popID].vmesh->gpu_cleanHashMap(stream);
      SSYNC;
      phiprof::stop("Hashinator cleanup");

      #ifdef DEBUG_SPATIAL_CELL
      const size_t vmeshSize = (populations[popID].vmesh)->size();
      const size_t vbcSize = (populations[popID].blockContainer)->size();
      if (vmeshSize != vbcSize) {
         printf("ERROR: population vmesh %zu and blockcontainer %zu sizes do not match!\n",vmeshSize,vbcSize);
      }
      populations[popID].vmesh->check();
      #endif

      phiprof::stop("Adjust velocity blocks");
   }

   void SpatialCell::adjust_velocity_blocks_caller(const uint popID) {
      /**
          Call GPU kernel with all necessary information for creation and deletion of blocks.
          Potential optimization: take the vector lengths as input parameters
          instead of having to call the size and then prefetch back to device.
      **/
      phiprof::start("GPU add and remove blocks");

#ifdef _OPENMP
      const uint thread_id = omp_get_thread_num();
#else
      const uint thread_id = 0;
#endif
      gpuStream_t stream = gpu_getStream();
      int nGpuBlocks;

      CHK_ERR( gpuStreamSynchronize(stream) ); // To ensure all previous kernels have finished

      phiprof::start("Block lists sizes");
      // Use copymetadata for these
      BlocksToAdd->copyMetadata(info_toAdd,stream);
      BlocksToRemove->copyMetadata(info_toRemove,stream);
      BlocksToMove->copyMetadata(info_toMove,stream);
      CHK_ERR( gpuStreamSynchronize(stream) ); // To ensure all previous kernels have finished
      const vmesh::LocalID nBlocksBeforeAdjust = populations[popID].vmesh->size(); // includes a stream sync for the above
      const vmesh::LocalID nToAdd = info_toAdd->size;
      const vmesh::LocalID nToRemove = info_toRemove->size;
      //const vmesh::LocalID nToMove = info_toMove->size; // not used

      const vmesh::LocalID nBlocksAfterAdjust = nBlocksBeforeAdjust + nToAdd - nToRemove;
      const int nBlocksToChange = nToAdd > nToRemove ? nToAdd : nToRemove;
      nGpuBlocks = nBlocksToChange > GPUBLOCKS ? GPUBLOCKS : nBlocksToChange;
      phiprof::stop("Block lists sizes");

      // Grow the vectors, if necessary
      if (nBlocksAfterAdjust > nBlocksBeforeAdjust) {
         phiprof::start("GPU modify vmesh and VBC size (pre)");
         // These functions now prefetch back to device if necessary.
         populations[popID].vmesh->setNewSize(nBlocksAfterAdjust);
         populations[popID].blockContainer->setSize(nBlocksAfterAdjust);
         SSYNC;
         phiprof::stop("GPU modify vmesh and VBC size (pre)");
      }

      phiprof::start("GPU add and remove blocks kernel");
      if (nGpuBlocks>0) {
         CHK_ERR( gpuMemsetAsync(returnRealf[thread_id], 0, sizeof(Realf), stream) );
         CHK_ERR( gpuMemsetAsync(returnLID[thread_id], 0, 2*sizeof(vmesh::LocalID), stream) );
         dim3 block(WID,WID,WID);
         // Third argument specifies the number of bytes in *shared memory* that is
         // dynamically allocated per block for this call in addition to the statically allocated memory.
         #ifdef DEBUG_SPATIAL_CELL
         nGpuBlocks=1;
         #endif
         nGpuBlocks=1;
         update_velocity_blocks_kernel<<<nGpuBlocks, block, 0, stream>>> (
            populations[popID].vmesh,
            populations[popID].blockContainer,
            BlocksToAdd,
            BlocksToRemove,
            BlocksToMove,
            nBlocksBeforeAdjust,
            nBlocksAfterAdjust,
            returnLID[thread_id],//gpu_addVectorIndex and gpu_moveVectorIndex use these arrays
            returnRealf[thread_id]
            );
         CHK_ERR( gpuPeekAtLastError() );
         Realf host_rhoLossAdjust = 0;
         CHK_ERR( gpuStreamSynchronize(stream) );
         CHK_ERR( gpuMemcpyAsync(&host_rhoLossAdjust, returnRealf[thread_id], sizeof(Realf), gpuMemcpyDeviceToHost, stream) );
         CHK_ERR( gpuStreamSynchronize(stream) );
         this->populations[popID].RHOLOSSADJUST += host_rhoLossAdjust;
      }
      phiprof::stop("GPU add and remove blocks kernel");

      // Shrink the vectors, if necessary
      if (nBlocksAfterAdjust <= nBlocksBeforeAdjust) {
         phiprof::start("GPU modify vmesh and VBC size (post)");
         // These functions now prefetch back to device if necessary.
         populations[popID].vmesh->setNewSize(nBlocksAfterAdjust);
         populations[popID].blockContainer->setSize(nBlocksAfterAdjust);
         SSYNC;
         phiprof::stop("GPU modify vmesh and VBC size (post)");
         if (doPrefetches) {
            phiprof::start("Vmesh and VBC lists prefetch dev");
            populations[popID].vmesh->gpu_prefetchDevice();
            populations[popID].blockContainer->gpu_prefetchDevice();
            SSYNC;
            phiprof::stop("Vmesh and VBC lists prefetch dev");
         }
      }
      CHK_ERR( gpuStreamSynchronize(stream) );

      // DEBUG output after kernel
      #ifdef DEBUG_SPATIAL_CELL
      phiprof::start("Vmesh and VBC debug output");
      populations[popID].vmesh->gpu_prefetchHost();
      CHK_ERR( gpuStreamSynchronize(stream) );
      const vmesh::LocalID nAll = populations[popID].vmesh->size();
      if (nAll!=nBlocksAfterAdjust) {
         printf("after kernel, size is %d should be %d\n",nAll,nBlocksAfterAdjust);
         for (vmesh::LocalID m=0; m<nAll; ++m) {
            const vmesh::GlobalID GIDs = populations[popID].vmesh->getGlobalID(m);
            const vmesh::LocalID LIDs = populations[popID].vmesh->getLocalID(GIDs);
            printf("LID %d GID-solved %d LID-solved %d\n",m,GIDs,LIDs);
         }
      }
      populations[popID].vmesh->gpu_prefetchDevice();
      phiprof::stop("Vmesh and VBC debug output");
      #endif

      // Don't return until everything is done?
      SSYNC;
      //CHK_ERR( gpuStreamSynchronize(stream) );
      phiprof::stop("GPU add and remove blocks");
   }

   void SpatialCell::adjustSingleCellVelocityBlocks(const uint popID, bool doDeleteEmpty) {
      #ifdef DEBUG_SPATIAL_CELL
      if (popID >= populations.size()) {
         std::cerr << "ERROR, popID " << popID << " exceeds populations.size() " << populations.size() << " in ";
         std::cerr << __FILE__ << ":" << __LINE__ << std::endl;
         exit(1);
      }
      #endif

      //neighbor_ptrs is empty as we do not have any consistent
      //data in neighbours yet, adjustments done only based on velocity
      //space. TODO: should this delete blocks or not? Now not
      std::vector<SpatialCell*> neighbor_ptrs;
      update_velocity_block_content_lists(popID);
      adjust_velocity_blocks(neighbor_ptrs,popID,doDeleteEmpty);
   }

   /** Get maximum translation timestep for the given species.
    * @param popID ID of the particle species.
    * @return Maximum timestep calculated by the Vlasov translation.*/
   const Real& SpatialCell::get_max_r_dt(const uint popID) const {
      #ifdef DEBUG_SPATIAL_CELL
      if (popID >= populations.size()) {
         std::cerr << "ERROR, popID " << popID << " exceeds populations.size() " << populations.size() << " in ";
         std::cerr << __FILE__ << ":" << __LINE__ << std::endl;
         exit(1);
      }
      #endif

      return populations[popID].max_dt[species::MAXRDT];
   }

   /** Get maximum acceleration timestep for the given species.
    * @param popID ID of the particle species.
    * @return Maximum timestep calculated by Vlasov acceleration.*/
   const Real& SpatialCell::get_max_v_dt(const uint popID) const {
      #ifdef DEBUG_SPATIAL_CELL
      if (popID >= populations.size()) {
         std::cerr << "ERROR, popID " << popID << " exceeds populations.size() " << populations.size() << " in ";
         std::cerr << __FILE__ << ":" << __LINE__ << std::endl;
         exit(1);
      }
      #endif

      return populations[popID].max_dt[species::MAXVDT];
   }

   /** Get MPI datatype for sending the cell data.
    * @param cellID Spatial cell (dccrg) ID.
    * @param sender_rank Rank of the MPI process sending data from this cell.
    * @param receiver_rank Rank of the MPI process receiving data to this cell.
    * @param receiving If true, this process is receiving data.
    * @param neighborhood Neighborhood ID.
    * @return MPI datatype that transfers the requested data.*/
   std::tuple<void*, int, MPI_Datatype> SpatialCell::get_mpi_datatype(
                                                                      const CellID cellID,
                                                                      const int sender_rank,
                                                                      const int receiver_rank,
                                                                      const bool receiving,
                                                                      const int neighborhood
      ) {

      std::vector<MPI_Aint> displacements;
      std::vector<int> block_lengths;

      // create datatype for actual data if we are in the first two
      // layers around a boundary, or if we send for the whole system
      // in AMR translation, only send the necessary cells
      if (this->mpiTransferEnabled && ((SpatialCell::mpiTransferAtSysBoundaries==false && SpatialCell::mpiTransferInAMRTranslation==false) ||
                                       (SpatialCell::mpiTransferAtSysBoundaries==true && (this->sysBoundaryLayer ==1 || this->sysBoundaryLayer ==2)) ||
                                       (SpatialCell::mpiTransferInAMRTranslation==true &&
                                        this->parameters[CellParams::AMR_TRANSLATE_COMM_X+SpatialCell::mpiTransferXYZTranslation]==true ))) {

         //add data to send/recv to displacement and block length lists
         if ((SpatialCell::mpi_transfer_type & Transfer::VEL_BLOCK_LIST_STAGE1) != 0) {
            //first copy values in case this is the send operation
            populations[activePopID].N_blocks = populations[activePopID].blockContainer->size();

            // send velocity block list size
            displacements.push_back((uint8_t*) &(populations[activePopID].N_blocks) - (uint8_t*) this);
            block_lengths.push_back(sizeof(vmesh::LocalID));
         }

         if ((SpatialCell::mpi_transfer_type & Transfer::VEL_BLOCK_LIST_STAGE2) != 0) {
            // STAGE1 should have been done, otherwise we have problems...
            if (receiving) {
               //mpi_number_of_blocks transferred earlier
               populations[activePopID].vmesh->setNewSize(populations[activePopID].N_blocks);
            } else {
                //resize to correct size (it will avoid reallocation if it is big enough, I assume)
                populations[activePopID].N_blocks = populations[activePopID].blockContainer->size();
            }

            // send velocity block list
            displacements.push_back((uint8_t*) &(populations[activePopID].vmesh->getGrid()[0]) - (uint8_t*) this);
            block_lengths.push_back(sizeof(vmesh::GlobalID) * populations[activePopID].vmesh->size());
         }

         if ((SpatialCell::mpi_transfer_type & Transfer::VEL_BLOCK_WITH_CONTENT_STAGE1) !=0) {
            //Communicate size of list so that buffers can be allocated on receiving side
            if (!receiving) this->velocity_block_with_content_list_size = this->velocity_block_with_content_list->size();
            displacements.push_back((uint8_t*) &(this->velocity_block_with_content_list_size) - (uint8_t*) this);
            block_lengths.push_back(sizeof(vmesh::LocalID));
         }
         if ((SpatialCell::mpi_transfer_type & Transfer::VEL_BLOCK_WITH_CONTENT_STAGE2) !=0) {
            if (receiving) {
               this->velocity_block_with_content_list->resize(this->velocity_block_with_content_list_size,true);
               // Re receive velocity block content lists only for remote cells (?) so no need to
               // attach to a stream at this point.
             }

            //velocity_block_with_content_list_size should first be updated, before this can be done (STAGE1)
            displacements.push_back((uint8_t*) this->velocity_block_with_content_list->data() - (uint8_t*) this);
            block_lengths.push_back(sizeof(vmesh::GlobalID)*this->velocity_block_with_content_list_size);
         }

         if ((SpatialCell::mpi_transfer_type & Transfer::VEL_BLOCK_DATA) !=0) {
            displacements.push_back((uint8_t*) get_data(activePopID) - (uint8_t*) this);
            block_lengths.push_back(sizeof(Realf) * WID3 * populations[activePopID].blockContainer->size());
         }

         if ((SpatialCell::mpi_transfer_type & Transfer::NEIGHBOR_VEL_BLOCK_DATA) != 0) {
            /*We are actually transferring the data of a
            * neighbor. The values of neighbor_block_data
            * and neighbor_number_of_blocks should be set in
            * solver.*/

            // Send this data only to ranks that contain face neighbors
            // this->neighbor_number_of_blocks has been initialized to 0, on other ranks it can stay that way.
            const set<int>& ranks = this->face_neighbor_ranks[neighborhood];
            if ( P::amrMaxSpatialRefLevel == 0 || receiving || ranks.find(receiver_rank) != ranks.end()) {

               for ( int i = 0; i < MAX_NEIGHBORS_PER_DIM; ++i) {
                  displacements.push_back((uint8_t*) this->neighbor_block_data[i] - (uint8_t*) this);
                  block_lengths.push_back(sizeof(Realf) * WID3 * this->neighbor_number_of_blocks[i]);
               }

            }
         }

         // send  spatial cell parameters
         if ((SpatialCell::mpi_transfer_type & Transfer::CELL_PARAMETERS)!=0){
            displacements.push_back((uint8_t*) &(this->parameters[0]) - (uint8_t*) this);
            block_lengths.push_back(sizeof(Real) * CellParams::N_SPATIAL_CELL_PARAMS);
         }

         // send spatial cell dimensions and coordinates
         if ((SpatialCell::mpi_transfer_type & Transfer::CELL_DIMENSIONS)!=0){
            displacements.push_back((uint8_t*) &(this->parameters[CellParams::XCRD]) - (uint8_t*) this);
            block_lengths.push_back(sizeof(Real) * 6);
         }

         // send  BGBXVOL BGBYVOL BGBZVOL PERBXVOL PERBYVOL PERBZVOL
         if ((SpatialCell::mpi_transfer_type & Transfer::CELL_BVOL)!=0){
            displacements.push_back((uint8_t*) &(this->parameters[CellParams::BGBXVOL]) - (uint8_t*) this);
            block_lengths.push_back(sizeof(Real) * 6);
         }

         // send RHOM, VX, VY, VZ
         if ((SpatialCell::mpi_transfer_type & Transfer::CELL_RHOM_V)!=0){
            displacements.push_back((uint8_t*) &(this->parameters[CellParams::RHOM]) - (uint8_t*) this);
            block_lengths.push_back(sizeof(Real) * 4);
         }

         // send RHOM_DT2, VX_DT2, VY_DT2, VZ_DT2
         if ((SpatialCell::mpi_transfer_type & Transfer::CELL_RHOMDT2_VDT2)!=0){
            displacements.push_back((uint8_t*) &(this->parameters[CellParams::RHOM_DT2]) - (uint8_t*) this);
            block_lengths.push_back(sizeof(Real) * 4);
         }

         // send RHOQ
         if ((SpatialCell::mpi_transfer_type & Transfer::CELL_RHOQ)!=0){
            displacements.push_back((uint8_t*) &(this->parameters[CellParams::RHOQ]) - (uint8_t*) this);
            block_lengths.push_back(sizeof(Real));
         }

         // send RHOQ_DT2
         if ((SpatialCell::mpi_transfer_type & Transfer::CELL_RHOQDT2)!=0){
            displacements.push_back((uint8_t*) &(this->parameters[CellParams::RHOQ_DT2]) - (uint8_t*) this);
            block_lengths.push_back(sizeof(Real));
         }

         // send  spatial cell BVOL derivatives
         if ((SpatialCell::mpi_transfer_type & Transfer::CELL_BVOL_DERIVATIVES)!=0){
            displacements.push_back((uint8_t*) &(this->derivativesBVOL[0]) - (uint8_t*) this);
            block_lengths.push_back(sizeof(Real) * bvolderivatives::N_BVOL_DERIVATIVES);
         }

         if ((SpatialCell::mpi_transfer_type & Transfer::CELL_IOLOCALCELLID)!=0){
            displacements.push_back((uint8_t*) &(this->ioLocalCellId) - (uint8_t*) this);
            block_lengths.push_back(sizeof(uint64_t));
         }

         // send electron pressure gradient term components
         if ((SpatialCell::mpi_transfer_type & Transfer::CELL_GRADPE_TERM)!=0){
            displacements.push_back((uint8_t*) &(this->parameters[CellParams::EXGRADPE]) - (uint8_t*) this);
            block_lengths.push_back(sizeof(Real) * 3);
         }


         // send P tensor diagonal components
         if ((SpatialCell::mpi_transfer_type & Transfer::CELL_P)!=0){
            displacements.push_back((uint8_t*) &(this->parameters[CellParams::P_11]) - (uint8_t*) this);
            block_lengths.push_back(sizeof(Real) * 3);
         }

         if ((SpatialCell::mpi_transfer_type & Transfer::CELL_PDT2)!=0){
            displacements.push_back((uint8_t*) &(this->parameters[CellParams::P_11_DT2]) - (uint8_t*) this);
            block_lengths.push_back(sizeof(Real) * 3);
         }

         // send  sysBoundaryFlag
         if ((SpatialCell::mpi_transfer_type & Transfer::CELL_SYSBOUNDARYFLAG)!=0){
            displacements.push_back((uint8_t*) &(this->sysBoundaryFlag) - (uint8_t*) this);
            block_lengths.push_back(sizeof(uint));
            displacements.push_back((uint8_t*) &(this->sysBoundaryLayer) - (uint8_t*) this);
            block_lengths.push_back(sizeof(uint));
         }

         if ((SpatialCell::mpi_transfer_type & Transfer::VEL_BLOCK_PARAMETERS) !=0) {
            displacements.push_back((uint8_t*) get_block_parameters(activePopID) - (uint8_t*) this);
            block_lengths.push_back(sizeof(Real) * size(activePopID) * BlockParams::N_VELOCITY_BLOCK_PARAMS);
         }
         // Copy particle species metadata
         if ((SpatialCell::mpi_transfer_type & Transfer::POP_METADATA) != 0) {
            for (uint popID=0; popID<populations.size(); ++popID) {
               displacements.push_back((uint8_t*) &(populations[popID].RHO) - (uint8_t*)this);
               block_lengths.push_back(offsetof(spatial_cell::Population, N_blocks));
            }
         }
      }

      void* address = this;
      int count;
      MPI_Datatype datatype;

      if (displacements.size() > 0) {
         count = 1;
         MPI_Type_create_hindexed(
            displacements.size(),
            &block_lengths[0],
            &displacements[0],
            MPI_BYTE,
            &datatype
         );
      } else {
         count = 0;
         datatype = MPI_BYTE;
      }

      const bool printMpiDatatype = false;
      if(printMpiDatatype) {
         int mpiSize;
         int myRank;
         MPI_Type_size(datatype,&mpiSize);
         MPI_Comm_rank(MPI_COMM_WORLD,&myRank);
         cout << myRank << " get_mpi_datatype: " << cellID << " " << sender_rank << " " << receiver_rank << " " << mpiSize << ", Nblocks = " << populations[activePopID].N_blocks << ", nbr Nblocks =";
         for (uint i = 0; i < MAX_NEIGHBORS_PER_DIM; ++i) {
            const set<int>& ranks = this->face_neighbor_ranks[neighborhood];
            if ( receiving || ranks.find(receiver_rank) != ranks.end()) {
               cout << " " << this->neighbor_number_of_blocks[i];
            } else {
               cout << " " << 0;
            }
         }
         cout << " face_neighbor_ranks =";
         for (const auto& rank : this->face_neighbor_ranks[neighborhood]) {
            cout << " " << rank;
         }
         cout << endl;
      }

      return std::make_tuple(address,count,datatype);
   }

  /**< Minimum value of distribution function in any phase space cell
    * of a velocity block for the block to be considered to have content.
    * @param popID ID of the particle species.
    * @return Sparse min value for this species.*/
   Real SpatialCell::getVelocityBlockMinValue(const uint popID) const {
      return populations[popID].velocityBlockMinValue;
   }

   /** Prepares this spatial cell to receive the velocity grid over MPI.
    * At this stage we have received a new block list over MPI into
    * mpi_velocity_block_list, but the rest of the cell structures
    * have not been adapted to this new list. Here we re-initialize
    * the cell with empty blocks based on the new list.*/
   void SpatialCell::prepare_to_receive_blocks(const uint popID) {
      populations[popID].vmesh->setGrid();
      populations[popID].blockContainer->setSize(populations[popID].vmesh->size());
      // Set velocity block parameters:
      Real* parameters = get_block_parameters(popID);
      const vmesh::LocalID meshSize = populations[popID].vmesh->size();
      gpuStream_t stream = gpu_getStream();
      const uint nGpuBlocks = (meshSize/GPUTHREADS) > GPUBLOCKS ? GPUBLOCKS : std::ceil((Real)meshSize/(Real)GPUTHREADS);
      CHK_ERR( gpuStreamSynchronize(stream) );
      if (nGpuBlocks>0) {
         update_blockparameters_kernel<<<nGpuBlocks, GPUTHREADS, 0, stream>>> (
            populations[popID].vmesh,
            populations[popID].blockContainer,
            parameters,
            meshSize
            );
         CHK_ERR( gpuPeekAtLastError() );
         CHK_ERR( gpuStreamSynchronize(stream) );
      }
   }

   /** Set the particle species SpatialCell should use in functions that
    * use the velocity mesh.
    * @param popID Population ID.
    * @return If true, the new species is in use.*/
   bool SpatialCell::setCommunicatedSpecies(const uint popID) {
      #ifdef DEBUG_SPATIAL_CELL
      if (popID >= getObjectWrapper().particleSpecies.size()) {
         std::cerr << "ERROR, popID " << popID << " exceeds species.size() " << getObjectWrapper().particleSpecies.size() << " in ";
         std::cerr << __FILE__ << ":" << __LINE__ << std::endl;
         exit(1);
      }
      #endif

      activePopID = popID;
      return true;
   }

   /** Set maximum translation timestep for a particle species.
    * This function is called during Vlasov translation.
    * @param popID ID of the particle species.
    * @param value New maximum timestep.*/
   void SpatialCell::set_max_r_dt(const uint popID,const Real& value) {
      #ifdef DEBUG_SPATIAL_CELL
      if (popID >= populations.size()) {
         std::cerr << "ERROR, popID " << popID << " exceeds populations.size() " << populations.size() << " in ";
         std::cerr << __FILE__ << ":" << __LINE__ << std::endl;
         exit(1);
      }
      #endif

      populations[popID].max_dt[species::MAXRDT] = value;
   }

   /** Set maximum acceleration timestep for a particle species.
    * This function is called during Vlasov acceleration.
    * @param popID ID of the particle species.
    * @param value New maximum timestep.*/
   void SpatialCell::set_max_v_dt(const uint popID,const Real& value) {
      #ifdef DEBUG_SPATIAL_CELL
      if (popID >= populations.size()) {
         std::cerr << "ERROR, popID " << popID << " exceeds populations.size() " << populations.size() << " in ";
         std::cerr << __FILE__ << ":" << __LINE__ << std::endl;
         exit(1);
      }
      #endif

      populations[popID].max_dt[species::MAXVDT] = value;
   }

   /**  Purges extra capacity from block vectors. It sets size to
    * num_blocks * block_allocation_factor (if capacity greater than this),
    * and also forces capacity to this new smaller value.
    * @return True on success.*/
   bool SpatialCell::shrink_to_fit() {
      bool success = true;
      return success;

      for (size_t p=0; p<populations.size(); ++p) {
         const uint64_t amount
            = 2 + populations[p].blockContainer->size()
            * populations[p].blockContainer->getBlockAllocationFactor();

         // Allow capacity to be a bit large than needed by number of blocks, shrink otherwise
         if (populations[p].blockContainer->capacity() > amount )
            if (populations[p].blockContainer->recapacitate(amount) == false) success = false;

      }
      return success;
   }

   /** Update the two lists containing blocks with content, and blocks without content.
    * @see adjustVelocityBlocks */
   void SpatialCell::update_velocity_block_content_lists(const uint popID) {
      #ifdef DEBUG_SPATIAL_CELL
      if (popID >= populations.size()) {
         std::cerr << "ERROR, popID " << popID << " exceeds populations.size() " << populations.size() << " in ";
         std::cerr << __FILE__ << ":" << __LINE__ << std::endl;
         exit(1);
      }
      #endif

      phiprof::start("GPU update spatial cell block lists");
      gpuStream_t stream = gpu_getStream();
      phiprof::start("VB content list prefetches and allocations");
      // Clear the vectors
      // No obvious non-pagefaulting method for clearing?
      vmesh::LocalID currSize = populations[popID].vmesh->size();
      vmesh::LocalID currCapacity = velocity_block_with_content_list->capacity();
      velocity_block_with_content_list->clear();
      velocity_block_with_no_content_list->clear();
      vbwcl_gather->clear();
      vbwncl_gather->clear();
      if (currSize == 0) {
         phiprof::stop("VB content list prefetches and allocations");
         phiprof::stop("GPU update spatial cell block lists");
         return;
      }
      vmesh::LocalID reserveSize = currSize > populations[popID].reservation ? currSize : populations[popID].reservation;
      reserveSize *= BLOCK_ALLOCATION_FACTOR;
      if (currCapacity < currSize) {
         reserveSize *= BLOCK_ALLOCATION_PADDING/BLOCK_ALLOCATION_FACTOR;
         velocity_block_with_content_list->reserve(reserveSize,true);
         velocity_block_with_no_content_list->reserve(reserveSize,true);
         vbwcl_gather->reserve(reserveSize,true);
         vbwncl_gather->reserve(reserveSize,true);
         int device = gpu_getDevice();
         velocity_block_with_content_list->memAdvise(gpuMemAdviseSetPreferredLocation,device,stream);
         velocity_block_with_no_content_list->memAdvise(gpuMemAdviseSetPreferredLocation,device,stream);
         velocity_block_with_content_list->memAdvise(gpuMemAdviseSetAccessedBy,device,stream);
         velocity_block_with_no_content_list->memAdvise(gpuMemAdviseSetAccessedBy,device,stream);
         vbwcl_gather->memAdvise(gpuMemAdviseSetPreferredLocation,device,stream);
         vbwncl_gather->memAdvise(gpuMemAdviseSetPreferredLocation,device,stream);
         vbwcl_gather->memAdvise(gpuMemAdviseSetAccessedBy,device,stream);
         vbwncl_gather->memAdvise(gpuMemAdviseSetAccessedBy,device,stream);
      }
      // Set gathering vectors to full size
      vbwcl_gather->resize(currSize,true);
      vbwncl_gather->resize(currSize,true);
      if (doPrefetches || (currCapacity < currSize)) {
         velocity_block_with_content_list->optimizeGPU(stream);
         velocity_block_with_no_content_list->optimizeGPU(stream);
         vbwcl_gather->optimizeGPU(stream);
         vbwncl_gather->optimizeGPU(stream);
      }
      phiprof::stop("VB content list prefetches and allocations");

      const Real velocity_block_min_value = getVelocityBlockMinValue(popID);

      phiprof::start("GPU update spatial cell block lists kernel");
      dim3 block(WID,WID,WID);
      // Third argument specifies the number of bytes in *shared memory* that is
      // dynamically allocated per block for this call in addition to the statically allocated memory.
      update_velocity_block_content_lists_kernel<<<GPUBLOCKS, block, WID3*sizeof(bool), stream>>> (
         populations[popID].vmesh,
         populations[popID].blockContainer,
         vbwcl_gather, // Now pass temporary gathering vectors
         vbwncl_gather,
         // velocity_block_with_content_list,
         // velocity_block_with_no_content_list,
         velocity_block_min_value
         );
      CHK_ERR( gpuPeekAtLastError() );
      CHK_ERR( gpuStreamSynchronize(stream) ); // This sync is required!
<<<<<<< HEAD
=======
      velocity_block_with_content_list_size = 0;
>>>>>>> d8c39a76
      phiprof::stop("GPU update spatial cell block lists kernel");

      phiprof::start("GPU update spatial cell block lists streamcompaction");
      // Now do stream compaction on those two vectors, returning only valid GIDs
      // into the actual vectors
      size_t has_content_count =
         split::tools::copy_if_raw<vmesh::GlobalID, Predicate, GPUBLOCKS, GPUTHREADS>(
            *vbwcl_gather, velocity_block_with_content_list->data(), Predicate(), stream);
      size_t has_no_content_count =
         split::tools::copy_if_raw<vmesh::GlobalID, Predicate, GPUBLOCKS, GPUTHREADS>(
            *vbwncl_gather, velocity_block_with_no_content_list->data(), Predicate(), stream);
      CHK_ERR( gpuStreamSynchronize(stream) ); // This sync is required!
      phiprof::stop("GPU update spatial cell block lists streamcompaction");

      // Note: Content list is not uploaded to device-only buffer here, but rather
      // in grid.cpp adjustVelocityBlocks()
      phiprof::stop("GPU update spatial cell block lists");
   }

   void SpatialCell::prefetchDevice() {
      for (size_t p=0; p<populations.size(); ++p) {
         populations[p].vmesh->gpu_prefetchDevice();
         populations[p].blockContainer->gpu_prefetchDevice();
      }
   }
   void SpatialCell::prefetchHost() {
      for (size_t p=0; p<populations.size(); ++p) {
         populations[p].vmesh->gpu_prefetchHost();
         populations[p].blockContainer->gpu_prefetchHost();
      }
   }

   void SpatialCell::printMeshSizes() {
      cerr << "SC::printMeshSizes:" << endl;
      for (size_t p=0; p<populations.size(); ++p) {
         cerr << "\t pop " << p << " " << populations[p].vmesh->size() << ' ' << populations[p].blockContainer->size() << endl;
      }
   }

   /** Updates minValue based on algorithm value from parameters (see parameters.cpp).
    * @param popID ID of the particle species.*/
   void SpatialCell::updateSparseMinValue(const uint popID) {

      species::Species& population = getObjectWrapper().particleSpecies[popID];

      if ( population.sparseDynamicAlgorithm == 1 || population.sparseDynamicAlgorithm == 2 ) {
         // Linear algorithm for the minValue: y=kx+b
         const Real k = (population.sparseDynamicMinValue2 - population.sparseDynamicMinValue1) / (population.sparseDynamicBulkValue2 - population.sparseDynamicBulkValue1);
         const Real b = population.sparseDynamicMinValue1 - k * population.sparseDynamicBulkValue1;
         Real x;
         if ( population.sparseDynamicAlgorithm == 1 ) {
            x = this->populations[popID].RHO;
         } else {
            x = this->get_number_of_velocity_blocks(popID);
         }
         const Real newMinValue = k*x+b;
         if( newMinValue < population.sparseDynamicMinValue1 ) { // Compare against the min minValue
            populations[popID].velocityBlockMinValue = population.sparseDynamicMinValue1;
         } else if( newMinValue > population.sparseDynamicMinValue2 ) { // Compare against the max minValue
            populations[popID].velocityBlockMinValue = population.sparseDynamicMinValue2;
         } else {
            populations[popID].velocityBlockMinValue = newMinValue;
         }
         return;
      } else {
         populations[popID].velocityBlockMinValue = getObjectWrapper().particleSpecies[popID].sparseMinValue;
         return;
      }
   }

} // namespace spatial_cell<|MERGE_RESOLUTION|>--- conflicted
+++ resolved
@@ -30,10 +30,6 @@
 #ifdef DEBUG_VLASIATOR
    #define DEBUG_SPATIAL_CELL
 #endif
-<<<<<<< HEAD
-//   #define DEBUG_SPATIAL_CELL
-=======
->>>>>>> d8c39a76
 
 using namespace std;
 
@@ -1712,10 +1708,7 @@
          );
       CHK_ERR( gpuPeekAtLastError() );
       CHK_ERR( gpuStreamSynchronize(stream) ); // This sync is required!
-<<<<<<< HEAD
-=======
       velocity_block_with_content_list_size = 0;
->>>>>>> d8c39a76
       phiprof::stop("GPU update spatial cell block lists kernel");
 
       phiprof::start("GPU update spatial cell block lists streamcompaction");
