/*
 * This file is part of Vlasiator.
 * Copyright 2010-2016 Finnish Meteorological Institute
 *
 * For details of usage, see the COPYING file and read the "Rules of the Road"
 * at http://www.physics.helsinki.fi/vlasiator/
 *
 * This program is free software; you can redistribute it and/or modify
 * it under the terms of the GNU General Public License as published by
 * the Free Software Foundation; either version 2 of the License, or
 * (at your option) any later version.
 *
 * This program is distributed in the hope that it will be useful,
 * but WITHOUT ANY WARRANTY; without even the implied warranty of
 * MERCHANTABILITY or FITNESS FOR A PARTICULAR PURPOSE.  See the
 * GNU General Public License for more details.
 *
 * You should have received a copy of the GNU General Public License along
 * with this program; if not, write to the Free Software Foundation, Inc.,
 * 51 Franklin Street, Fifth Floor, Boston, MA 02110-1301 USA.
 */

#include <unordered_set>

#include "spatial_cell_gpu.hpp"
#include "arch/gpu_base.hpp"
#include "object_wrapper.h"
#include "velocity_mesh_parameters.h"

#ifdef DEBUG_VLASIATOR
   #define DEBUG_SPATIAL_CELL
#endif

using namespace std;

/** GPU kernel for identifying which blocks have relevant content */
__global__ void __launch_bounds__(WID3,4) update_velocity_block_content_lists_kernel (
   vmesh::VelocityMesh *vmesh,
   vmesh::VelocityBlockContainer *blockContainer,
   split::SplitVector<vmesh::GlobalID>* velocity_block_with_content_list,
   split::SplitVector<vmesh::GlobalID>* velocity_block_with_no_content_list,
   Realf velocity_block_min_value
   ) {
   const int gpuBlocks = gridDim.x;
   const int blocki = blockIdx.x;
   const int i = threadIdx.x;
   const int j = threadIdx.y;
   const int k = threadIdx.z;
   const uint ti = k*WID2 + j*WID + i;
   __shared__ int has_content[WID3];
   const uint nBlocks = vmesh->size();
   for (uint blockLID=blocki; blockLID<nBlocks; blockLID += gpuBlocks) {
      const vmesh::GlobalID blockGID = vmesh->getGlobalID(blockLID);
      #ifdef DEBUG_SPATIAL_CELL
      if (blockGID == vmesh->invalidGlobalID()) {
         continue;
      }
      if (blockLID == vmesh->invalidLocalID()) {
         continue;
      }
      #endif
      // Check each velocity cell if it is above the threshold
      const Realf* avgs = blockContainer->getData(blockLID);
      has_content[ti] = avgs[ti] >= velocity_block_min_value ? 1 : 0;
      __syncthreads();
      // Implemented just a simple non-optimized thread OR
      for (unsigned int s=WID3/2; s>0; s>>=1) {
         if (ti < s) {
            has_content[ti] = has_content[ti] || has_content[ti + s];
         }
         __syncthreads();
      }
      // Increment vector only from thread zero
      if (ti==0) {
         if (has_content[0]) {
            velocity_block_with_content_list->device_push_back(blockGID);
         } else {
            velocity_block_with_no_content_list->device_push_back(blockGID);
         }
      }
      __syncthreads();
   }
}

/** GPU kernel for identifying which blocks have relevant content */
// __global__ void __launch_bounds__(WID3,4) update_velocity_block_content_lists_kernel (
//    vmesh::VelocityMesh *vmesh,
//    vmesh::VelocityBlockContainer *blockContainer,
//    split::SplitVector<vmesh::GlobalID>* velocity_block_with_content_list,
//    split::SplitVector<vmesh::GlobalID>* velocity_block_with_no_content_list,
//    Realf velocity_block_min_value
//    ) {
//    const int gpuBlocks = gridDim.x;
//    const int blocki = blockIdx.x;
//    const int i = threadIdx.x;
//    const int j = threadIdx.y;
//    const int k = threadIdx.z;
//    const uint ti = k*WID2 + j*WID + i;
//    __shared__ int has_content[WID3/GPUTHREADS];
//    const uint nBlocks = vmesh->size();
//    const uint myReductionIndex = (int)(ti / GPUTHREADS);
//    for (uint blockLID=blocki; blockLID<nBlocks; blockLID += gpuBlocks) {
//       const vmesh::GlobalID blockGID = vmesh->getGlobalID(blockLID);
//       #ifdef DEBUG_SPATIAL_CELL
//       if (blockGID == vmesh->invalidGlobalID()) {
//          continue;
//       }
//       if (blockLID == vmesh->invalidLocalID()) {
//          continue;
//       }
//       #endif
//       uint block_has_content = 0;
//       // Check each velocity cell if it is above the threshold
//       const Realf* avgs = blockContainer->getData(blockLID);
//       int thread_has_content = avgs[ti] >= velocity_block_min_value ? 1 : 0;
//       // Warp-wide ballot to get us started
//       int warp_has_content = gpuKernelAny(FULL_MASK, thread_has_content);
//       has_content[myReductionIndex] = warp_has_content;
//       __syncthreads();
//       // Second warp-wide ballot to reduce rest of the way
//       thread_has_content = has_content[ti];
//       block_has_content = gpuKernelAny(FULL_MASK,thread_has_content);
//       __syncthreads();
//       // Increment vector only from thread zero
//       if (ti==0) {
//          if (block_has_content) {
//             velocity_block_with_content_list->device_push_back(blockGID);
//          } else {
//             velocity_block_with_no_content_list->device_push_back(blockGID);
//          }
//       }
//       __syncthreads();
//    }
// }

/** Gpu Kernel to quickly gather blocks and their v-space halo */
__global__ void __launch_bounds__(GPUTHREADS,4) update_blocks_required_halo_kernel (
   vmesh::VelocityMesh *vmesh,
   Hashinator::Hashmap<vmesh::GlobalID,vmesh::LocalID>* BlocksRequiredMap,
   split::SplitVector<vmesh::GlobalID> *velocity_block_with_content_list,
   const int addWidthV
   ) {
   const int gpuBlocks = gridDim.x;
   const int blocki = blockIdx.x;
   //const int warpSize = blockDim.x*blockDim.y*blockDim.z;
   const vmesh::LocalID ti = threadIdx.z*blockDim.x*blockDim.y + threadIdx.y*blockDim.x + threadIdx.x;

   const unsigned long localContentBlocks = velocity_block_with_content_list->size();
   for (vmesh::LocalID index=blocki; index<localContentBlocks; index += gpuBlocks) {
      const vmesh::GlobalID GID = velocity_block_with_content_list->at(index);
      vmesh::LocalID ind0,ind1,ind2;
      vmesh->getIndices(GID,ind0,ind1,ind2);
      for (int offset_vx=-addWidthV; offset_vx<=addWidthV; offset_vx++) {
         for (int offset_vy=-addWidthV; offset_vy<=addWidthV; offset_vy++) {
            for (int offset_vz=-addWidthV; offset_vz<=addWidthV; offset_vz++) {
               const int nind0 = ind0 + offset_vx;
               const int nind1 = ind1 + offset_vy;
               const int nind2 = ind2 + offset_vz;
               const vmesh::GlobalID nGID
                  = vmesh->getGlobalID(nind0,nind1,nind2);
               // Full-warp-optimized probe-and-insert skipping duplicates
               if (nGID != vmesh->invalidGlobalID()) {
                  BlocksRequiredMap->warpInsert<true>(nGID, (vmesh::LocalID)nGID, ti % GPUTHREADS);
               }
            } // for vz
         } // for vy
      } // for vx
   } // for blocks
}

/** Gpu Kernel to quickly add blocks which have spatial neighbours */
__global__ void __launch_bounds__(GPUTHREADS,4) update_neighbours_have_content_kernel (
   vmesh::VelocityMesh *vmesh,
   Hashinator::Hashmap<vmesh::GlobalID,vmesh::LocalID>* BlocksRequiredMap,
   vmesh::GlobalID *neighbor_velocity_block_with_content_list,
   const vmesh::LocalID neighborContentBlocks
   ) {
   const vmesh::LocalID gpuBlocks = gridDim.x;
   const int blocki = blockIdx.x;
   //const int warpSize = blockDim.x*blockDim.y*blockDim.z;
   const vmesh::LocalID ti = threadIdx.z*blockDim.x*blockDim.y + threadIdx.y*blockDim.x + threadIdx.x;

   for (vmesh::LocalID index=blocki; index<neighborContentBlocks; index += gpuBlocks) {
      const vmesh::GlobalID GID = neighbor_velocity_block_with_content_list[index];
      BlocksRequiredMap->warpInsert<true>(GID, (vmesh::LocalID)GID, ti % GPUTHREADS);
   }
}

/** GPU kernel for selecting only non-existing blocks for addition
    This kernel may be non-optimized in itself, but use of it gets rid
    of the need of vmesh prefetching back and forth.
 */
__global__ void __launch_bounds__(GPUTHREADS,4) update_blocks_to_add_kernel (
   vmesh::VelocityMesh *vmesh,
   split::SplitVector<vmesh::GlobalID>* BlocksRequired,
   split::SplitVector<vmesh::GlobalID>* BlocksToAdd,
   split::SplitVector<vmesh::GlobalID>* BlocksToMove,
   const uint nBlocksRequired
   ) {
   const int gpuBlocks = gridDim.x;
   const int blocki = blockIdx.x;
   //const int warpSize = blockDim.x*blockDim.y*blockDim.z;
   const uint ti = threadIdx.z*blockDim.x*blockDim.y + threadIdx.y*blockDim.x + threadIdx.x;
   for (uint index=blocki; index<nBlocksRequired; index += gpuBlocks) {
      const vmesh::GlobalID GID = BlocksRequired->at(index);
      const vmesh::LocalID LID = vmesh->warpGetLocalID(GID, ti);
      if (ti==0) {
         if ( LID == vmesh->invalidLocalID() ) {
            // Block doesn't yet exist, need to add
            BlocksToAdd->device_push_back(GID);
         } else if (LID >= nBlocksRequired) {
            // Block exists but within region of vmesh which shall be deleted - queue for moving
            BlocksToMove->device_push_back(GID);
         }
      }
      __syncthreads();
   }
}

/** GPU kernel for identifying which blocks need to be moved from end of vspace to earlier positions.
    This kernel may be non-optimized in itself, but use of it gets rid
    of the need of vmesh prefetching back and forth.
 */
__global__ void __launch_bounds__(GPUTHREADS,4) update_blocks_to_move_kernel (
   vmesh::VelocityMesh *vmesh,
   split::SplitVector<vmesh::GlobalID>* BlocksRequired,
   split::SplitVector<vmesh::GlobalID>* BlocksToMove,
   const uint nBlocksRequired
   ) {
   const int gpuBlocks = gridDim.x;
   const int blocki = blockIdx.x;
   //const int warpSize = blockDim.x*blockDim.y*blockDim.z;
   const uint ti = threadIdx.z*blockDim.x*blockDim.y + threadIdx.y*blockDim.x + threadIdx.x;
   for (uint index=blocki; index<nBlocksRequired; index += gpuBlocks) {
      assert((index) < BlocksRequired->size() && "rangecheck BlocksRequired 242");
      const vmesh::GlobalID GID = BlocksRequired->at(index);
      assert((GID != vmesh->invalidGlobalID()) && "invalid GID in update_blocks_to_add");
      const vmesh::LocalID LID = vmesh->warpGetLocalID(GID, ti);
      if (ti==0) {
         if ( (LID!=vmesh->invalidLocalID()) && (LID>=nBlocksRequired)) {
            // Block exists but within region of vmesh which shall be deleted - queue for moving
            BlocksToMove->device_push_back(GID);
         }
      }
      __syncthreads();
   }
}

/** GPU kernel for identifying blocks for deletion.
    This kernel may be non-optimized in itself, but use of it gets rid
    of the need of vmesh prefetching back and forth.
 */
__global__ void __launch_bounds__(GPUTHREADS,4) update_blocks_to_remove_kernel (
   split::SplitVector<vmesh::GlobalID>* velocity_block_with_no_content_list,
   Hashinator::Hashmap<vmesh::GlobalID,vmesh::LocalID>* BlocksRequiredMap,
   split::SplitVector<vmesh::GlobalID>* BlocksToRemove,
   const uint localNoContentBlocks
   ) {
   const int gpuBlocks = gridDim.x;   const int blocki = blockIdx.x;
   //const int warpSize = blockDim.x*blockDim.y*blockDim.z;
   const uint ti = threadIdx.z*blockDim.x*blockDim.y + threadIdx.y*blockDim.x + threadIdx.x;
   for (uint index=blocki; index<localNoContentBlocks; index += gpuBlocks) {
      const vmesh::GlobalID GIDcandidate = velocity_block_with_no_content_list->at(index);
      vmesh::LocalID retval = std::numeric_limits<vmesh::LocalID>::max();
      BlocksRequiredMap->warpFind(GIDcandidate, retval, ti % GPUTHREADS);

      #ifdef DEBUG_SPATIAL_CELL
      auto it = BlocksRequiredMap->device_find(GIDcandidate);
      if (it != BlocksRequiredMap->device_end()) {
         if (it->second != retval) {
            printf("Warp error update_blocks_to_remove_kernel: LID %u != %u for GID %u thread %u\n",
                   it->second,retval,GIDcandidate,ti);
         }
      } else if (retval != std::numeric_limits<vmesh::LocalID>::max()) {
         printf("Warp error update_blocks_to_remove_kernel: warpFind found LID %u, single-thread did not; GID %u for thread %u\n",retval,GIDcandidate,ti);
      }
      __syncthreads();
      #endif

      if (retval == std::numeric_limits<vmesh::LocalID>::max() && ti==0) {
         // If the block isn't within the required set, it should be deleted.
         BlocksToRemove->device_push_back(GIDcandidate);
      }
      __syncthreads();
      // if (BlocksRequiredMap->device_count(GIDcandidate) == 0) {
      //    // If the block isn't within the required set, it should be deleted.
      //    BlocksToRemove->device_push_back(GIDcandidate);
      // }
   }
}

/** GPU kernel for quickly filling block parameters.
 */
__global__ void __launch_bounds__(GPUTHREADS,4) update_blockparameters_kernel (
   vmesh::VelocityMesh *vmesh,
   vmesh::VelocityBlockContainer *blockContainer,
   Real *blockParameters,
   vmesh::LocalID nLIDs
   ) {
   const int gpuBlocks = gridDim.x;
   const int blocki = blockIdx.x;
   const int warpSize = blockDim.x*blockDim.y*blockDim.z;
   const uint ti = threadIdx.z*blockDim.x*blockDim.y + threadIdx.y*blockDim.x + threadIdx.x;
   for (uint index=blocki*warpSize; index<nLIDs; index += gpuBlocks*warpSize) {
      const vmesh::LocalID LID = index+ti;
      if (LID < nLIDs) {
         // Set velocity block parameters:
         const vmesh::GlobalID GID = vmesh->getGlobalID(LID);
         // Write in block parameters
         vmesh->getBlockInfo(GID, blockParameters + LID * BlockParams::N_VELOCITY_BLOCK_PARAMS + BlockParams::VXCRD);
      }
   }
}

/** GPU kernel for updating blocks based on generated lists */
__global__ void __launch_bounds__(WID3,4) update_velocity_blocks_kernel(
   vmesh::VelocityMesh *vmesh,
   vmesh::VelocityBlockContainer *blockContainer,
   split::SplitVector<vmesh::GlobalID>* BlocksToAdd,
   split::SplitVector<vmesh::GlobalID>* BlocksToRemove,
   split::SplitVector<vmesh::GlobalID>* BlocksToMove,
   vmesh::LocalID nBlocksBeforeAdjust,
   vmesh::LocalID nBlocksAfterAdjust,
   vmesh::LocalID *VectorIndex,
   Realf* gpu_rhoLossAdjust
   ) {
   const int gpuBlocks = gridDim.x;
   const int blocki = blockIdx.x;
   const int i = threadIdx.x;
   const int j = threadIdx.y;
   const int k = threadIdx.z;
   const uint ti = k*WID2 + j*WID + i;
   vmesh::LocalID *addVectorIndex = VectorIndex;
   vmesh::LocalID *moveVectorIndex = VectorIndex+1;

   const vmesh::LocalID nToAdd = BlocksToAdd->size();
   const vmesh::LocalID nToRemove = BlocksToRemove->size();
   const vmesh::LocalID nToMove = BlocksToMove->size();
   const vmesh::LocalID nToCreate = nToAdd > nToRemove ? (nToAdd-nToRemove) : 0;
   Realf local_rhoLoss = 0;
   // For tracking mass-loss
   __shared__ Realf massloss[WID3];
   __shared__ vmesh::LocalID moveIndex;
   __shared__ vmesh::LocalID addIndex;

   for (vmesh::LocalID m=blocki; m<nToRemove; m += gpuBlocks) {
      // Go through all blocks which are to be removed.
      // If there is a corresponding block to be added, place that in its stead.
      // If instead there is a block to be moved into its place, take the corresponding
      // block from the moved list instead. If neither is valid, just delete the block.
      assert((m) < BlocksToRemove->size() && "rangecheck BlocksToRemove 358");
      const vmesh::GlobalID rmGID = BlocksToRemove->at(m);
      const vmesh::LocalID rmLID = vmesh->warpGetLocalID(rmGID,ti);

      #ifdef DEBUG_SPATIAL_CELL
      if (rmGID == vmesh->invalidGlobalID()) {
         if (rmLID != vmesh->invalidLocalID()) {
            // Valid LID but invalid GID: only remove from vmesh localToGlobal?
            printf("Removing blocks: Valid LID %u but invalid GID!\n",rmLID);
         } else {
            printf("Removing blocks: Invalid LID and GID!\n");
         }
         continue;
      }
      if (rmLID == vmesh->invalidLocalID()) {
         if (rmGID != vmesh->invalidGlobalID()) {
            // Valid GID but invalid LID: only remove from vmesh globalToLocal?
            printf("Removing blocks: Valid GID %ul but invalid LID!\n",rmGID);
         }
         continue;
      }
      #endif

      // Track mass loss:
      Realf* rm_avgs = blockContainer->getData(rmLID);
      Real* rm_block_parameters = blockContainer->getParameters(rmLID);
      const Real rm_DV3 = rm_block_parameters[BlockParams::DVX]
         * rm_block_parameters[BlockParams::DVY]
         * rm_block_parameters[BlockParams::DVZ];

      // thread-sum for rho
      massloss[ti] = rm_avgs[ti]*rm_DV3;
      __syncthreads();
      // Implemented just a simple non-optimized thread sum
      for (unsigned int s=WID3/2; s>0; s>>=1) {
         if (ti < s) {
            massloss[ti] += massloss[ti + s];
         }
         __syncthreads();
      }

      if (ti==0) {
         // Bookkeeping only by one thread
         local_rhoLoss += massloss[0];
      }
      __syncthreads();

      // Is this LID so large that we just delete without replacing?
      if (rmLID >= nBlocksAfterAdjust) {
         vmesh->warpDeleteBlock(rmGID,rmLID,ti);

         __syncthreads();
         continue;
      }

      // Need to replace this block, let's select the next index (blocks to move):
      if (ti==0) moveIndex = atomicAdd(moveVectorIndex,1);
      __syncthreads();

      if (moveIndex<nToMove) {
         // Move in block from latter part of vmesh
         const vmesh::GlobalID replaceGID = BlocksToMove->at(moveIndex);
         const vmesh::LocalID replaceLID = vmesh->warpGetLocalID(replaceGID,ti);

         Realf* repl_avgs = blockContainer->getData(replaceLID);
         Real*  repl_block_parameters = blockContainer->getParameters(replaceLID);
         rm_avgs[ti] = repl_avgs[ti];
         if (ti < BlockParams::N_VELOCITY_BLOCK_PARAMS) {
            rm_block_parameters[ti] = repl_block_parameters[ti];
         }
         __syncthreads();

         // Remove hashmap entry for removed block, add instead created block
         vmesh->warpReplaceBlock(rmGID,rmLID,replaceGID,ti);

         #ifdef DEBUG_SPATIAL_CELL
         if (vmesh->getGlobalID(rmLID) == vmesh->invalidGlobalID()) {
            continue;
         }
         if (vmesh->getLocalID(replaceGID) == vmesh->invalidLocalID()) {
            continue;
         }
         #endif
         continue;
      }
      // Nothing to move into this position, let's add instead (blocks to add)
      if (ti==0) addIndex = atomicAdd(addVectorIndex,1);
      __syncthreads();
      if (addIndex<nToAdd) {
         // New GID
         const vmesh::GlobalID addGID = BlocksToAdd->at(addIndex);
         #ifdef DEBUG_SPATIAL_CELL
         if (addGID == vmesh->invalidGlobalID()) {
            if (ti==0) printf("Error! Adding invalid Global ID in update_velocity_blocks_kernel! \n");
            __syncthreads();
            continue;
         }
         #endif
         rm_avgs[ti] = 0;
         if (ti==0) {
            // Write in block parameters
            vmesh->getBlockInfo(addGID, rm_block_parameters+BlockParams::VXCRD);
         }
         __syncthreads();
         vmesh->warpReplaceBlock(rmGID,rmLID,addGID,ti);
         #ifdef DEBUG_SPATIAL_CELL
         if (vmesh->getGlobalID(rmLID) == vmesh->invalidGlobalID()) {
            continue;
         }
         if (vmesh->getLocalID(addGID) == vmesh->invalidLocalID()) {
            continue;
         }
         #endif
         continue;
      }
      #ifdef DEBUG_SPATIAL_CELL
      if (ti==0) {
         printf("Error! Fall through in update_velocity_blocks_kernel! nToAdd %u nToRemove %u nToMove %u nToCreate %u addIndex %u moveIndex %u rmLID %u nBlocksBeforeAdjust %u nBlocksAfterAdjust %u \n",nToAdd,nToRemove,nToMove,nToCreate,addIndex,moveIndex,rmLID,nBlocksBeforeAdjust,nBlocksAfterAdjust);
      }
      #endif
      __syncthreads();
   }
   // Now, if we need to expand the size of the vmesh, let's add blocks.
   // For thread-safety,this assumes that the localToGlobalMap is already of sufficient size, as should be
   // the block_data and block_parameters vectors.
   for (vmesh::LocalID m=blocki; m<nToCreate; m += gpuBlocks) {
      // Debug check: if we are adding elements, then nToMove should be zero
      // We have already used up nToRemove entries from the addition vector.
      assert((nToMove==0) && "nToMove should be zero when adding blocks!");
      const vmesh::GlobalID addGID = BlocksToAdd->at(nToRemove+m);
      // We need to add the data of addGID to a new LID:
      const vmesh::LocalID addLID = nBlocksBeforeAdjust + m;
      Realf* add_avgs = blockContainer->getData(addLID);
      #ifdef DEBUG_SPATIAL_CELL
      assert((addGID != vmesh->invalidGlobalID()) && "Error! Trying to add invalid GID!");
      assert((addLID != vmesh->invalidLocalID()) && "Error! Trying to add GID to invalid LID position!");
      #endif
      Real* add_block_parameters = blockContainer->getParameters(addLID);
      // Zero out blockdata
      add_avgs[ti] = 0;
      if (ti==0) {
         // Write in block parameters
         vmesh->getBlockInfo(addGID, add_block_parameters+BlockParams::VXCRD);
      }
      __syncthreads();
      vmesh->warpPlaceBlock(addGID,addLID,ti);
      #ifdef DEBUG_SPATIAL_CELL
      assert((vmesh->getGlobalID(addLID) != vmesh->invalidGlobalID()) && "Error! Trying to add invalid GID!");
      assert((vmesh->getLocalID(addGID) != vmesh->invalidLocalID()) && "Error! Trying to add GID to invalid LID position!");
      #endif
   }
   // Atomically update accumulated mass loss
   if (ti==0) {
      Realf old = atomicAdd(gpu_rhoLossAdjust, local_rhoLoss);
   }
}

namespace spatial_cell {
   int SpatialCell::activePopID = 0;
   uint64_t SpatialCell::mpi_transfer_type = 0;
   bool SpatialCell::mpiTransferAtSysBoundaries = false;
   bool SpatialCell::mpiTransferInAMRTranslation = false;
   int SpatialCell::mpiTransferXYZTranslation = 0;

   SpatialCell::SpatialCell() {
      // Block list and cache always have room for all blocks
      this->sysBoundaryLayer=0; // Default value, layer not yet initialized
      for (unsigned int i=0; i<WID3; ++i) {
         null_block_data[i] = 0.0;
      }

      // reset spatial cell parameters
      for (unsigned int i = 0; i < CellParams::N_SPATIAL_CELL_PARAMS; i++) {
         this->parameters[i]=0.0;
      }

      // reset BVOL derivatives
      for (unsigned int i = 0; i < bvolderivatives::N_BVOL_DERIVATIVES; i++) {
         this->derivativesBVOL[i]=0;
      }

      for (unsigned int i = 0; i < MAX_NEIGHBORS_PER_DIM; ++i) {
         this->neighbor_number_of_blocks[i] = 0;
         this->neighbor_block_data[i] = NULL;
      }

      //is transferred by default
      this->mpiTransferEnabled=true;

      // Set correct number of populations
      populations.resize(getObjectWrapper().particleSpecies.size());

      // Set velocity meshes
      for (uint popID=0; popID<populations.size(); ++popID) {
         const species::Species& spec = getObjectWrapper().particleSpecies[popID];
         populations[popID].vmesh->initialize(spec.velocityMesh);
         populations[popID].velocityBlockMinValue = spec.sparseMinValue;
         populations[popID].N_blocks = 0;
      }

      // SplitVectors via pointers for unified memory
      velocity_block_with_content_list = new split::SplitVector<vmesh::GlobalID>(1);
      velocity_block_with_no_content_list = new split::SplitVector<vmesh::GlobalID>(1);
      BlocksRequired = new split::SplitVector<vmesh::GlobalID>(1);
      BlocksToAdd = new split::SplitVector<vmesh::GlobalID>(1);
      BlocksToRemove = new split::SplitVector<vmesh::GlobalID>(1);
      BlocksToMove = new split::SplitVector<vmesh::GlobalID>(1);
      velocity_block_with_content_list->clear();
      velocity_block_with_no_content_list->clear();
      BlocksRequired->clear();
      BlocksToAdd->clear();
      BlocksToRemove->clear();
      BlocksToMove->clear();
      attachedStream=0;
      velocity_block_with_content_list_size=0;
      BlocksRequiredMap = new Hashinator::Hashmap<vmesh::GlobalID,vmesh::LocalID>(7);

      gpuMallocHost((void **) &info_vbwcl, sizeof(split::SplitInfo));
      gpuMallocHost((void **) &info_vbwncl, sizeof(split::SplitInfo));
      gpuMallocHost((void **) &info_toRemove, sizeof(split::SplitInfo));
      gpuMallocHost((void **) &info_toAdd, sizeof(split::SplitInfo));
      gpuMallocHost((void **) &info_toMove, sizeof(split::SplitInfo));
      gpuMallocHost((void **) &info_Required, sizeof(split::SplitInfo));
      gpuMallocHost((void **) &info_brm, sizeof(Hashinator::MapInfo));
   }

   SpatialCell::~SpatialCell() {
      gpu_destructor();
   }

   void SpatialCell::gpu_destructor() {
      // Using NULL status of info_vbwcl as a generic check for gpu deallocation
      if (info_vbwcl) {
         delete velocity_block_with_content_list;
         delete velocity_block_with_no_content_list;
         delete BlocksRequired;
         delete BlocksToAdd;
         delete BlocksToRemove;
         delete BlocksToMove;
         delete BlocksRequiredMap;
         gpuFreeHost(info_vbwcl);
         gpuFreeHost(info_vbwncl);
         gpuFreeHost(info_toRemove);
         gpuFreeHost(info_toAdd);
         gpuFreeHost(info_toMove);
         gpuFreeHost(info_Required);
         gpuFreeHost(info_brm);
      }
      info_vbwcl = NULL;
      for (uint popID=0; popID<getObjectWrapper().particleSpecies.size(); ++popID) {
         populations[popID].gpu_destructor();
      }
   }

   SpatialCell::SpatialCell(const SpatialCell& other) {
      velocity_block_with_content_list = new split::SplitVector<vmesh::GlobalID>(*(other.velocity_block_with_content_list));
      velocity_block_with_no_content_list = new split::SplitVector<vmesh::GlobalID>(*(other.velocity_block_with_no_content_list));
      BlocksRequired = new split::SplitVector<vmesh::GlobalID>(1);
      BlocksToAdd = new split::SplitVector<vmesh::GlobalID>(1);
      BlocksToRemove = new split::SplitVector<vmesh::GlobalID>(1);
      BlocksToMove = new split::SplitVector<vmesh::GlobalID>(1);
      BlocksRequired->clear();
      BlocksToAdd->clear();
      BlocksToRemove->clear();
      BlocksToMove->clear();
      velocity_block_with_content_list->clear();
      velocity_block_with_no_content_list->clear();

      BlocksRequiredMap = new Hashinator::Hashmap<vmesh::GlobalID,vmesh::LocalID>(7);

      // Make space reservation guesses based on popID 0
      const uint reserveSize = other.populations[0].vmesh->size()*BLOCK_ALLOCATION_PADDING;
      BlocksRequired->reserve(reserveSize,true);
      BlocksToAdd->reserve(reserveSize,true);
      BlocksToRemove->reserve(reserveSize,true);
      BlocksToMove->reserve(reserveSize,true);
      velocity_block_with_content_list->reserve(reserveSize,true);
      velocity_block_with_no_content_list->reserve(reserveSize,true);

      // Member variables
      ioLocalCellId = other.ioLocalCellId;
      sysBoundaryFlag = other.sysBoundaryFlag;
      sysBoundaryLayer = other.sysBoundaryLayer;
      sysBoundaryLayerNew = other.sysBoundaryLayerNew;
      velocity_block_with_content_list_size = other.velocity_block_with_content_list_size;
      initialized = other.initialized;
      mpiTransferEnabled = other.mpiTransferEnabled;
      for (unsigned int i=0; i<bvolderivatives::N_BVOL_DERIVATIVES; ++i) {
         derivativesBVOL[i] = other.derivativesBVOL[i];
      }
      for (unsigned int i=0; i<CellParams::N_SPATIAL_CELL_PARAMS; ++i) {
         parameters[i] = other.parameters[i];
      }
      for (unsigned int i=0; i<WID3; ++i) {
         null_block_data[i] = 0.0;
      }
      for (unsigned int i=0; i<MAX_NEIGHBORS_PER_DIM; ++i) {
         neighbor_block_data[i] = other.neighbor_block_data[i];
         neighbor_number_of_blocks[i] = other.neighbor_number_of_blocks[i];
      }

      if (other.face_neighbor_ranks.size()>0) {
         face_neighbor_ranks = std::map<int,std::set<int>>(other.face_neighbor_ranks);
      }
      if (other.populations.size()>0) {
         populations = std::vector<spatial_cell::Population>(other.populations);
      }
      attachedStream=0;
      gpuMallocHost((void **) &info_vbwcl, sizeof(split::SplitInfo));
      gpuMallocHost((void **) &info_vbwncl, sizeof(split::SplitInfo));
      gpuMallocHost((void **) &info_toRemove, sizeof(split::SplitInfo));
      gpuMallocHost((void **) &info_toAdd, sizeof(split::SplitInfo));
      gpuMallocHost((void **) &info_toMove, sizeof(split::SplitInfo));
      gpuMallocHost((void **) &info_Required, sizeof(split::SplitInfo));
      gpuMallocHost((void **) &info_brm, sizeof(Hashinator::MapInfo));
   }
   const SpatialCell& SpatialCell::operator=(const SpatialCell& other) {
      const uint reserveSize = (other.BlocksRequired)->capacity();
      BlocksRequired->clear();
      BlocksToAdd->clear();
      BlocksToRemove->clear();
      BlocksToMove->clear();
      velocity_block_with_content_list->clear();
      velocity_block_with_no_content_list->clear();
      delete BlocksRequiredMap;

      BlocksRequired->reserve(reserveSize,true);
      BlocksToAdd->reserve(reserveSize,true);
      BlocksToRemove->reserve(reserveSize,true);
      BlocksToMove->reserve(reserveSize,true);
      velocity_block_with_content_list->reserve(reserveSize,true);
      velocity_block_with_no_content_list->reserve(reserveSize,true);

      const vmesh::LocalID HashmapReqSize = ceil(log2(reserveSize)) +2;
      BlocksRequiredMap = new Hashinator::Hashmap<vmesh::GlobalID,vmesh::LocalID>(HashmapReqSize);

      // Member variables
      ioLocalCellId = other.ioLocalCellId;
      sysBoundaryFlag = other.sysBoundaryFlag;
      sysBoundaryLayer = other.sysBoundaryLayer;
      sysBoundaryLayerNew = other.sysBoundaryLayerNew;
      velocity_block_with_content_list_size = other.velocity_block_with_content_list_size;
      initialized = other.initialized;
      mpiTransferEnabled = other.mpiTransferEnabled;
      for (unsigned int i=0; i<bvolderivatives::N_BVOL_DERIVATIVES; ++i) {
         derivativesBVOL[i] = other.derivativesBVOL[i];
      }
      for (unsigned int i=0; i<CellParams::N_SPATIAL_CELL_PARAMS; ++i) {
         parameters[i] = other.parameters[i];
      }
      for (unsigned int i=0; i<WID3; ++i) {
         null_block_data[i] = 0.0;
      }
      for (unsigned int i=0; i<MAX_NEIGHBORS_PER_DIM; ++i) {
         neighbor_block_data[i] = other.neighbor_block_data[i];
         neighbor_number_of_blocks[i] = other.neighbor_number_of_blocks[i];
      }

      face_neighbor_ranks = std::map<int,std::set<int>>(other.face_neighbor_ranks);
      populations = std::vector<spatial_cell::Population>(other.populations);

      attachedStream=0;
      return *this;
   }

   /** Advises unified memory subsystem on preferred location of memory
       gpuMemAdviseSetPreferredLocation
       gpuMemAdviseUnsetPreferredLocation
       gpuMemAdviseSetReadMostly
       gpuMemAdviceUnsetReadMostly
       gpuMemAdviseSetAccessedBy
       gpuMemAdviseUnsetAccessedBy
    */
   void SpatialCell::gpu_advise() {
      // CHK_ERR( gpuMemAdvise(ptr, count, advise, deviceID) );
      // CHK_ERR( gpuMemAdvise(velocity_block_with_content_list, sizeof(velocity_block_with_content_list),gpuMemAdviseSetPreferredLocation, gpu_getDevice()) );
      // gpu_getDevice()
      int device = gpu_getDevice();
      gpuStream_t stream = gpu_getStream();
      BlocksRequired->memAdvise(gpuMemAdviseSetPreferredLocation,device,stream);
      BlocksToAdd->memAdvise(gpuMemAdviseSetPreferredLocation,device,stream);
      BlocksToRemove->memAdvise(gpuMemAdviseSetPreferredLocation,device,stream);
      BlocksToMove->memAdvise(gpuMemAdviseSetPreferredLocation,device,stream);
      velocity_block_with_content_list->memAdvise(gpuMemAdviseSetPreferredLocation,device,stream);
      velocity_block_with_no_content_list->memAdvise(gpuMemAdviseSetPreferredLocation,device,stream);
      BlocksRequiredMap->memAdvise(gpuMemAdviseSetPreferredLocation,device,stream);

      BlocksRequired->memAdvise(gpuMemAdviseSetAccessedBy,device,stream);
      BlocksToAdd->memAdvise(gpuMemAdviseSetAccessedBy,device,stream);
      BlocksToRemove->memAdvise(gpuMemAdviseSetAccessedBy,device,stream);
      BlocksToMove->memAdvise(gpuMemAdviseSetAccessedBy,device,stream);
      velocity_block_with_content_list->memAdvise(gpuMemAdviseSetAccessedBy,device,stream);
      velocity_block_with_no_content_list->memAdvise(gpuMemAdviseSetAccessedBy,device,stream);
      BlocksRequiredMap->memAdvise(gpuMemAdviseSetAccessedBy,device,stream);

      // Loop over populations
      for (size_t p=0; p<populations.size(); ++p) {
         populations[p].blockContainer->gpu_memAdvise(device,stream);
         populations[p].vmesh->gpu_memAdvise(device,stream);
      }
   }

   /** Attaches or deattaches unified memory to a GPU stream
       When attached, a stream can access this unified memory without
       issues.
    */
   void SpatialCell::gpu_attachToStream(gpuStream_t stream) {
      // Return if attaching is not needed
      if (!needAttachedStreams) {
         return;
      }
      // Attach unified memory regions to streams
      gpuStream_t newStream;
      if (stream==0) {
         newStream = gpu_getStream();
      } else {
         newStream = stream;
      }
      if (newStream == attachedStream) {
         return;
      } else {
         attachedStream = newStream;
      }
      CHK_ERR( gpuStreamAttachMemAsync(attachedStream,velocity_block_with_content_list, 0,gpuMemAttachSingle) );
      CHK_ERR( gpuStreamAttachMemAsync(attachedStream,velocity_block_with_no_content_list, 0,gpuMemAttachSingle) );
      CHK_ERR( gpuStreamAttachMemAsync(attachedStream,BlocksToRemove, 0,gpuMemAttachSingle) );
      CHK_ERR( gpuStreamAttachMemAsync(attachedStream,BlocksToAdd, 0,gpuMemAttachSingle) );
      CHK_ERR( gpuStreamAttachMemAsync(attachedStream,BlocksToMove, 0,gpuMemAttachSingle) );
      CHK_ERR( gpuStreamAttachMemAsync(attachedStream,BlocksRequired, 0,gpuMemAttachSingle) );
      CHK_ERR( gpuStreamAttachMemAsync(attachedStream,BlocksRequiredMap, 0,gpuMemAttachSingle) );
      // Loop over populations
      for (size_t p=0; p<populations.size(); ++p) {
         populations[p].blockContainer->gpu_attachToStream(attachedStream);
         populations[p].vmesh->gpu_attachToStream(attachedStream);
      }
      // Also call attach functions on all splitvectors and hashmaps
      velocity_block_with_content_list->streamAttach(attachedStream);
      velocity_block_with_no_content_list->streamAttach(attachedStream);
      BlocksToRemove->streamAttach(attachedStream);
      BlocksToAdd->streamAttach(attachedStream);
      BlocksToMove->streamAttach(attachedStream);
      BlocksRequired->streamAttach(attachedStream);
      BlocksRequiredMap->streamAttach(attachedStream);
      return;
   }
   void SpatialCell::gpu_detachFromStream() {
      // Return if attaching is not needed
      if (!needAttachedStreams) {
         return;
      }
      if (attachedStream == 0) {
         // Already detached
         return;
      }
      attachedStream = 0;
      CHK_ERR( gpuStreamAttachMemAsync(attachedStream,velocity_block_with_content_list, 0,gpuMemAttachGlobal) );
      CHK_ERR( gpuStreamAttachMemAsync(attachedStream,velocity_block_with_no_content_list, 0,gpuMemAttachGlobal) );
      CHK_ERR( gpuStreamAttachMemAsync(attachedStream,BlocksToRemove, 0,gpuMemAttachGlobal) );
      CHK_ERR( gpuStreamAttachMemAsync(attachedStream,BlocksToAdd, 0,gpuMemAttachGlobal) );
      CHK_ERR( gpuStreamAttachMemAsync(attachedStream,BlocksToMove, 0,gpuMemAttachGlobal) );
      CHK_ERR( gpuStreamAttachMemAsync(attachedStream,BlocksRequired, 0,gpuMemAttachGlobal) );
      CHK_ERR( gpuStreamAttachMemAsync(attachedStream,BlocksRequiredMap, 0,gpuMemAttachGlobal) );
      // Loop over populations
      for (size_t p=0; p<populations.size(); ++p) {
         populations[p].blockContainer->gpu_detachFromStream();
         populations[p].vmesh->gpu_detachFromStream();
      }
      // Also call detach functions on all splitvectors and hashmaps
      velocity_block_with_content_list->streamAttach(0,gpuMemAttachGlobal);
      velocity_block_with_no_content_list->streamAttach(0,gpuMemAttachGlobal);
      BlocksToRemove->streamAttach(0,gpuMemAttachGlobal);
      BlocksToAdd->streamAttach(0,gpuMemAttachGlobal);
      BlocksToMove->streamAttach(0,gpuMemAttachGlobal);
      BlocksRequired->streamAttach(0,gpuMemAttachGlobal);
      BlocksRequiredMap->streamAttach(0,gpuMemAttachGlobal);
      return;
   }

   /** Sends the contents of velocity_block_with_content_list into a device buffer so that it can be accessed
       from several streams at once.
    */
   void SpatialCell::gpu_uploadContentLists() {
      phiprof::start("Upload local content lists");
      gpuStream_t stream = gpu_getStream();
      velocity_block_with_content_list->copyMetadata(info_vbwcl,stream);
      CHK_ERR( gpuStreamSynchronize(stream) );
      velocity_block_with_content_list_size = info_vbwcl->size;
      if (velocity_block_with_content_list_size==0) {
         phiprof::stop("Upload local content lists");
         return;
      }
      CHK_ERR( gpuMallocAsync((void**)&gpu_velocity_block_with_content_list_buffer, velocity_block_with_content_list_size*sizeof(vmesh::LocalID), stream) );
      CHK_ERR( gpuMemcpyAsync(gpu_velocity_block_with_content_list_buffer, velocity_block_with_content_list->data(), velocity_block_with_content_list_size*sizeof(vmesh::LocalID), gpuMemcpyDeviceToDevice, stream) );
      SSYNC;
      phiprof::stop("Upload local content lists");
   }
   /** Clears the device buffer for velocity_block_with_content_list
    */
   void SpatialCell::gpu_clearContentLists() {
      gpuStream_t stream = gpu_getStream();
      if (velocity_block_with_content_list_size==0) {
         return;
      }
      CHK_ERR( gpuFreeAsync(gpu_velocity_block_with_content_list_buffer, stream) );
   }

   /** Sets a guidance counter so that vmesh adjustment vectors have sufficient size
    */
   void SpatialCell::setReservation(const uint popID, const vmesh::LocalID reservationsize, bool force) {
      if (force || (reservationsize > populations[popID].reservation)) {
         populations[popID].reservation = reservationsize;
      }
   }
   vmesh::LocalID SpatialCell::getReservation(const uint popID) const {
      return populations[popID].reservation;
   }
   /** Recapacitates local temporary vectors based on guidance counter
    */
   void SpatialCell::applyReservation(const uint popID) {
      size_t reserveSize = populations[popID].reservation * BLOCK_ALLOCATION_FACTOR;
      size_t newReserve = populations[popID].reservation * BLOCK_ALLOCATION_PADDING;
      if (BlocksRequired->capacity() < reserveSize) {
         BlocksRequired->reserve(newReserve,true);
      }
      if (BlocksToAdd->capacity() < reserveSize) {
         BlocksToAdd->reserve(newReserve,true);
      }
      if (BlocksToRemove->capacity() < reserveSize) {
         BlocksToRemove->reserve(newReserve,true);
      }
      if (BlocksToMove->capacity() < reserveSize) {
         BlocksToMove->reserve(newReserve,true);
      }
      if (velocity_block_with_content_list->capacity() < reserveSize) {
         velocity_block_with_content_list->reserve(newReserve,true);
      }
      if (velocity_block_with_no_content_list->capacity() < reserveSize) {
         velocity_block_with_no_content_list->reserve(newReserve,true);
      }
   }

   /** Adds "important" and removes "unimportant" velocity blocks
    * to/from this cell.
    *
    * velocity_block_with_content_list needs to be up to date in local and remote cells.
    * velocity_block_with_no_content_list needs to be up to date in local cells.
    *
    * update_velocity_block_with_content_lists() should have
    * been called with the current distribution function values, and then the contetn list transferred.
    *
    * Removes all velocity blocks from this spatial cell which don't
    * have content and don't have spatial or velocity neighbors with
    * content.  Adds neighbors for all velocity blocks which do have
    * content (including spatial neighbors).  All cells in
    * spatial_neighbors are assumed to be neighbors of this cell.
    *
    * This function is thread-safe when called for different cells
    * per thread. We need the block_has_content vector from
    * neighbouring cells, but these are not written to here. We only
    * modify local cell.*/

   void SpatialCell::adjust_velocity_blocks(const std::vector<SpatialCell*>& spatial_neighbors,
                                            const uint popID, bool doDeleteEmptyBlocks) {
      #ifdef DEBUG_SPATIAL_CELL
      if (popID >= populations.size()) {
         std::cerr << "ERROR, popID " << popID << " exceeds populations.size() " << populations.size() << " in ";
         std::cerr << __FILE__ << ":" << __LINE__ << std::endl;
         exit(1);
      }
      #endif

      if (this->sysBoundaryFlag == sysboundarytype::DO_NOT_COMPUTE) {
         return;
      }

      // stream etc
#ifdef _OPENMP
      const uint thread_id = omp_get_thread_num();
#else
      const uint thread_id = 0;
#endif
      gpuStream_t stream = gpu_getStream();
      int nGpuBlocks;
      vmesh::LocalID reserveSize;

      CHK_ERR( gpuStreamSynchronize(stream) ); // To ensure all previous kernels have finished
      phiprof::start("Adjust velocity blocks");
      velocity_block_with_content_list->copyMetadata(info_vbwcl,stream);
      velocity_block_with_no_content_list->copyMetadata(info_vbwncl,stream);
      BlocksRequired->copyMetadata(info_Required,stream);
      BlocksRequiredMap->copyMetadata(info_brm, stream);
      vmesh::LocalID currSize = populations[popID].vmesh->size(); // Includes stream sync
      const vmesh::LocalID localContentBlocks = info_vbwcl->size;
      const vmesh::LocalID localNoContentBlocks = info_vbwncl->size;
      const vmesh::LocalID BlocksRequiredCapacity = info_Required->capacity;
      const vmesh::LocalID BlocksRequiredMapSizePower = info_brm->sizePower;

      // Neighbour and own prefetches
      if (doPrefetches) {
         phiprof::start("Prefetch");
         populations[popID].vmesh->gpu_prefetchDevice(); // Queries active stream internally
         velocity_block_with_content_list->optimizeGPU(stream);
         velocity_block_with_no_content_list->optimizeGPU(stream);
         phiprof::stop("Prefetch");
      }

      phiprof::start("BlocksRequired hashmap resize / clear");
      // Estimate required size based on existing blocks
      vmesh::LocalID HashmapReqSize = 2;
      if (localContentBlocks+localNoContentBlocks > 0) {
         HashmapReqSize += ceil(log2(localContentBlocks+localNoContentBlocks));
      }
      if (BlocksRequiredMapSizePower >= HashmapReqSize) {
         // Map is already large enough
         BlocksRequiredMap->clear(Hashinator::targets::device,stream,false);
      } else {
         // Need larger empty map
         delete BlocksRequiredMap;
         BlocksRequiredMap = new Hashinator::Hashmap<vmesh::GlobalID,vmesh::LocalID>(HashmapReqSize);
         int device = gpu_getDevice();
         BlocksRequiredMap->memAdvise(gpuMemAdviseSetPreferredLocation,device,stream);
         BlocksRequiredMap->memAdvise(gpuMemAdviseSetAccessedBy,device,stream);
         if ((attachedStream != 0)&&(needAttachedStreams)) {
            BlocksRequiredMap->streamAttach(attachedStream);
         }
         BlocksRequiredMap->optimizeGPU(stream);
      }
      CHK_ERR( gpuStreamSynchronize(stream) );
      phiprof::stop("BlocksRequired hashmap resize / clear");

      if (localContentBlocks > 0) {
         // First add all local content blocks with a fast hashinator interface
         phiprof::start("Self Blocks with content");
         // 0.5 is target load factor
         BlocksRequiredMap->insert(velocity_block_with_content_list->data(),velocity_block_with_content_list->data(),localContentBlocks,0.5,stream,false);
         CHK_ERR( gpuPeekAtLastError() );
         CHK_ERR( gpuStreamSynchronize(stream) );
         phiprof::stop("Self Blocks with content");
      }
      BlocksRequired->clear();
      BlocksToRemove->clear();
      BlocksToAdd->clear();
      BlocksToMove->clear();

      // If we are not deleting any local empty blocks, we can just tag all local
      // no content blocks as required. We still run the halo procedure just to be safe.
      if (!doDeleteEmptyBlocks) {
         phiprof::start("Self Blocks with no content");
         // 0.5 is target load factor
         BlocksRequiredMap->insert(velocity_block_with_no_content_list->data(),velocity_block_with_no_content_list->data(),localNoContentBlocks,0.5,stream,false);
         CHK_ERR( gpuPeekAtLastError() );
         CHK_ERR( gpuStreamSynchronize(stream) );
         phiprof::stop("Self Blocks with no content");
      }

      // add velocity space neighbors to map. We loop over blocks
      // with content, and insert all its v-space neighbors (halo)
      if (localContentBlocks > 0) {
         // now with warp accessors
         nGpuBlocks = localContentBlocks > GPUBLOCKS ? GPUBLOCKS : localContentBlocks;
         phiprof::start("Halo gather");
         int addWidthV = getObjectWrapper().particleSpecies[popID].sparseBlockAddWidthV;
         update_blocks_required_halo_kernel<<<nGpuBlocks, GPUTHREADS, 0, stream>>> (
            populations[popID].vmesh,
            BlocksRequiredMap,
            velocity_block_with_content_list,
            addWidthV
            );
         CHK_ERR( gpuPeekAtLastError() );
         CHK_ERR( gpuStreamSynchronize(stream) );
         phiprof::stop("Halo gather");
      }

      // add neighbor content buffer for spatial space neighbors to map. We loop over
      // neighbor cell lists with existing blocks, and ensure any content blocks in them are
      // also included here.
      const uint neighbors_count = spatial_neighbors.size();
      if (neighbors_count > 0) {
         phiprof::start("Neighbor content lists");
         CHK_ERR( gpuStreamSynchronize(stream) );
         for (std::vector<SpatialCell*>::const_iterator neighbor=spatial_neighbors.begin();
              neighbor != spatial_neighbors.end(); ++neighbor) {
            const vmesh::LocalID nNeighBlocks = (*neighbor)->velocity_block_with_content_list_size;
            // now with warp accessors
            nGpuBlocks = nNeighBlocks > GPUBLOCKS ? GPUBLOCKS : nNeighBlocks;
            if (nGpuBlocks==0) {
               continue;
            }
            update_neighbours_have_content_kernel<<<nGpuBlocks, GPUTHREADS, 0, stream>>> (
               populations[popID].vmesh,
               BlocksRequiredMap,
               (*neighbor)->gpu_velocity_block_with_content_list_buffer,
               nNeighBlocks
               );
            CHK_ERR( gpuPeekAtLastError() );
            CHK_ERR( gpuStreamSynchronize(stream) );
         }
         phiprof::stop("Neighbor content lists");
      }
      // Same capacity for all
      phiprof::start("BlocksToXXX reserve");
      reserveSize = currSize > populations[popID].reservation ? currSize : populations[popID].reservation;
      reserveSize *= BLOCK_ALLOCATION_FACTOR;
      if (BlocksRequiredCapacity < reserveSize) {
         reserveSize *= BLOCK_ALLOCATION_PADDING/BLOCK_ALLOCATION_FACTOR;
         BlocksRequired->reserve(reserveSize,true);
         BlocksToAdd->reserve(reserveSize,true);
         BlocksToRemove->reserve(reserveSize,true);
         BlocksToMove->reserve(reserveSize,true);
         int device = gpu_getDevice();
         BlocksRequired->memAdvise(gpuMemAdviseSetPreferredLocation,device,stream);
         BlocksToAdd->memAdvise(gpuMemAdviseSetPreferredLocation,device,stream);
         BlocksToRemove->memAdvise(gpuMemAdviseSetPreferredLocation,device,stream);
         BlocksToMove->memAdvise(gpuMemAdviseSetPreferredLocation,device,stream);
         BlocksRequired->memAdvise(gpuMemAdviseSetAccessedBy,device,stream);
         BlocksToAdd->memAdvise(gpuMemAdviseSetAccessedBy,device,stream);
         BlocksToRemove->memAdvise(gpuMemAdviseSetAccessedBy,device,stream);
         BlocksToMove->memAdvise(gpuMemAdviseSetAccessedBy,device,stream);
      }
      SSYNC;
      phiprof::stop("BlocksToXXX reserve");
      phiprof::start("BlocksToXXX prefetch");
      if (doPrefetches || (BlocksRequiredCapacity < reserveSize)) {
         BlocksRequired->optimizeGPU(stream);
         BlocksToRemove->optimizeGPU(stream);
         BlocksToAdd->optimizeGPU(stream);
         BlocksToMove->optimizeGPU(stream);
      }
      SSYNC;
      phiprof::stop("BlocksToXXX prefetch");

      // Extract list and count of all required blocks (content or with neighbors in spatial or velocity space)
      phiprof::start("Gather blocks required");
      const vmesh::LocalID nBlocksRequired = BlocksRequiredMap->extractAllKeys(*BlocksRequired,stream,false);
      phiprof::stop("Gather blocks required");
      // Flag all blocks in this cell without content + without neighbors with content to be removed
      if (doDeleteEmptyBlocks) {
         phiprof::start("Gather blocks to remove");
         // Ensure at least one launch block
         nGpuBlocks = (localNoContentBlocks/GPUTHREADS) > GPUBLOCKS ? GPUBLOCKS : std::ceil((Real)localNoContentBlocks/(Real)GPUTHREADS);
         if (nGpuBlocks>0) {
            update_blocks_to_remove_kernel<<<nGpuBlocks, GPUTHREADS, 0, stream>>> (
               velocity_block_with_no_content_list,
               BlocksRequiredMap,
               BlocksToRemove,
               localNoContentBlocks
               );
            CHK_ERR( gpuPeekAtLastError() );
            SSYNC;
         }
         phiprof::stop("Gather blocks to remove");
      }

      // Only add blocks which don't yet exist to optimize gpu parallel memory management.
      // Find these with a kernel.
      // This kernel also figures out which blocks need to be rescued from the end-space of the block data
      // Ensure at least one launch block
      nGpuBlocks = nBlocksRequired > GPUBLOCKS ? GPUBLOCKS : nBlocksRequired;
      if (nBlocksRequired>0) {
         CHK_ERR( gpuStreamSynchronize(stream) );
         phiprof::start("blocks_to_add_kernel");
         update_blocks_to_add_kernel<<<nGpuBlocks, GPUTHREADS, 0, stream>>> (
            populations[popID].vmesh,
            BlocksRequired,
            BlocksToAdd,
            BlocksToMove,
            nBlocksRequired
            );
         CHK_ERR( gpuPeekAtLastError() );
         SSYNC;
         CHK_ERR( gpuStreamSynchronize(stream) );
         phiprof::stop("blocks_to_add_kernel");
      }
      CHK_ERR( gpuStreamSynchronize(stream) ); // To ensure all previous kernels have finished

      // On-device adjustment calling happens in separate function as it is also called from within acceleration
      adjust_velocity_blocks_caller(popID);

      // Perform hashmap cleanup here (instead of at acceleration mid-steps)
      phiprof::start("Hashinator cleanup");
      if (needAttachedStreams) {
         populations[popID].vmesh->gpu_attachToStream(stream);
      }
      if (doPrefetches) {
         populations[popID].vmesh->gpu_prefetchDevice(stream);
      }
      populations[popID].vmesh->gpu_cleanHashMap(stream);
      SSYNC;
      phiprof::stop("Hashinator cleanup");

      #ifdef DEBUG_SPATIAL_CELL
      const size_t vmeshSize = (populations[popID].vmesh)->size();
      const size_t vbcSize = (populations[popID].blockContainer)->size();
      if (vmeshSize != vbcSize) {
         printf("ERROR: population vmesh %zu and blockcontainer %zu sizes do not match!\n",vmeshSize,vbcSize);
      }
      populations[popID].vmesh->check();
      #endif

      phiprof::stop("Adjust velocity blocks");
   }

   void SpatialCell::update_blocks_to_move_caller(const uint popID) {
      // This helper calls a kernel which figures out which blocks need
      // to be rescued from the end-space of the block data.
      // To be used by acceleration in the special case that we hit v-space boundaries.
      gpuStream_t stream = gpu_getStream();
      const int nBlocksRequired = BlocksRequired->size();
      const uint nGpuBlocks = nBlocksRequired > GPUBLOCKS ? GPUBLOCKS : nBlocksRequired;
      BlocksToMove->reserve(nBlocksRequired,true);
      if (nBlocksRequired>0) {
         CHK_ERR( gpuStreamSynchronize(stream) );
         phiprof::start("blocks_to_move_kernel");
         update_blocks_to_move_kernel<<<nGpuBlocks, GPUTHREADS, 0, stream>>> (
            populations[popID].vmesh,
            BlocksRequired,
            BlocksToMove,
            nBlocksRequired
            );
         CHK_ERR( gpuPeekAtLastError() );
         phiprof::stop("blocks_to_move_kernel");
      }
   }

   void SpatialCell::adjust_velocity_blocks_caller(const uint popID) {
      /**
          Call GPU kernel with all necessary information for creation and deletion of blocks.
          Potential optimization: take the vector lengths as input parameters
          instead of having to call the size and then prefetch back to device.
      **/
      phiprof::start("GPU add and remove blocks");

#ifdef _OPENMP
      const uint thread_id = omp_get_thread_num();
#else
      const uint thread_id = 0;
#endif
      gpuStream_t stream = gpu_getStream();
      int nGpuBlocks;

      CHK_ERR( gpuStreamSynchronize(stream) ); // To ensure all previous kernels have finished

      phiprof::start("Block lists sizes");
      // Use copymetadata for these
      BlocksToAdd->copyMetadata(info_toAdd,stream);
      BlocksToRemove->copyMetadata(info_toRemove,stream);
      BlocksToMove->copyMetadata(info_toMove,stream);
      CHK_ERR( gpuStreamSynchronize(stream) ); // To ensure all previous kernels have finished
      const vmesh::LocalID nBlocksBeforeAdjust = populations[popID].vmesh->size(); // includes a stream sync for the above
      const vmesh::LocalID nToAdd = info_toAdd->size;
      const vmesh::LocalID nToRemove = info_toRemove->size;
      //const vmesh::LocalID nToMove = info_toMove->size; // not used

      const vmesh::LocalID nBlocksAfterAdjust = nBlocksBeforeAdjust + nToAdd - nToRemove;
      const int nBlocksToChange = nToAdd > nToRemove ? nToAdd : nToRemove;
      nGpuBlocks = nBlocksToChange > GPUBLOCKS ? GPUBLOCKS : nBlocksToChange;
      phiprof::stop("Block lists sizes");

      // Grow the vectors, if necessary
      if (nBlocksAfterAdjust > nBlocksBeforeAdjust) {
         phiprof::start("GPU modify vmesh and VBC size (pre)");
         // These functions now prefetch back to device if necessary.
         populations[popID].vmesh->setNewSize(nBlocksAfterAdjust);
         populations[popID].blockContainer->setSize(nBlocksAfterAdjust);
         SSYNC;
         phiprof::stop("GPU modify vmesh and VBC size (pre)");
      }

      phiprof::start("GPU add and remove blocks kernel");
      if (nGpuBlocks>0) {
         CHK_ERR( gpuMemsetAsync(returnRealf[thread_id], 0, sizeof(Realf), stream) );
         CHK_ERR( gpuMemsetAsync(returnLID[thread_id], 0, 2*sizeof(vmesh::LocalID), stream) );
         dim3 block(WID,WID,WID);
         // Third argument specifies the number of bytes in *shared memory* that is
         // dynamically allocated per block for this call in addition to the statically allocated memory.
         #ifdef DEBUG_SPATIAL_CELL
         nGpuBlocks=1;
         #endif
         nGpuBlocks=1;
         update_velocity_blocks_kernel<<<nGpuBlocks, block, 0, stream>>> (
            populations[popID].vmesh,
            populations[popID].blockContainer,
            BlocksToAdd,
            BlocksToRemove,
            BlocksToMove,
            nBlocksBeforeAdjust,
            nBlocksAfterAdjust,
            returnLID[thread_id],//gpu_addVectorIndex and gpu_moveVectorIndex use these arrays
            returnRealf[thread_id]
            );
         CHK_ERR( gpuPeekAtLastError() );
         Realf host_rhoLossAdjust = 0;
         CHK_ERR( gpuStreamSynchronize(stream) );
         CHK_ERR( gpuMemcpyAsync(&host_rhoLossAdjust, returnRealf[thread_id], sizeof(Realf), gpuMemcpyDeviceToHost, stream) );
         CHK_ERR( gpuStreamSynchronize(stream) );
         this->populations[popID].RHOLOSSADJUST += host_rhoLossAdjust;
      }
      phiprof::stop("GPU add and remove blocks kernel");

      // Shrink the vectors, if necessary
      if (nBlocksAfterAdjust <= nBlocksBeforeAdjust) {
         phiprof::start("GPU modify vmesh and VBC size (post)");
         // These functions now prefetch back to device if necessary.
         populations[popID].vmesh->setNewSize(nBlocksAfterAdjust);
         populations[popID].blockContainer->setSize(nBlocksAfterAdjust);
         SSYNC;
         phiprof::stop("GPU modify vmesh and VBC size (post)");
         if (doPrefetches) {
            phiprof::start("Vmesh and VBC lists prefetch dev");
            populations[popID].vmesh->gpu_prefetchDevice();
            populations[popID].blockContainer->gpu_prefetchDevice();
            SSYNC;
            phiprof::stop("Vmesh and VBC lists prefetch dev");
         }
      }
      CHK_ERR( gpuStreamSynchronize(stream) );

      // DEBUG output after kernel
      #ifdef DEBUG_SPATIAL_CELL
      phiprof::start("Vmesh and VBC debug output");
      populations[popID].vmesh->gpu_prefetchHost();
      CHK_ERR( gpuStreamSynchronize(stream) );
      const vmesh::LocalID nAll = populations[popID].vmesh->size();
      if (nAll!=nBlocksAfterAdjust) {
         printf("after kernel, size is %d should be %d\n",nAll,nBlocksAfterAdjust);
         for (vmesh::LocalID m=0; m<nAll; ++m) {
            const vmesh::GlobalID GIDs = populations[popID].vmesh->getGlobalID(m);
            const vmesh::LocalID LIDs = populations[popID].vmesh->getLocalID(GIDs);
            printf("LID %d GID-solved %d LID-solved %d\n",m,GIDs,LIDs);
         }
      }
      populations[popID].vmesh->gpu_prefetchDevice();
      phiprof::stop("Vmesh and VBC debug output");
      #endif

      // Don't return until everything is done?
      SSYNC;
      //CHK_ERR( gpuStreamSynchronize(stream) );
      phiprof::stop("GPU add and remove blocks");
   }

   void SpatialCell::adjustSingleCellVelocityBlocks(const uint popID, bool doDeleteEmpty) {
      #ifdef DEBUG_SPATIAL_CELL
      if (popID >= populations.size()) {
         std::cerr << "ERROR, popID " << popID << " exceeds populations.size() " << populations.size() << " in ";
         std::cerr << __FILE__ << ":" << __LINE__ << std::endl;
         exit(1);
      }
      #endif

      //neighbor_ptrs is empty as we do not have any consistent
      //data in neighbours yet, adjustments done only based on velocity
      //space. TODO: should this delete blocks or not? Now not
      std::vector<SpatialCell*> neighbor_ptrs;
      update_velocity_block_content_lists(popID);
      adjust_velocity_blocks(neighbor_ptrs,popID,doDeleteEmpty);
   }

   /** Get maximum translation timestep for the given species.
    * @param popID ID of the particle species.
    * @return Maximum timestep calculated by the Vlasov translation.*/
   const Real& SpatialCell::get_max_r_dt(const uint popID) const {
      #ifdef DEBUG_SPATIAL_CELL
      if (popID >= populations.size()) {
         std::cerr << "ERROR, popID " << popID << " exceeds populations.size() " << populations.size() << " in ";
         std::cerr << __FILE__ << ":" << __LINE__ << std::endl;
         exit(1);
      }
      #endif

      return populations[popID].max_dt[species::MAXRDT];
   }

   /** Get maximum acceleration timestep for the given species.
    * @param popID ID of the particle species.
    * @return Maximum timestep calculated by Vlasov acceleration.*/
   const Real& SpatialCell::get_max_v_dt(const uint popID) const {
      #ifdef DEBUG_SPATIAL_CELL
      if (popID >= populations.size()) {
         std::cerr << "ERROR, popID " << popID << " exceeds populations.size() " << populations.size() << " in ";
         std::cerr << __FILE__ << ":" << __LINE__ << std::endl;
         exit(1);
      }
      #endif

      return populations[popID].max_dt[species::MAXVDT];
   }

   /** Get MPI datatype for sending the cell data.
    * @param cellID Spatial cell (dccrg) ID.
    * @param sender_rank Rank of the MPI process sending data from this cell.
    * @param receiver_rank Rank of the MPI process receiving data to this cell.
    * @param receiving If true, this process is receiving data.
    * @param neighborhood Neighborhood ID.
    * @return MPI datatype that transfers the requested data.*/
   std::tuple<void*, int, MPI_Datatype> SpatialCell::get_mpi_datatype(
                                                                      const CellID cellID,
                                                                      const int sender_rank,
                                                                      const int receiver_rank,
                                                                      const bool receiving,
                                                                      const int neighborhood
      ) {

      std::vector<MPI_Aint> displacements;
      std::vector<int> block_lengths;

      // create datatype for actual data if we are in the first two
      // layers around a boundary, or if we send for the whole system
      // in AMR translation, only send the necessary cells
      if (this->mpiTransferEnabled && ((SpatialCell::mpiTransferAtSysBoundaries==false && SpatialCell::mpiTransferInAMRTranslation==false) ||
                                       (SpatialCell::mpiTransferAtSysBoundaries==true && (this->sysBoundaryLayer ==1 || this->sysBoundaryLayer ==2)) ||
                                       (SpatialCell::mpiTransferInAMRTranslation==true &&
                                        this->parameters[CellParams::AMR_TRANSLATE_COMM_X+SpatialCell::mpiTransferXYZTranslation]==true ))) {

         //add data to send/recv to displacement and block length lists
         if ((SpatialCell::mpi_transfer_type & Transfer::VEL_BLOCK_LIST_STAGE1) != 0) {
            //first copy values in case this is the send operation
            populations[activePopID].N_blocks = populations[activePopID].blockContainer->size();

            // send velocity block list size
            displacements.push_back((uint8_t*) &(populations[activePopID].N_blocks) - (uint8_t*) this);
            block_lengths.push_back(sizeof(vmesh::LocalID));
         }

         if ((SpatialCell::mpi_transfer_type & Transfer::VEL_BLOCK_LIST_STAGE2) != 0) {
            // STAGE1 should have been done, otherwise we have problems...
            if (receiving) {
               //mpi_number_of_blocks transferred earlier
               populations[activePopID].vmesh->setNewSize(populations[activePopID].N_blocks);
            } else {
                //resize to correct size (it will avoid reallocation if it is big enough, I assume)
                populations[activePopID].N_blocks = populations[activePopID].blockContainer->size();
            }

            // send velocity block list
            displacements.push_back((uint8_t*) &(populations[activePopID].vmesh->getGrid()[0]) - (uint8_t*) this);
            block_lengths.push_back(sizeof(vmesh::GlobalID) * populations[activePopID].vmesh->size());
         }

         if ((SpatialCell::mpi_transfer_type & Transfer::VEL_BLOCK_WITH_CONTENT_STAGE1) !=0) {
            //Communicate size of list so that buffers can be allocated on receiving side
            if (!receiving) this->velocity_block_with_content_list_size = this->velocity_block_with_content_list->size();
            displacements.push_back((uint8_t*) &(this->velocity_block_with_content_list_size) - (uint8_t*) this);
            block_lengths.push_back(sizeof(vmesh::LocalID));
         }
         if ((SpatialCell::mpi_transfer_type & Transfer::VEL_BLOCK_WITH_CONTENT_STAGE2) !=0) {
            if (receiving) {
               this->velocity_block_with_content_list->resize(this->velocity_block_with_content_list_size,true);
               // Re receive velocity block content lists only for remote cells (?) so no need to
               // attach to a stream at this point.
             }

            //velocity_block_with_content_list_size should first be updated, before this can be done (STAGE1)
            displacements.push_back((uint8_t*) this->velocity_block_with_content_list->data() - (uint8_t*) this);
            block_lengths.push_back(sizeof(vmesh::GlobalID)*this->velocity_block_with_content_list_size);
         }

         if ((SpatialCell::mpi_transfer_type & Transfer::VEL_BLOCK_DATA) !=0) {
            displacements.push_back((uint8_t*) get_data(activePopID) - (uint8_t*) this);
            block_lengths.push_back(sizeof(Realf) * WID3 * populations[activePopID].blockContainer->size());
         }

         if ((SpatialCell::mpi_transfer_type & Transfer::NEIGHBOR_VEL_BLOCK_DATA) != 0) {
            /*We are actually transferring the data of a
            * neighbor. The values of neighbor_block_data
            * and neighbor_number_of_blocks should be set in
            * solver.*/

            // Send this data only to ranks that contain face neighbors
            // this->neighbor_number_of_blocks has been initialized to 0, on other ranks it can stay that way.
            const set<int>& ranks = this->face_neighbor_ranks[neighborhood];
            if ( P::amrMaxSpatialRefLevel == 0 || receiving || ranks.find(receiver_rank) != ranks.end()) {

               for ( int i = 0; i < MAX_NEIGHBORS_PER_DIM; ++i) {
                  displacements.push_back((uint8_t*) this->neighbor_block_data[i] - (uint8_t*) this);
                  block_lengths.push_back(sizeof(Realf) * WID3 * this->neighbor_number_of_blocks[i]);
               }

            }
         }

         // send  spatial cell parameters
         if ((SpatialCell::mpi_transfer_type & Transfer::CELL_PARAMETERS)!=0){
            displacements.push_back((uint8_t*) &(this->parameters[0]) - (uint8_t*) this);
            block_lengths.push_back(sizeof(Real) * CellParams::N_SPATIAL_CELL_PARAMS);
         }

         // send spatial cell dimensions and coordinates
         if ((SpatialCell::mpi_transfer_type & Transfer::CELL_DIMENSIONS)!=0){
            displacements.push_back((uint8_t*) &(this->parameters[CellParams::XCRD]) - (uint8_t*) this);
            block_lengths.push_back(sizeof(Real) * 6);
         }

         // send  BGBXVOL BGBYVOL BGBZVOL PERBXVOL PERBYVOL PERBZVOL
         if ((SpatialCell::mpi_transfer_type & Transfer::CELL_BVOL)!=0){
            displacements.push_back((uint8_t*) &(this->parameters[CellParams::BGBXVOL]) - (uint8_t*) this);
            block_lengths.push_back(sizeof(Real) * 6);
         }

         // send RHOM, VX, VY, VZ
         if ((SpatialCell::mpi_transfer_type & Transfer::CELL_RHOM_V)!=0){
            displacements.push_back((uint8_t*) &(this->parameters[CellParams::RHOM]) - (uint8_t*) this);
            block_lengths.push_back(sizeof(Real) * 4);
         }

         // send RHOM_DT2, VX_DT2, VY_DT2, VZ_DT2
         if ((SpatialCell::mpi_transfer_type & Transfer::CELL_RHOMDT2_VDT2)!=0){
            displacements.push_back((uint8_t*) &(this->parameters[CellParams::RHOM_DT2]) - (uint8_t*) this);
            block_lengths.push_back(sizeof(Real) * 4);
         }

         // send RHOQ
         if ((SpatialCell::mpi_transfer_type & Transfer::CELL_RHOQ)!=0){
            displacements.push_back((uint8_t*) &(this->parameters[CellParams::RHOQ]) - (uint8_t*) this);
            block_lengths.push_back(sizeof(Real));
         }

         // send RHOQ_DT2
         if ((SpatialCell::mpi_transfer_type & Transfer::CELL_RHOQDT2)!=0){
            displacements.push_back((uint8_t*) &(this->parameters[CellParams::RHOQ_DT2]) - (uint8_t*) this);
            block_lengths.push_back(sizeof(Real));
         }

         // send  spatial cell BVOL derivatives
         if ((SpatialCell::mpi_transfer_type & Transfer::CELL_BVOL_DERIVATIVES)!=0){
            displacements.push_back((uint8_t*) &(this->derivativesBVOL[0]) - (uint8_t*) this);
            block_lengths.push_back(sizeof(Real) * bvolderivatives::N_BVOL_DERIVATIVES);
         }

         if ((SpatialCell::mpi_transfer_type & Transfer::CELL_IOLOCALCELLID)!=0){
            displacements.push_back((uint8_t*) &(this->ioLocalCellId) - (uint8_t*) this);
            block_lengths.push_back(sizeof(uint64_t));
         }

         // send electron pressure gradient term components
         if ((SpatialCell::mpi_transfer_type & Transfer::CELL_GRADPE_TERM)!=0){
            displacements.push_back((uint8_t*) &(this->parameters[CellParams::EXGRADPE]) - (uint8_t*) this);
            block_lengths.push_back(sizeof(Real) * 3);
         }


         // send P tensor diagonal components
         if ((SpatialCell::mpi_transfer_type & Transfer::CELL_P)!=0){
            displacements.push_back((uint8_t*) &(this->parameters[CellParams::P_11]) - (uint8_t*) this);
            block_lengths.push_back(sizeof(Real) * 3);
         }

         if ((SpatialCell::mpi_transfer_type & Transfer::CELL_PDT2)!=0){
            displacements.push_back((uint8_t*) &(this->parameters[CellParams::P_11_DT2]) - (uint8_t*) this);
            block_lengths.push_back(sizeof(Real) * 3);
         }

         // send  sysBoundaryFlag
         if ((SpatialCell::mpi_transfer_type & Transfer::CELL_SYSBOUNDARYFLAG)!=0){
            displacements.push_back((uint8_t*) &(this->sysBoundaryFlag) - (uint8_t*) this);
            block_lengths.push_back(sizeof(uint));
            displacements.push_back((uint8_t*) &(this->sysBoundaryLayer) - (uint8_t*) this);
            block_lengths.push_back(sizeof(uint));
         }

         if ((SpatialCell::mpi_transfer_type & Transfer::VEL_BLOCK_PARAMETERS) !=0) {
            displacements.push_back((uint8_t*) get_block_parameters(activePopID) - (uint8_t*) this);
            block_lengths.push_back(sizeof(Real) * size(activePopID) * BlockParams::N_VELOCITY_BLOCK_PARAMS);
         }
         // Copy particle species metadata
         if ((SpatialCell::mpi_transfer_type & Transfer::POP_METADATA) != 0) {
            for (uint popID=0; popID<populations.size(); ++popID) {
               displacements.push_back((uint8_t*) &(populations[popID].RHO) - (uint8_t*)this);
               block_lengths.push_back(offsetof(spatial_cell::Population, N_blocks));
            }
         }
      }

      void* address = this;
      int count;
      MPI_Datatype datatype;

      if (displacements.size() > 0) {
         count = 1;
         MPI_Type_create_hindexed(
            displacements.size(),
            &block_lengths[0],
            &displacements[0],
            MPI_BYTE,
            &datatype
         );
      } else {
         count = 0;
         datatype = MPI_BYTE;
      }

      const bool printMpiDatatype = false;
      if(printMpiDatatype) {
         int mpiSize;
         int myRank;
         MPI_Type_size(datatype,&mpiSize);
         MPI_Comm_rank(MPI_COMM_WORLD,&myRank);
         cout << myRank << " get_mpi_datatype: " << cellID << " " << sender_rank << " " << receiver_rank << " " << mpiSize << ", Nblocks = " << populations[activePopID].N_blocks << ", nbr Nblocks =";
         for (uint i = 0; i < MAX_NEIGHBORS_PER_DIM; ++i) {
            const set<int>& ranks = this->face_neighbor_ranks[neighborhood];
            if ( receiving || ranks.find(receiver_rank) != ranks.end()) {
               cout << " " << this->neighbor_number_of_blocks[i];
            } else {
               cout << " " << 0;
            }
         }
         cout << " face_neighbor_ranks =";
         for (const auto& rank : this->face_neighbor_ranks[neighborhood]) {
            cout << " " << rank;
         }
         cout << endl;
      }

      return std::make_tuple(address,count,datatype);
   }

  /**< Minimum value of distribution function in any phase space cell
    * of a velocity block for the block to be considered to have content.
    * @param popID ID of the particle species.
    * @return Sparse min value for this species.*/
   Real SpatialCell::getVelocityBlockMinValue(const uint popID) const {
      return populations[popID].velocityBlockMinValue;
   }

   /** Prepares this spatial cell to receive the velocity grid over MPI.
    * At this stage we have received a new block list over MPI into
    * mpi_velocity_block_list, but the rest of the cell structures
    * have not been adapted to this new list. Here we re-initialize
    * the cell with empty blocks based on the new list.*/
   void SpatialCell::prepare_to_receive_blocks(const uint popID) {
      populations[popID].vmesh->setGrid();
      populations[popID].blockContainer->setSize(populations[popID].vmesh->size());
      // Set velocity block parameters:
      Real* parameters = get_block_parameters(popID);
      const vmesh::LocalID meshSize = populations[popID].vmesh->size();
      gpuStream_t stream = gpu_getStream();
      const uint nGpuBlocks = (meshSize/GPUTHREADS) > GPUBLOCKS ? GPUBLOCKS : std::ceil((Real)meshSize/(Real)GPUTHREADS);
      CHK_ERR( gpuStreamSynchronize(stream) );
      if (nGpuBlocks>0) {
         update_blockparameters_kernel<<<nGpuBlocks, GPUTHREADS, 0, stream>>> (
            populations[popID].vmesh,
            populations[popID].blockContainer,
            parameters,
            meshSize
            );
         CHK_ERR( gpuPeekAtLastError() );
         CHK_ERR( gpuStreamSynchronize(stream) );
      }
   }

   /** Set the particle species SpatialCell should use in functions that
    * use the velocity mesh.
    * @param popID Population ID.
    * @return If true, the new species is in use.*/
   bool SpatialCell::setCommunicatedSpecies(const uint popID) {
      #ifdef DEBUG_SPATIAL_CELL
      if (popID >= getObjectWrapper().particleSpecies.size()) {
         std::cerr << "ERROR, popID " << popID << " exceeds species.size() " << getObjectWrapper().particleSpecies.size() << " in ";
         std::cerr << __FILE__ << ":" << __LINE__ << std::endl;
         exit(1);
      }
      #endif

      activePopID = popID;
      return true;
   }

   /** Set maximum translation timestep for a particle species.
    * This function is called during Vlasov translation.
    * @param popID ID of the particle species.
    * @param value New maximum timestep.*/
   void SpatialCell::set_max_r_dt(const uint popID,const Real& value) {
      #ifdef DEBUG_SPATIAL_CELL
      if (popID >= populations.size()) {
         std::cerr << "ERROR, popID " << popID << " exceeds populations.size() " << populations.size() << " in ";
         std::cerr << __FILE__ << ":" << __LINE__ << std::endl;
         exit(1);
      }
      #endif

      populations[popID].max_dt[species::MAXRDT] = value;
   }

   /** Set maximum acceleration timestep for a particle species.
    * This function is called during Vlasov acceleration.
    * @param popID ID of the particle species.
    * @param value New maximum timestep.*/
   void SpatialCell::set_max_v_dt(const uint popID,const Real& value) {
      #ifdef DEBUG_SPATIAL_CELL
      if (popID >= populations.size()) {
         std::cerr << "ERROR, popID " << popID << " exceeds populations.size() " << populations.size() << " in ";
         std::cerr << __FILE__ << ":" << __LINE__ << std::endl;
         exit(1);
      }
      #endif

      populations[popID].max_dt[species::MAXVDT] = value;
   }

   /**  Purges extra capacity from block vectors. It sets size to
    * num_blocks * block_allocation_factor (if capacity greater than this),
    * and also forces capacity to this new smaller value.
    * @return True on success.*/
   bool SpatialCell::shrink_to_fit() {
      bool success = true;
      return success;

      for (size_t p=0; p<populations.size(); ++p) {
         const uint64_t amount
            = 2 + populations[p].blockContainer->size()
            * populations[p].blockContainer->getBlockAllocationFactor();

         // Allow capacity to be a bit large than needed by number of blocks, shrink otherwise
         if (populations[p].blockContainer->capacity() > amount )
            if (populations[p].blockContainer->recapacitate(amount) == false) success = false;

      }
      return success;
   }

   /** Update the two lists containing blocks with content, and blocks without content.
    * @see adjustVelocityBlocks */
   void SpatialCell::update_velocity_block_content_lists(const uint popID) {
      #ifdef DEBUG_SPATIAL_CELL
      if (popID >= populations.size()) {
         std::cerr << "ERROR, popID " << popID << " exceeds populations.size() " << populations.size() << " in ";
         std::cerr << __FILE__ << ":" << __LINE__ << std::endl;
         exit(1);
      }
      #endif

      phiprof::start("GPU update spatial cell block lists");
      gpuStream_t stream = gpu_getStream();
      phiprof::start("VB content list prefetches and allocations");
      // No obvious non-pagefaulting method for clearing?
      vmesh::LocalID currSize = populations[popID].vmesh->size();
      vmesh::LocalID currCapacity = velocity_block_with_content_list->capacity();
      velocity_block_with_content_list->clear();
      velocity_block_with_no_content_list->clear();
      if (currSize == 0) {
         phiprof::stop("VB content list prefetches and allocations");
         phiprof::stop("GPU update spatial cell block lists");
         return;
      }
      vmesh::LocalID reserveSize = currSize > populations[popID].reservation ? currSize : populations[popID].reservation;
      reserveSize *= BLOCK_ALLOCATION_FACTOR;
      if (currCapacity < reserveSize) {
         reserveSize *= BLOCK_ALLOCATION_PADDING/BLOCK_ALLOCATION_FACTOR;
         velocity_block_with_content_list->reserve(reserveSize,true);
         velocity_block_with_no_content_list->reserve(reserveSize,true);
         int device = gpu_getDevice();
         velocity_block_with_content_list->memAdvise(gpuMemAdviseSetPreferredLocation,device,stream);
         velocity_block_with_no_content_list->memAdvise(gpuMemAdviseSetPreferredLocation,device,stream);
         velocity_block_with_content_list->memAdvise(gpuMemAdviseSetAccessedBy,device,stream);
         velocity_block_with_no_content_list->memAdvise(gpuMemAdviseSetAccessedBy,device,stream);
      }
      if (doPrefetches || (currCapacity < currSize)) {
         velocity_block_with_content_list->optimizeGPU(stream);
         velocity_block_with_no_content_list->optimizeGPU(stream);
      }
      phiprof::stop("VB content list prefetches and allocations");

      const Real velocity_block_min_value = getVelocityBlockMinValue(popID);

      phiprof::start("GPU update spatial cell block lists kernel");
      dim3 block(WID,WID,WID);
      // Third argument specifies the number of bytes in *shared memory* that is
      // dynamically allocated per block for this call in addition to the statically allocated memory.
      update_velocity_block_content_lists_kernel<<<GPUBLOCKS, block, WID3*sizeof(bool), stream>>> (
         populations[popID].vmesh,
         populations[popID].blockContainer,
         velocity_block_with_content_list,
         velocity_block_with_no_content_list,
         velocity_block_min_value
         );
      CHK_ERR( gpuPeekAtLastError() );
      CHK_ERR( gpuStreamSynchronize(stream) ); // This sync is required!
      velocity_block_with_content_list_size = 0;
<<<<<<< HEAD
=======

>>>>>>> 5d32d4f6
      phiprof::stop("GPU update spatial cell block lists kernel");
      // Note: Content list is not uploaded to device-only buffer here, but rather
      // in grid.cpp adjustVelocityBlocks()
      phiprof::stop("GPU update spatial cell block lists");
   }

   void SpatialCell::prefetchDevice() {
      for (size_t p=0; p<populations.size(); ++p) {
         populations[p].vmesh->gpu_prefetchDevice();
         populations[p].blockContainer->gpu_prefetchDevice();
      }
   }
   void SpatialCell::prefetchHost() {
      for (size_t p=0; p<populations.size(); ++p) {
         populations[p].vmesh->gpu_prefetchHost();
         populations[p].blockContainer->gpu_prefetchHost();
      }
   }

   void SpatialCell::printMeshSizes() {
      cerr << "SC::printMeshSizes:" << endl;
      for (size_t p=0; p<populations.size(); ++p) {
         cerr << "\t pop " << p << " " << populations[p].vmesh->size() << ' ' << populations[p].blockContainer->size() << endl;
      }
   }

   /** Updates minValue based on algorithm value from parameters (see parameters.cpp).
    * @param popID ID of the particle species.*/
   void SpatialCell::updateSparseMinValue(const uint popID) {

      species::Species& population = getObjectWrapper().particleSpecies[popID];

      if ( population.sparseDynamicAlgorithm == 1 || population.sparseDynamicAlgorithm == 2 ) {
         // Linear algorithm for the minValue: y=kx+b
         const Real k = (population.sparseDynamicMinValue2 - population.sparseDynamicMinValue1) / (population.sparseDynamicBulkValue2 - population.sparseDynamicBulkValue1);
         const Real b = population.sparseDynamicMinValue1 - k * population.sparseDynamicBulkValue1;
         Real x;
         if ( population.sparseDynamicAlgorithm == 1 ) {
            x = this->populations[popID].RHO;
         } else {
            x = this->get_number_of_velocity_blocks(popID);
         }
         const Real newMinValue = k*x+b;
         if( newMinValue < population.sparseDynamicMinValue1 ) { // Compare against the min minValue
            populations[popID].velocityBlockMinValue = population.sparseDynamicMinValue1;
         } else if( newMinValue > population.sparseDynamicMinValue2 ) { // Compare against the max minValue
            populations[popID].velocityBlockMinValue = population.sparseDynamicMinValue2;
         } else {
            populations[popID].velocityBlockMinValue = newMinValue;
         }
         return;
      } else {
         populations[popID].velocityBlockMinValue = getObjectWrapper().particleSpecies[popID].sparseMinValue;
         return;
      }
   }

} // namespace spatial_cell<|MERGE_RESOLUTION|>--- conflicted
+++ resolved
@@ -1726,10 +1726,7 @@
       CHK_ERR( gpuPeekAtLastError() );
       CHK_ERR( gpuStreamSynchronize(stream) ); // This sync is required!
       velocity_block_with_content_list_size = 0;
-<<<<<<< HEAD
-=======
-
->>>>>>> 5d32d4f6
+
       phiprof::stop("GPU update spatial cell block lists kernel");
       // Note: Content list is not uploaded to device-only buffer here, but rather
       // in grid.cpp adjustVelocityBlocks()
