--- conflicted
+++ resolved
@@ -12,22 +12,15 @@
 #include "item_storage.h"
 #include "object_factory.h"
 #include "amr_refinement_criteria.h"
-<<<<<<< HEAD
 #include "particle_species.h"
+#include "projects/project.h"
 
 struct ObjectWrapper {
    ObjectWrapper() { }
 
    ObjectFactory<amr_ref_criteria::Base> amrVelRefCriteria; /**< Factory for all known AMR refinement criteria.*/
    std::vector<species::Species> particleSpecies;           /**< Parameters for all particle species.*/
-=======
-#include "projects/project.h"
-
-struct ObjectWrapper {
-   ObjectWrapper() { }
-   ObjectFactory<amr_ref_criteria::Base> amrVelRefCriteria;
    projects::Project*                    project;           /**< Simulated project.*/
->>>>>>> 8bae82aa
 
  private:
    ObjectWrapper(const ObjectWrapper& ow);
