/*
This file is part of Vlasiator.

Copyright 2010, 2011, 2012, 2013 Finnish Meteorological Institute
*/

/*! \file vlsvdiff.cpp
 * \brief Tool to compare VLSV files.
 * 
 * Tool to compare two VLSV files, two folders with the same number of VLSV files or a folder to a reference file.
 * The tool assumes the files have a name syntax 'grid\.[0-9]+\.vlsv'. It takes four arguments.
 * 
 * Calling patterns are:
 * 
 * "$ vlsvdiff <file1> <file2> <Variable> <component>": Gives single-file statistics and distances between the two files given, for the variable and component given
 * 
 * "$ vlsvdiff <folder1> <folder2> <Variable> <component>": Gives single-file statistics and distances between pairs of files grid*.vlsv taken in alphanumeric order in the two folders given, for the variable and component given
 * 
 * "$ vlsvdiff <file1> <folder2> <Variable> <component>" or "$ vlsvdiff <folder1> <file2> <Variable> <component>": Gives single-file statistics and distances between a file, and files grid*.vlsv taken in alphanumeric order in the given folder, for the variable and component given
 */



#include <cstdlib>
#include <iostream>
#include <stdint.h>
#include <cmath>
#include <limits> // YK
#include <list>
#include <set>
#include <sstream>
#include <dirent.h>
#include <typeinfo>
#include <algorithm>
#include <cstring>

#include "definitions.h"
#include "vlsv_reader.h"
#include "vlsvreaderinterface.h"
#include "vlsv_writer.h"

using namespace std;
using namespace vlsv;

<<<<<<< HEAD
static map<string,string> attributes;

static uint64_t convUInt(const char* ptr, const VLSV::datatype& dataType, const uint64_t& dataSize) {
   if (dataType != VLSV::UINT) {
      cerr << "Erroneous datatype given to convUInt" << endl;
      exit(1);
   }

   switch (dataSize) {
      case 1:
         return *reinterpret_cast<const unsigned char*> (ptr);
         break;
      case 2:
         return *reinterpret_cast<const unsigned short int*> (ptr);
         break;
      case 4:
         return *reinterpret_cast<const unsigned int*> (ptr);
         break;
      case 8:
         return *reinterpret_cast<const unsigned long int*> (ptr);
         break;
   }
   return 0;
}
=======
>>>>>>> ac0bae69

static uint64_t convUInt(const char* ptr, const vlsv::datatype::type & dataType, const uint64_t& dataSize) {
   if (dataType != vlsv::datatype::type::UINT) {
      cerr << "Erroneous datatype given to convUInt" << endl;
      exit(1);
   }

   switch (dataSize) {
      case 1:
         return *reinterpret_cast<const unsigned char*> (ptr);
         break;
      case 2:
         return *reinterpret_cast<const unsigned short int*> (ptr);
         break;
      case 4:
         return *reinterpret_cast<const unsigned int*> (ptr);
         break;
      case 8:
         return *reinterpret_cast<const unsigned long int*> (ptr);
         break;
   }
   return 0;
}

/** Read given array data from input file, and byte-copy it to the output file.
 * @param input Input file reader.
 * @param output Output file reader.
 * @param tagName Name of the copied array.
 * @param inputAttributes XML attributes for the copied array.
 * @return If true, the array was copied successfully.*/
bool copyArray(vlsv::Reader& input,vlsv::Writer& output,
	       const std::string& tagName,
	       const list<pair<string,string> >& inputAttribs) {
   bool success = true;

   // Read input array attributes
   map<string,string> outputAttribs;
   if (input.getArrayAttributes(tagName,inputAttribs,outputAttribs) == false) {
      cerr << "ERROR: Failed to read array '" << tagName << "' attributes in " << __FILE__ << ":" << __LINE__ << endl;
      cerr << "Input attributes are:" << endl;
      for (list<pair<string,string> >::const_iterator it=inputAttribs.begin(); it!=inputAttribs.end(); ++it) {
	 cerr << "\t '" << it->first << "' = '" << it->second << "'" << endl;
      }
      return false;
   }

   // Figure out arraysize, vectorsize, datasize, and datatype of the copied array
   map<string,string>::const_iterator it;
   it = outputAttribs.find("arraysize"); if (it == outputAttribs.end()) return false;
   const uint64_t arraysize = atol(it->second.c_str());
   it = outputAttribs.find("vectorsize"); if (it == outputAttribs.end()) return false;
   const uint64_t vectorsize = atol(it->second.c_str());
   it = outputAttribs.find("datasize"); if (it == outputAttribs.end()) return false;
   const uint64_t datasize = atol(it->second.c_str());
   it = outputAttribs.find("datatype"); if (it == outputAttribs.end()) return false;
   const string datatype = it->second;

   const size_t bytes = arraysize*vectorsize*datasize;

   // Read values from input file
   char* ptr = new char[bytes];
   if (input.readArray(tagName,inputAttribs,0,arraysize,ptr) == false) {
      cerr << "ERROR: Failed to clone array '" << tagName << "' in " << __FILE__ << ":" << __LINE__ << endl;
      delete [] ptr; return false;
   }

   // Write array to output file
   if (output.writeArray(tagName,outputAttribs,datatype,arraysize,vectorsize,datasize,ptr) == false) {
      cerr << "ERROR: Failed to write array '" << tagName << "' in " << __FILE__ << ":" << __LINE__ << endl;
      success = false;
   }
   
   delete [] ptr; ptr = NULL;
   return success;
}

/** Copy the spatial mesh from input to output.
 * @param inputFileName Name of the input file where the mesh is copied from.
 * @param output VLSV reader for the file where the cloned mesh is written.
 * @param meshName Name of the mesh.
 * @return If true, the mesh was successfully cloned.*/
bool cloneMesh(const string& inputFileName,vlsv::Writer& output,const string& meshName) {
   bool success = true;
   
   vlsv::Reader input;
   if (input.open(inputFileName) == false) {
      cerr << "ERROR failed to open input file '" << inputFileName << "' in " << __FILE__ << ":" << __LINE__ << endl;
      return false;      
   }
   
   list<pair<string,string> > inputAttribs;
   inputAttribs.push_back(make_pair("name",meshName));   
   if (copyArray(input,output,"MESH",inputAttribs) == false) success = false;

   inputAttribs.clear();
   inputAttribs.push_back(make_pair("mesh",meshName));
   if (copyArray(input,output,"MESH_BBOX",inputAttribs) == false) success = false;
   if (copyArray(input,output,"MESH_DOMAIN_SIZES",inputAttribs) == false) success = false;
   if (copyArray(input,output,"MESH_NODE_CRDS_X",inputAttribs) == false) success = false;
   if (copyArray(input,output,"MESH_NODE_CRDS_Y",inputAttribs) == false) success = false;
   if (copyArray(input,output,"MESH_NODE_CRDS_Z",inputAttribs) == false) success = false;
   if (copyArray(input,output,"MESH_GHOST_LOCALIDS",inputAttribs) == false) success = false;
   if (copyArray(input,output,"MESH_GHOST_DOMAINS",inputAttribs) == false) success = false;

   input.close();
   return success;
}

/*! Extracts the dataset from the VLSV file opened by convertSILO.
 * \param vlsvReader vlsvinterface::Reader class object used to access the VLSV file
 * \param meshName Address of the string containing the name of the mesh to be extracted
 * \param varToExtract Pointer to the char array containing the name of the variable to extract
 * \param compToExtract Unsigned int designating the component to extract (0 for scalars)
 * \param orderedData Pointer to the return argument map which will get the extracted dataset
 */
bool convertMesh(vlsvinterface::Reader& vlsvReader,
                 const string& meshName,
                 const char * varToExtract,
                 const uint compToExtract,
                 map<uint, Real> * orderedData,
		 unordered_map<size_t,size_t>& cellOrder,
		 const bool& storeCellOrder) {
   //Check for null pointer:
   if( !varToExtract || !orderedData ) {
      cerr << "ERROR, PASSED A NULL POINTER AT " << __FILE__ << " " << __LINE__ << endl;
      return false;
   }
   bool meshSuccess = true;
   bool variableSuccess = true;
   
   datatype::type meshDataType;
   datatype::type variableDataType;
   uint64_t meshArraySize, meshVectorSize, meshDataSize;
   uint64_t variableArraySize, variableVectorSize, variableDataSize;

   list<pair<string, string> > variableAttributes;
   const string _varToExtract( varToExtract );
   variableAttributes.push_back( make_pair("mesh", meshName) );
   variableAttributes.push_back( make_pair("name", _varToExtract) );
   //Read in array size, vector size, data type and data size of the array "VARIABLE" in the vlsv file (Needed in reading the array)
   if (vlsvReader.getArrayInfo("VARIABLE", variableAttributes, variableArraySize, variableVectorSize, variableDataType, variableDataSize) == false) {
      cerr << "ERROR, failed to read variable at " << __FILE__ << " " << __LINE__ << endl;
      return false;
   }

   //Get local cell ids:
   vector<uint64_t> local_cells;
   if ( vlsvReader.getCellIds( local_cells, meshName) == false ) {
      cerr << "Failed to read cell ids at "  << __FILE__ << " " << __LINE__ << endl;
      return false;
   }
   
   //Check for correct output:
   if (local_cells.size() != variableArraySize) {
      cerr << "ERROR array size mismatch: " << local_cells.size() << " " << variableArraySize << endl;
   }
   if (compToExtract + 1 > variableVectorSize) {
      cerr << "ERROR invalid component, this variable has size " << variableVectorSize << endl;
      abort();
   }
   
   // Read the mesh array one node (of a spatial cell) at a time 
   // and create a map which contains each cell's CellID and variable to be extracted
   char* variableBuffer = new char[variableVectorSize*variableDataSize];
   float* variablePtrFloat = reinterpret_cast<float*>(variableBuffer);
   double* variablePtrDouble = reinterpret_cast<double*>(variableBuffer);
   uint* variablePtrUint = reinterpret_cast<uint*>(variableBuffer);
   int* variablePtrInt = reinterpret_cast<int*>(variableBuffer);

   if (storeCellOrder == true) {
      cellOrder.clear();
   }

   orderedData->clear();

   for (uint64_t i=0; i<local_cells.size(); ++i) {
      const short int amountToReadIn = 1;
      const uint64_t & startingReadIndex = i;
      if (vlsvReader.readArray("VARIABLE", variableAttributes, startingReadIndex, amountToReadIn, variableBuffer) == false) {
         cerr << "ERROR, failed to read variable at " << __FILE__ << " " << __LINE__ << endl;
         variableSuccess = false; 
         break;
      }
      // Get the CellID
      uint64_t & CellID = local_cells[i];
      
      // Get the variable value
      Real extract = NAN;

      switch (variableDataType) {
         case datatype::type::FLOAT:
            if(variableDataSize == sizeof(float)) extract = (Real)(variablePtrFloat[compToExtract]);
            if(variableDataSize == sizeof(double)) extract = (Real)(variablePtrDouble[compToExtract]);
            break;
         case datatype::type::UINT:
            extract = (Real)(variablePtrUint[compToExtract]);
            break;
         case datatype::type::INT:
            extract = (Real)(variablePtrInt[compToExtract]);
            break;
         case datatype::type::UNKNOWN:
            cerr << "ERROR, BAD DATATYPE AT " << __FILE__ << " " << __LINE__ << endl;
            break;
      }
      // Put those into the map
      orderedData->insert(pair<uint64_t, Real>(CellID, extract));
<<<<<<< HEAD
      if (storeCellOrder == true) {
	 cellOrder[CellID] = i;
      }
   }

=======
   }
   
>>>>>>> ac0bae69
   if (meshSuccess == false) {
      cerr << "ERROR reading array MESH" << endl;
   }
   if (variableSuccess == false) {
      cerr << "ERROR reading array VARIABLE " << varToExtract << endl;
   }
   return meshSuccess && variableSuccess;
}

<<<<<<< HEAD
=======



>>>>>>> ac0bae69
/*! Opens the VLSV file and extracts the mesh names. Sends for processing to convertMesh.
 * \param fileName String containing the name of the file to be processed
 * \param varToExtract Pointer to the char array containing the name of the variable to extract
 * \param compToExtract Unsigned int designating the component to extract (0 for scalars)
 * \param orderedData Pointer to the return argument map which will get the extracted dataset
 * \sa convertMesh
 */
template <class T>
bool convertSILO(const string fileName,
                 const char * varToExtract,
                 const uint compToExtract,
                 map<uint, Real> * orderedData,
		 unordered_map<size_t,size_t>& cellOrder,
		 const bool& storeCellOrder=false) 
{
   bool success = true;
   
   // Open VLSV file for reading:
   T vlsvReader;
   if (vlsvReader.open(fileName) == false) {
      cerr << "Failed to open '" << fileName << "'" << endl;
      return false;
   }

   // Get the names of all meshes in vlsv file
   list<string> meshNames;
   if (vlsvReader.getMeshNames(meshNames) == false) {
      cerr << "Failed to read mesh names" << endl;
      exit(1);
   }
   
   // Clear old data
   orderedData->clear();

   for (list<string>::const_iterator it=meshNames.begin(); it!=meshNames.end(); ++it) {
      if (*it != attributes["--meshname"]) continue;

      if (convertMesh(vlsvReader, *it, varToExtract, compToExtract, orderedData, cellOrder, storeCellOrder) == false) {
         return false;
      }
   }
   vlsvReader.close();
   return success;
}

/*! Shift the second file to the average of the first
 * \param orderedData1 Pointer to the reference file's data
 * \param orderedData2 Pointer to the data to be shifted
 * \param shiftedData2 Pointer to where the shifted data of the second file will be put
 */
bool shiftAverage(const map<uint, Real> * const orderedData1,
                  const map<uint, Real> * const orderedData2,
                  map<uint, Real> * shiftedData2
                  ) {
   map<uint, Real>::const_iterator it1, it2;
   Real avg1 = 0.0;
   Real avg2 = 0.0;
   
   for(it1=orderedData1->begin(), it2=orderedData2->begin();
       it1 != orderedData1->end(), it2 != orderedData2->end();
       it1++, it2++)
   {
      avg1 += orderedData1->at(it1->first);
      avg2 += orderedData2->at(it2->first);
   }
   avg1 /= orderedData1->size();
   avg2 /= orderedData1->size();
   
   for(it2=orderedData2->begin(); it2 != orderedData2->end(); it2++)
   {
      shiftedData2->insert(pair<uint, Real>(it2->first, it2->second - avg2 + avg1));
   }
   
   return 0;
}

/*! Compute the absolute and relative \f$ p \f$-distance between two datasets X(x) provided in the maps orderedData1 and orderedData2. Note that the dataset passed in orderedData1 will be taken as the reference dataset both when shifting averages and when computing relative distances.
 * 
 * For \f$ p \neq 0 \f$:
 * 
 * absolute \f$ p \f$-distance defined as:
 * 
 * \f$ \|X_1 - X_2\|_p = \left[\sum_i |X_1(i) - X_2(i)|^p\right]^{1/p}\f$,
 * 
 * relative \f$ p \f$-distance defined as:
 * 
 * \f$ \|X_1 - X_2\|_p = \left[\sum_i |X_1(i) - X_2(i)|^p\right]^{1/p} / \|X_1\|_p \f$.
 * 
 * For \f$ p = 0 \f$ it is the \f$ \infty \f$-distance:
 * 
 * absolute \f$ \infty \f$-distance defined as:
 * 
 * \f$ \|X_1 - X_2\|_\infty = \max_i\left(|X_1(i) - X_2(i)|\right)\f$
 * 
 * relative \f$ \infty \f$-distance defined as:
 * 
 * \f$ \|X_1 - X_2\|_\infty = \max_i\left(|X_1(i) - X_2(i)|\right) / \|X_1\|_\infty \f$
 * 
 * \param orderedData1 Pointer to the first file's data map
 * \param orderedData2 Pointer to the second file's data map
 * \param p Parameter of the distance formula
 * \param absolute Return argument pointer, absolute value
 * \param relative Return argument pointer, relative value
 * \param doShiftAverage Boolean argument to determine whether to shift the second file's data
 * \sa shiftAverage
 */
bool pDistance(const map<uint, Real>& orderedData1,
               const map<uint, Real>& orderedData2,
               creal p,
               Real * absolute,
               Real * relative,
               const bool doShiftAverage,
               const unordered_map<size_t,size_t>& cellOrder,
               vlsv::Writer& outputFile,
               const std::string& meshName,
               const std::string& varName
              ) {
   #warning shift average not re-implemented

   // Reset old values
   *absolute = 0.0;
   *relative = 0.0;

   vector<Real> array(orderedData1.size());
   for (size_t i=0; i<array.size(); ++i) array[i] = -1.0;

   Real length = 0.0;
   if (p == 0) {
      for (map<uint,Real>::const_iterator it1=orderedData1.begin(); it1!=orderedData1.end(); ++it1) {
         map<uint,Real>::const_iterator it2 = orderedData2.find(it1->first);
         Real value = 0.0;
         if (it2 != orderedData2.end()) {
            value = abs(it1->second - it2->second);
            *absolute = max(*absolute, value);
            length    = max(length, abs(it1->second));
         }
         array[cellOrder.at(it1->first)] = value;
      }
   } else if (p == 1) {
      for (map<uint,Real>::const_iterator it1=orderedData1.begin(); it1!=orderedData1.end(); ++it1) {
         map<uint,Real>::const_iterator it2 = orderedData2.find(it1->first);
         Real value = 0.0;
         if (it2 != orderedData2.end()) {
            value = abs(it1->second - it2->second);
            *absolute += value;
            length    += abs(it1->second);
         }
         array[cellOrder.at(it1->first)] = value;
      }
   } else {
      for (map<uint,Real>::const_iterator it1=orderedData1.begin(); it1!=orderedData1.end(); ++it1) {
         map<uint,Real>::const_iterator it2 = orderedData2.find(it1->first);
         Real value = 0.0;
         if (it2 != orderedData2.end()) {
            value = pow(abs(it1->second - it2->second), p);
            *absolute += value;
            length    += pow(abs(it1->second), p);
         }
         array[cellOrder.at(it1->first)] = pow(value,1.0/p);
      }
      *absolute = pow(*absolute, 1.0 / p);
      length = pow(length, 1.0 / p);
   }

   if (length != 0.0) *relative = *absolute / length;
   else {
      cout << "WARNING (pDistance) : length of reference is 0.0, cannot divide to give relative distance." << endl;
      *relative = -1;
   }

   // Write out the difference (if requested):
   if (attributes.find("--diff") != attributes.end()) {
      map<string,string> attributes;
      attributes["mesh"] = meshName;
      attributes["name"] = varName;
      if (outputFile.writeArray("VARIABLE",attributes,array.size(),1,&(array[0])) == false) {
         cerr << "ERROR failed to write variable '" << varName << "' to output file in " << __FILE__ << ":" << __LINE__ << endl;
         return 1;
      }
   }

   return 0;
}

/*! In verbose mode print the distance, in non-verbose store them for later output when lastCall is true
 * \param p Parameter of the distance
 * \param absolute Absolute value pointer
 * \param relative Relative value pointer
 * \param shiftedAverage Boolean parameter telling whether the dataset is average-shifted
 * \param verboseOutput Boolean parameter telling whether the output is verbose or compact
 * \param lastCall Boolean parameter telling whether this is the last call to the function
 * \sa shiftAverage pDistance
 */
bool outputDistance(const Real p,
                    const Real * absolute,
                    const Real * relative,
                    const bool shiftedAverage,
                    const bool verboseOutput,
                    const bool lastCall
)
{
   if(verboseOutput == true) {
      if(shiftedAverage == false) {
         cout << "The absolute " << p << "-distance between both datasets is " << *absolute  << endl;
         cout << "The relative " << p << "-distance between both datasets is " << *relative  << endl;
      } else {
         cout << "The average-shifted absolute " << p << "-distance between both datasets is " << *absolute  << endl;
         cout << "The average-shifted relative " << p << "-distance between both datasets is " << *relative  << endl;
      }
   } else {
      static vector<Real> fileOutputData;
      static uint fileNumber = 0;
      
      if(lastCall == true) {
         vector<Real>::const_iterator it;
         for(it = fileOutputData.begin(); it != fileOutputData.end(); it++) {
            cout << *it << "\t";
         }
         fileOutputData.clear();
         return 0;
      }
      
      fileOutputData.push_back(*absolute);
      fileOutputData.push_back(*relative);
   }
   return 0;
}

/*! Compute statistics on a single file
 * \param size Return argument pointer, dataset size
 * \param mini Return argument pointer, dataset minimum
 * \param maxi Return argument pointer, dataset maximum
 * \param avg Return argument pointer, dataset average
 * \param stdev Return argument pointer, dataset standard deviation
 */
bool singleStatistics(map<uint, Real> * orderedData,
                      Real * size,
                      Real * mini,
                      Real * maxi,
                      Real * avg,
                      Real * stdev
)
{
   /*
    * Returns basic statistics on the map passed to it.
    */
   map<uint, Real>::const_iterator it;
   
   *size = orderedData->size();
   *mini = numeric_limits<Real>::max();
   *maxi = numeric_limits<Real>::min();
   *avg = 0.0;
   *stdev = 0.0;
   
   for(it=orderedData->begin(); it != orderedData->end() ; it++)
   {
      *mini = min(*mini, orderedData->at(it->first));
      *maxi = max(*maxi, orderedData->at(it->first));
      *avg += orderedData->at(it->first);
   }
   *avg /= *size;
   for(it=orderedData->begin(); it != orderedData->end() ; it++)
   {
      *stdev += pow(orderedData->at(it->first) - *avg, 2.0);
   }
   *stdev = sqrt(*stdev);
   *stdev /= (*size - 1);
   return 0;
}

/*! In verbose mode print the statistics, in non-verbose store them for later output when lastCall is true
 * \param size Pointer to dataset size
 * \param mini Pointer to dataset minimum
 * \param maxi Pointer to dataset maximum
 * \param avg Pointer to dataset average
 * \param stdev Pointer to dataset standard deviation
 * \param verboseOutput Boolean parameter telling whether the output is verbose or compact
 * \param lastCall Boolean parameter telling whether this is the last call to the function
 * \sa singleStatistics
 */
bool outputStats(const Real * size,
                 const Real * mini,
                 const Real * maxi,
                 const Real * avg,
                 const Real * stdev,
                 const bool verboseOutput,
                 const bool lastCall
                 ) {
   if(verboseOutput == true)
   {
      cout << "Statistics on file: size " << *size
      << " min = " << *mini
      << " max = " << *maxi
      << " average = " << *avg
      << " standard deviation " << *stdev
      << endl;
   }
   else
   {
      static uint fileNumber = 0;
      static vector<Real> pairStats;
      
      if(lastCall == true)
      {
         vector<Real>::const_iterator it;
         for(it = pairStats.begin(); it != pairStats.end(); it++)
         {
            cout << *it << "\t";
         }
         pairStats.clear();
         return 0;
      }
      
      if(fileNumber%2 == 0)
      {
         pairStats.push_back(fileNumber / 2 + 1);
      }
      pairStats.push_back(*size);
      pairStats.push_back(*mini);
      pairStats.push_back(*maxi);
      pairStats.push_back(*avg);
      pairStats.push_back(*stdev);
      fileNumber++;
   }
   return 0;
}

/*! In folder-processing, non-verbose mode the data are stored during the processing and output at the end to have the data sorted properly
 * \sa outputStats outputDistance
 */
bool printNonVerboseData()
{
   static bool header = true;
   if(header == true)
   {
      // Key to contents
      cout << "#1   File number in folder\n" <<
              "#2   File 1 size\n" <<
              "#3   File 1 min\n" <<
              "#4   File 1 max\n" <<
              "#5   File 1 average\n" <<
              "#6   File 1 standard deviation\n" <<
              "#7   File 2 size\n" <<
              "#8   File 2 min\n" <<
              "#9   File 2 max\n" <<
              "#10  File 2 average\n" <<
              "#11  File 2 standard deviation\n" <<
              "#12  absolute infinity-distance\n" <<
              "#13  relative infinity-distance\n" <<
              "#14  absolute average-shifted infinity-distance\n" <<
              "#15  relative average-shifted infinity-distance\n" <<
              "#16  absolute 1-distance\n" <<
              "#17  relative 1-distance\n" <<
              "#18  absolute average-shifted 1-distance\n" <<
              "#19  relative average-shifted 1-distance\n" <<
              "#20  absolute 2-distance\n" <<
              "#21  relative 2-distance\n" <<
              "#22  absolute average-shifted 2-distance\n" <<
              "#23  relative average-shifted 2-distance\n" <<
              endl;
      header = false;
   }
   
   // Data
   // last argument (lastCall) is true to get the output of the whole stored dataset
   outputStats(NULL, NULL, NULL, NULL, NULL, false, true);
   outputDistance(0, NULL, NULL, false, false, true);
   
   return 0;
}

bool getBlockIds( vlsvinterface::Reader & vlsvReader,
                  const unordered_map<uint64_t, pair<uint64_t, uint32_t>> & cellsWithBlocksLocations,
                  const uint64_t & cellId,
                  vector<uint32_t> & blockIds ) {
   // Read the block ids:
   //Check if the cell id can be found:
   unordered_map<uint64_t, pair<uint64_t, uint32_t>>::const_iterator it = cellsWithBlocksLocations.find( cellId );
   if( it == cellsWithBlocksLocations.end() ) {
      cerr << "COULDNT FIND CELL ID " << cellId << " AT " << __FILE__ << " " << __LINE__ << endl;
      return false;
   }
   //Get offset and number of blocks:
   pair<uint64_t, uint32_t> offsetAndBlocks = it->second;
   const uint64_t blockOffset = get<0>(offsetAndBlocks);
   const uint32_t N_blocks = get<1>(offsetAndBlocks);

   // Get some required info from VLSV file:
   list<pair<string, string> > attribs;
   attribs.push_back(make_pair("mesh", attributes["--meshname"]));

   //READ BLOCK IDS:
   uint64_t blockIds_arraySize, blockIds_vectorSize, blockIds_dataSize;
   vlsv::datatype::type blockIds_dataType;
   //Input blockIds_arraySize, blockIds_vectorSize, blockIds_dataSize blockIds_dataType: (Returns false if fails)
   if (vlsvReader.getArrayInfo("BLOCKIDS", attribs, blockIds_arraySize, blockIds_vectorSize, blockIds_dataType, blockIds_dataSize) == false) {
      cerr << "ERROR, COULD NOT FIND BLOCKIDS AT " << __FILE__ << " " << __LINE__ << endl;
      return false;
   }
   //Make sure blockid's datatype is correct:
   if( blockIds_dataType != vlsv::datatype::type::UINT ) {
      cerr << "ERROR, bad datatype at " << __FILE__ << " " << __LINE__ << endl;
      return false;
   }
   //Create buffer for reading in data:  (Note: arraySize, vectorSize, etc were fetched from getArrayInfo)
   char * blockIds_buffer = new char[N_blocks*blockIds_vectorSize*blockIds_dataSize];
   //Read the data into the buffer:
   if( vlsvReader.readArray( "BLOCKIDS", attribs, blockOffset, N_blocks, blockIds_buffer ) == false ) {
      cerr << "ERROR, FAILED TO READ BLOCKIDS AT " << __FILE__ << " " << __LINE__ << endl;
      delete[] blockIds_buffer;
      return false;
   }
   //Input the block ids:
   blockIds.reserve(N_blocks);
   for (uint64_t i = 0; i < N_blocks; ++i) {
      const uint64_t blockId = convUInt(blockIds_buffer + i*blockIds_dataSize, blockIds_dataType, blockIds_dataSize);
      blockIds.push_back( (uint32_t)(blockId) );
   }
   delete[] blockIds_buffer;
   return true;

}

uint32_t getBlockId( const double vx,
                     const double vy,
                     const double vz,
                     const double dvx,
                     const double dvy,
                     const double dvz,
                     const double vx_min,
                     const double vy_min,
                     const double vz_min,
                     const double vx_length,
                     const double vy_length,
                     const double vz_length ) {

   const array<unsigned int, 3> indices{ { (unsigned int) floor((vx - vx_min) / (double)(dvx*4)),
                                     (unsigned int) floor((vy - vy_min) / (double)(dvy*4)),
                                     (unsigned int) floor((vz - vz_min) / (double)(dvz*4)) } };
   const uint32_t blockId = indices[0]
                + indices[1] * vx_length
                + indices[2] * vx_length * vy_length;

    return blockId;
}



<<<<<<< HEAD
//Loads a parameter from a file
//usage: Real x = loadParameter( vlsvReader, nameOfParameter );
//Note: this is used in getCellIdFromCoords
//Input:
//[0] vlsvReader -- some VLSVReader which has a file opened
//[1] name -- name of the parameter, e.g. "xmin"
//Output:
//[0] Parameter -- Saves the parameter into the parameter variable
template <typename T>
bool loadParameter( VLSVReader& vlsvReader, const string& name, T & parameter ) {
   //Declare dataType, arraySize, vectorSize, dataSize so we know how much data we want to store
   VLSV::datatype dataType;
   uint64_t arraySize, vectorSize, dataSize; //vectorSize should be 1
   //Write into dataType, arraySize, etc with getArrayInfo -- if fails to read, give error message
   if( vlsvReader.getArrayInfo( "PARAMETERS", name, arraySize, vectorSize, dataType, dataSize ) == false ) {
      cerr << "Error, could not read parameter '" << name << "' at: " << __FILE__ << " " << __LINE__; //FIX
      return false;
   }
   //Declare a buffer to write the parameter's data in (arraySize, etc was received from getArrayInfo)
   char * buffer = new char[arraySize * vectorSize * dataSize];
  
   //Read data into the buffer and return error if something went wrong
   if( vlsvReader.readArray( "PARAMETERS", name, 0, vectorSize, buffer ) == false ) {
      cerr << "Error, could not read parameter '" << name << "' at: " << __FILE__ << " " << __LINE__; //FIX
      return false;
   }
   //SHOULD be a vector of size 1 and since I am going to want to assume that, making a check here
   if( vectorSize != 1 ) {
      cerr << "Error, could not read parameter '" << name << "' at: " << __FILE__ << " " << __LINE__; //FIX
      return false;
   }
   //Input the parameter
   if( typeid(T) == typeid(double) ) {
      if( dataSize == 8 ) {
         parameter = *reinterpret_cast<double*>(buffer);
      } else if( dataSize == 4 ) {
         parameter = *reinterpret_cast<float*>(buffer);
      } else {
         cerr << "Error, bad datasize while reading parameters at " << __FILE__ << " " << __LINE__ << endl;
         return false;
      }
   } else if( typeid(T) == typeid(uint64_t) ) {
      if( dataSize == 8 ) {
         parameter = *reinterpret_cast<uint64_t*>(buffer);
      } else if( dataSize == 4 ) {
         parameter = *reinterpret_cast<uint32_t*>(buffer);
      } else {
         cerr << "Error, bad datasize while reading parameters at " << __FILE__ << " " << __LINE__ << endl;
         return false;
      }
   } else {
      cerr << "Error, could not read parameter '" << name << "' at: " << __FILE__ << " " << __LINE__; //FIX
      cerr << " Error message: invalid type in loadParameters" << endl;
      return false;
   }
   return true;
}



bool getBlockIds( oldVlsv::Reader & vlsvReader,
                  const unordered_map<uint64_t, pair<uint64_t, uint32_t>> & cellsWithBlocksLocations,
                  const uint64_t & cellId,
                  vector<uint32_t> & blockIds ) {
   // Read the block ids:
   //Check if the cell id can be found:
   unordered_map<uint64_t, pair<uint64_t, uint32_t>>::const_iterator it = cellsWithBlocksLocations.find( cellId );
   if( it == cellsWithBlocksLocations.end() ) {
      cerr << "COULDNT FIND CELL ID " << cellId << " AT " << __FILE__ << " " << __LINE__ << endl;
      return false;
   }
   //Get offset and number of blocks:
   pair<uint64_t, uint32_t> offsetAndBlocks = it->second;
   const uint64_t blockOffset = get<0>(offsetAndBlocks);
   const uint32_t N_blocks = get<1>(offsetAndBlocks);

   // Get some required info from VLSV file:
   list<pair<string, string> > attribs;
   attribs.push_back(make_pair("name", attributes["--meshname"]));

   //READ BLOCK COORDINATES:
   uint64_t blockCoordinates_arraySize, blockCoordinates_vectorSize, blockCoordinates_dataSize;
   vlsv::datatype::type blockCoordinates_dataType;
   //Input blockCoordinates_arraySize, blockCoordinates_vectorSize, blockCoordinates_dataSize blockCoordinates_dataType: (Returns false if fails)
   if (vlsvReader.getArrayInfo("BLOCKCOORDINATES", attribs, blockCoordinates_arraySize, blockCoordinates_vectorSize, blockCoordinates_dataType, blockCoordinates_dataSize) == false) {
      cerr << "ERROR, COULD NOT FIND BLOCKCOORDINATES AT " << __FILE__ << " " << __LINE__ << endl;
      return false;
   }
   //Make sure blockid's datatype is correct:
   if( blockCoordinates_dataType != vlsv::datatype::type::FLOAT ) {
      cerr << "ERROR, bad datatype at " << __FILE__ << " " << __LINE__ << endl;
      return false;
   }
   //Create buffer for reading in data:  (Note: arraySize, vectorSize, etc were fetched from getArrayInfo)
   char * blockCoordinates_buffer = new char[N_blocks*blockCoordinates_vectorSize*blockCoordinates_dataSize];
   //Read the data into the buffer:
   if( vlsvReader.readArray( "BLOCKCOORDINATES", attribs, blockOffset, N_blocks, blockCoordinates_buffer ) == false ) {
      cerr << "ERROR, FAILED TO READ BLOCKCOORDINATES AT " << __FILE__ << " " << __LINE__ << endl;
      delete[] blockCoordinates_buffer;
      return false;
   }
   //Input the block ids:
   // First read in vxmin, vymin, vzmin etc
   double vx_min, vy_min, vz_min;
   uint64_t vx_length, vy_length, vz_length;
   loadParameter( vlsvReader, "vxmin", vx_min );
   loadParameter( vlsvReader, "vymin", vy_min );
   loadParameter( vlsvReader, "vzmin", vz_min );
   loadParameter( vlsvReader, "vxblocks_ini", vx_length );
   loadParameter( vlsvReader, "vyblocks_ini", vy_length );
   loadParameter( vlsvReader, "vzblocks_ini", vz_length );

   double vx, vy, vz, dvx, dvy, dvz;

   blockIds.reserve(N_blocks);
   for (uint64_t b = 0; b < N_blocks; ++b) {
      if (blockCoordinates_dataSize == 4) {
         vx = *reinterpret_cast<float*> (blockCoordinates_buffer + b * blockCoordinates_vectorSize * blockCoordinates_dataSize + 0 * blockCoordinates_dataSize);
         vy = *reinterpret_cast<float*> (blockCoordinates_buffer + b * blockCoordinates_vectorSize * blockCoordinates_dataSize + 1 * blockCoordinates_dataSize);
         vz = *reinterpret_cast<float*> (blockCoordinates_buffer + b * blockCoordinates_vectorSize * blockCoordinates_dataSize + 2 * blockCoordinates_dataSize);
         dvx = *reinterpret_cast<float*> (blockCoordinates_buffer + b * blockCoordinates_vectorSize * blockCoordinates_dataSize + 3 * blockCoordinates_dataSize);
         dvy = *reinterpret_cast<float*> (blockCoordinates_buffer + b * blockCoordinates_vectorSize * blockCoordinates_dataSize + 4 * blockCoordinates_dataSize);
         dvz = *reinterpret_cast<float*> (blockCoordinates_buffer + b * blockCoordinates_vectorSize * blockCoordinates_dataSize + 5 * blockCoordinates_dataSize);
      } else {
         vx = *reinterpret_cast<double*> (blockCoordinates_buffer + b * blockCoordinates_vectorSize * blockCoordinates_dataSize + 0 * blockCoordinates_dataSize);
         vy = *reinterpret_cast<double*> (blockCoordinates_buffer + b * blockCoordinates_vectorSize * blockCoordinates_dataSize + 1 * blockCoordinates_dataSize);
         vz = *reinterpret_cast<double*> (blockCoordinates_buffer + b * blockCoordinates_vectorSize * blockCoordinates_dataSize + 2 * blockCoordinates_dataSize);
         dvx = *reinterpret_cast<double*> (blockCoordinates_buffer + b * blockCoordinates_vectorSize * blockCoordinates_dataSize + 3 * blockCoordinates_dataSize);
         dvy = *reinterpret_cast<double*> (blockCoordinates_buffer + b * blockCoordinates_vectorSize * blockCoordinates_dataSize + 4 * blockCoordinates_dataSize);
         dvz = *reinterpret_cast<double*> (blockCoordinates_buffer + b * blockCoordinates_vectorSize * blockCoordinates_dataSize + 5 * blockCoordinates_dataSize);
      }
      const uint32_t blockId = getBlockId( vx, vy, vz, dvx, dvy, dvz, vx_min, vy_min, vz_min, vx_length, vy_length, vz_length);
      blockIds.push_back( (uint32_t)(blockId) );
   }
   delete[] blockCoordinates_buffer;
   return true;

}
=======
>>>>>>> ac0bae69


// Reads avgs values of some given cell id
// Input:
// [0] vlsvReader -- Some vlsv reader with a file open
// [1] cellId -- The spatial cell's ID
// Output:
// [2] avgs -- Saves the output into an unordered map with block id as the key and an array of avgs as the value
// return false or true depending on whether the operation was successful
template <class T>
bool readAvgs( T & vlsvReader,
               const unordered_map<uint64_t, pair<uint64_t, uint32_t>> & cellsWithBlocksLocations,
               const uint64_t & cellId, 
               unordered_map<uint32_t, array<double, 64> > & avgs ) {
   // Get the block ids:
   vector<uint32_t> blockIds;
   if( getBlockIds( vlsvReader, cellsWithBlocksLocations, cellId, blockIds ) == false ) { return false; }
   // Read avgs:
   list<pair<string, string> > attribs;
   attribs.push_back(make_pair("name", "avgs"));
   attribs.push_back(make_pair("mesh", attributes["--meshname"]));

   datatype::type dataType;
   uint64_t arraySize, vectorSize, dataSize;
   if (vlsvReader.getArrayInfo("BLOCKVARIABLE", attribs, arraySize, vectorSize, dataType, dataSize) == false) {
      cerr << "ERROR READING BLOCKVARIABLE AT " << __FILE__ << " " << __LINE__ << endl;
      return false;
   }

   // Make a routine error checks:
   if( vectorSize != 64 ) {
      cerr << "ERROR, BAD AVGS VECTOR SIZE AT " << __FILE__ << " " << __LINE__ << endl;
      return false;
   }
   unordered_map<uint64_t, pair<uint64_t, uint32_t>>::const_iterator it = cellsWithBlocksLocations.find( cellId );
   if( it == cellsWithBlocksLocations.end() ) {
      cerr << "COULDNT FIND CELL ID " << cellId << " AT " << __FILE__ << " " << __LINE__ << endl;
      return false;
   }
   //Get offset and number of blocks:
   pair<uint64_t, uint32_t> offsetAndBlocks = it->second;
   const uint64_t blockOffset = get<0>(offsetAndBlocks);
   const uint32_t N_blocks = get<1>(offsetAndBlocks);

   if( N_blocks != blockIds.size() ) {
      cerr << "ERROR, BAD AVGS ARRAY SIZE AT " << __FILE__ << " " << __LINE__ << endl;
      cerr << "AVGS SIZE: " << N_blocks << endl;
      cerr << "BLOCKIDS SIZE: " << blockIds.size() << endl;
      return false;
   }

   char* buffer = new char[N_blocks * vectorSize * dataSize];
   if (vlsvReader.readArray("BLOCKVARIABLE", attribs, blockOffset, N_blocks, buffer) == false) {
      cerr << "ERROR could not read block variable at " << __FILE__ << " " << __LINE__ << endl;
      delete[] buffer;
      return false;
   }
   // Input avgs values:
   array<double, 64> avgs_temp;
   if( dataSize == 4 ) {
      float * buffer_float = reinterpret_cast<float*>( buffer );
      for( uint b = 0; b < blockIds.size(); ++b ) {
         const uint32_t & blockId = blockIds[b];
         for( uint i = 0; i < vectorSize; ++i ) {
            avgs_temp[i] = buffer_float[vectorSize * b + i];
         }
         avgs.insert(make_pair(blockId, avgs_temp));
      }
   } else if( dataSize == 8 ) {
      double * buffer_double = reinterpret_cast<double*>( buffer );
      for( uint b = 0; b < blockIds.size(); ++b ) {
         const uint32_t & blockId = blockIds[b];
         for( uint i = 0; i < vectorSize; ++i ) {
            avgs_temp[i] = buffer_double[vectorSize * b + i];
         }
         avgs.insert(make_pair(blockId, avgs_temp));
      }
   } else {
      cerr << "ERROR, BAD AVGS DATASIZE AT " << __FILE__ << " " << __LINE__ << endl;
      delete[] buffer;
      return false;
   }
   delete[] buffer;
   return true;
}

template <class T>
bool getCellsWithBlocksLocations( T & vlsvReader, 
                                  unordered_map<uint64_t, pair<uint64_t, uint32_t>> & cellsWithBlocksLocations ) {
   if(cellsWithBlocksLocations.empty() == false) {
      cellsWithBlocksLocations.clear();
   }
   const string meshName = attributes["--meshname"];
   vlsv::datatype::type cwb_dataType;
   uint64_t cwb_arraySize, cwb_vectorSize, cwb_dataSize;
   list<pair<string, string> > attribs;

   //Get the mesh name for reading in data from the correct place
   attribs.push_back( make_pair("mesh", meshName) );

   //Get array info
   if (vlsvReader.getArrayInfo("CELLSWITHBLOCKS", attribs, cwb_arraySize, cwb_vectorSize, cwb_dataType, cwb_dataSize) == false) {
      cerr << "ERROR, COULD NOT FIND ARRAY CELLSWITHBLOCKS AT " << __FILE__ << " " << __LINE__ << endl;
      return false;
   }

   //Make sure the data format is correct:
   if( cwb_vectorSize != 1 ) {
      cerr << "ERROR, BAD VECTORSIZE AT " << __FILE__ << " " << __LINE__ << endl;
      return false;
   }
   if( cwb_dataType != vlsv::datatype::type::UINT ) {
      cerr << "ERROR, BAD DATATYPE AT " << __FILE__ << " " << __LINE__ << endl;
      return false;
   }
   if( cwb_dataSize != sizeof(uint64_t) ) {
      cerr << "ERROR, BAD DATASIZE AT " << __FILE__ << " " << __LINE__ << endl;
      return false;
   }

   // Create buffer and read data:
   const uint64_t cwb_amountToReadIn = cwb_arraySize * cwb_vectorSize * cwb_dataSize;
   const uint16_t cwb_startingPoint = 0;
   char * cwb_buffer = new char[cwb_amountToReadIn];
   if (vlsvReader.readArray("CELLSWITHBLOCKS", attribs, cwb_startingPoint, cwb_arraySize, cwb_buffer) == false) {
      cerr << "Failed to read block metadata for mesh '" << meshName << "'" << endl;
      delete[] cwb_buffer;
      return false;
   }

   vlsv::datatype::type nb_dataType;
   uint64_t nb_arraySize, nb_vectorSize, nb_dataSize;  

   //Get the mesh name for reading in data from the correct place
   //Read array info -- stores output in nb_arraySize, nb_vectorSize, nb_dataType, nb_dataSize
   if (vlsvReader.getArrayInfo("BLOCKSPERCELL", attribs, nb_arraySize, nb_vectorSize, nb_dataType, nb_dataSize) == false) {
      cerr << "ERROR, COULD NOT FIND ARRAY BLOCKSPERCELL AT " << __FILE__ << " " << __LINE__ << endl;
      return false;
   }

   // Create buffers for  number of blocks (nb) and read data:
   const short int startingPoint = 0; //Read the array from 0 (the beginning)
   char* nb_buffer = new char[nb_arraySize * nb_vectorSize * nb_dataSize];
   if (vlsvReader.readArray("BLOCKSPERCELL", attribs, startingPoint, nb_arraySize, nb_buffer) == false) {
      cerr << "Failed to read number of blocks for mesh '" << meshName << "'" << endl;
      delete[] nb_buffer;
      delete[] cwb_buffer;
      return false;
   }

   // Input cellswithblock locations:
   uint64_t blockOffset = 0;
   uint64_t N_blocks;
   for (uint64_t cell = 0; cell < cwb_arraySize; ++cell) {
      const uint64_t readCellID = convUInt(cwb_buffer + cell*cwb_dataSize, cwb_dataType, cwb_dataSize);
      N_blocks = convUInt(nb_buffer + cell*nb_dataSize, nb_dataType, nb_dataSize);
      const pair<uint64_t, uint32_t> input = make_pair( blockOffset, N_blocks );
      //Insert the location and number of blocks into the map
      cellsWithBlocksLocations.insert( make_pair(readCellID, input) );
      blockOffset += N_blocks;
   }

   delete[] cwb_buffer;
   delete[] nb_buffer;
   return true;
}

template <class T, class U>
bool compareAvgs( const string fileName1,
                  const string fileName2,
                  const bool verboseOutput,
                  vector<uint64_t> & cellIds1,
                  vector<uint64_t> & cellIds2
                ) {
   if( cellIds1.empty() == true || cellIds2.empty() == true ) {
      cerr << "ERROR, CELL IDS EMPTY IN COMPARE AVGS" << endl;
      return false;
   }
   // Declare map for locating velocity spaces within cell ids
   // Note: Key = cell id, value->first = blockOffset, value->second = numberOfBlocksToRead
   unordered_map<uint64_t, pair<uint64_t, uint32_t>> cellsWithBlocksLocations1;
   unordered_map<uint64_t, pair<uint64_t, uint32_t>> cellsWithBlocksLocations2;
   // Open the files for reading:
   T vlsvReader1;
   if( vlsvReader1.open(fileName1) == false ) {
      cerr << "Error opening file name " << fileName1 << " at " << __FILE__ << " " << __LINE__ << endl;
      return false;
   }

   U vlsvReader2;
   if( vlsvReader2.open(fileName2) == false ) {
      cerr << "Error opening file name " << fileName2 << " at " << __FILE__ << " " << __LINE__ << endl;
      return false;
   }

   if( getCellsWithBlocksLocations( vlsvReader1, cellsWithBlocksLocations1 ) == false ) {
      cerr << "ERROR AT " << __FILE__ << " " << __LINE__ << endl;
      return false;
   }

   if( getCellsWithBlocksLocations( vlsvReader2, cellsWithBlocksLocations2 ) == false ) {
      cerr << "ERROR AT " << __FILE__ << " " << __LINE__ << endl;
      return false;
   }
   // Consistency check:
   if( cellsWithBlocksLocations2.size() != cellsWithBlocksLocations1.size() ) {
      cerr << "BAD CELLS WITH BLOCKS SIZE AT "  << __FILE__ << " " << __LINE__ << endl;
      return false;
   }

   // Create a few variables for the cell id loop:
   vector< double > avgsDiffs;
   double totalAbsAvgs = 0;
   double totalAbsDiff = 0;
   double totalAbsLog10Diff = 0;
   double threshold=1e-16;
   uint64_t numOfRelevantCells = 0;
   uint64_t numOfIdenticalBlocks = 0;
   uint64_t numOfNonIdenticalBlocks = 0;
   if( cellIds1[0] == 0 || cellIds2[0] == 0 ) {
      // User input 0 as the cell id -- compare all cell ids
      cellIds1.clear();
      cellIds2.clear();
      for( unordered_map<uint64_t, pair<uint64_t, uint32_t>>::const_iterator it = cellsWithBlocksLocations1.begin(); it != cellsWithBlocksLocations1.end(); ++it ) {
         cellIds1.push_back(it->first);
         cellIds2.push_back(it->first);
      }
   }

   if( cellIds1.size() != cellIds2.size() ) {
      cerr << "ERROR, BAD CELL ID SIZES AT " << __FILE__ << " " << __LINE__ << endl;
      return false;
   }
   // Go through cell ids:
   for( uint cellIndex = 0; cellIndex < cellIds2.size(); cellIndex++ ) {
      const uint64_t & cellId1 = cellIds1[cellIndex];
      const uint64_t & cellId2 = cellIds2[cellIndex];
      // Get the avgs in a hash map (The velocity block id is the key and avgs is the value):
      const uint velocityCellsPerBlock = 64;
      unordered_map<uint32_t, array<double, velocityCellsPerBlock> > avgs1;
      unordered_map<uint32_t, array<double, velocityCellsPerBlock> > avgs2;
      // Store the avgs in avgs1 and 2:
      if( readAvgs( vlsvReader1, cellsWithBlocksLocations1, cellId1, avgs1 ) == false ) {
         cerr << "ERROR, FAILED TO READ AVGS AT " << __FILE__ << " " << __LINE__ << endl;
         return false;
      }
      if( readAvgs( vlsvReader2, cellsWithBlocksLocations2, cellId2, avgs2 ) == false ) {
         cerr << "ERROR, FAILED TO READ AVGS AT " << __FILE__ << " " << __LINE__ << endl;
         return false;
      }
   
      //Compare the avgs values:
      // First make a check on how many of the block ids are identical:
      const size_t sizeOfAvgs1 = avgs1.size();
      const size_t sizeOfAvgs2 = avgs2.size();
      // Vector of block ids that are the same
      vector<uint32_t> blockIds1;
      vector<uint32_t> blockIds2;
      blockIds1.reserve(sizeOfAvgs1);
      blockIds2.reserve(sizeOfAvgs2);
      // Input block ids:
      for( unordered_map<uint32_t, array<double, velocityCellsPerBlock> >::const_iterator it = avgs1.begin(); it != avgs1.end(); ++it ) {
         blockIds1.push_back(it->first);
      }
      for( unordered_map<uint32_t, array<double, velocityCellsPerBlock> >::const_iterator it = avgs2.begin(); it != avgs2.end(); ++it ) {
         blockIds2.push_back(it->first);
      }
      // Compare block ids:
      // Sort
      sort( blockIds1.begin(), blockIds1.end() );
      sort( blockIds2.begin(), blockIds2.end() );
      // Create iterators
      vector<uint32_t>::const_iterator it1 = blockIds1.begin();
      vector<uint32_t>::const_iterator it2 = blockIds2.begin();
      // Separate block ids into two categories -- the ones that blockids1 and blockids2 share and ones that only one of them shares
      vector<uint32_t> identicalBlockIds;
      vector<uint32_t> nonIdenticalBlockIds;
   
      while( true ) {
         if( it1 == blockIds1.end() || it2 == blockIds2.end() ) {
            // Reach end of block ids
            break;
         }
         if( *it1 == *it2 ) {
            // Identical block id
            identicalBlockIds.push_back(*it1);
            it1++; it2++;
         } else if( *it1 < *it2 ) {
            // Non identical block id
            // The block ids are sorted so to get identical block ids one must increment the lower value
            nonIdenticalBlockIds.push_back(*it1);
            it1++;
         } else if( *it2 < *it1 ) {
            // Non identical block id
            // The block ids are sorted so to get identical block ids one must increment the lower value
            nonIdenticalBlockIds.push_back(*it2);
            it2++;
         }
      }
      // Get the rest of the non identical block ids (If there are any)
      // Note: This is only needed if for example it1 hit the end of the iteration and it2 still isn't at the end
      for( ; it1 != blockIds1.end(); ++it1 ) {
         nonIdenticalBlockIds.push_back(*it1);
      }
      for( ; it2 != blockIds2.end(); ++it2 ) {
         nonIdenticalBlockIds.push_back(*it2);
      }
      // Compare block ids:
      const uint64_t totalNumberOfBlocks = identicalBlockIds.size() + nonIdenticalBlockIds.size();
      const double percentageOfIdenticalBlocks = (double)(totalNumberOfBlocks) / (double)(identicalBlockIds.size());
      // Compare the avgs values of the identical blocks:
      avgsDiffs.reserve(avgsDiffs.size() + identicalBlockIds.size() * velocityCellsPerBlock);
      for( vector<uint32_t>::const_iterator it = identicalBlockIds.begin(); it != identicalBlockIds.end(); ++it ) {
         // Get the block id
         const uint32_t blockId = *it;
         // Get avgs values:
         const array<double, velocityCellsPerBlock> & avgsValues1 = avgs1.at(blockId);
         const array<double, velocityCellsPerBlock> & avgsValues2 = avgs2.at(blockId);
         // Get the diff:
         for( uint i = 0; i < velocityCellsPerBlock; ++i ) {
            double val1=avgsValues1[i]>threshold?avgsValues1[i]:threshold;
            double val2=avgsValues2[i]>threshold?avgsValues2[i]:threshold;
            if(avgsValues1[i]>threshold || avgsValues2[i]>threshold)
               numOfRelevantCells++;
            
            avgsDiffs.push_back( abs(val1 - val2) );
            totalAbsAvgs += (abs(val1) + abs(val2));
            totalAbsDiff +=  abs(val1 - val2);
            totalAbsLog10Diff += abs(log10(val1) - log10(val2));
            
         }
      }
      // Compare the avgs values of nonidentical blocks:
      array<double, velocityCellsPerBlock> zeroAvgs;
      for( uint i = 0; i < velocityCellsPerBlock; ++i ) {
         zeroAvgs[i] = 0;
      }
      for( vector<uint32_t>::const_iterator it = nonIdenticalBlockIds.begin(); it != nonIdenticalBlockIds.end(); ++it ) {
         // Get the block id
         const uint32_t blockId = *it;
         // Get avgs values: 

         const array<double, velocityCellsPerBlock> * avgsValues1;
         const array<double, velocityCellsPerBlock> * avgsValues2;

         unordered_map<uint32_t, array<double, velocityCellsPerBlock> >::const_iterator it2 = avgs1.find( blockId );
         if( it2 == avgs1.end() ) {
            avgsValues1 = &zeroAvgs;
         } else {
            avgsValues1 = &(it2->second);
         }

         it2 = avgs2.find( blockId );
         if( it2 == avgs2.end() ) {
            avgsValues2 = &zeroAvgs;
         } else {
            avgsValues2 = &(it2->second);
         }
         // Get the diff:
         for( uint i = 0; i < velocityCellsPerBlock; ++i ) {
            double val1=avgsValues1->operator[](i)>threshold?avgsValues1->operator[](i):threshold;
            double val2=avgsValues2->operator[](i)>threshold?avgsValues2->operator[](i):threshold;
            if( avgsValues1->operator[](i)>threshold || avgsValues2->operator[](i)>threshold)
               numOfRelevantCells++;
            
            avgsDiffs.push_back( abs(val1 - val2) );
            totalAbsAvgs += (abs(val1) + abs(val2));
            totalAbsDiff +=  abs(val1 - val2);
            totalAbsLog10Diff += abs(log10(val1) - log10(val2));
         }
      }
      numOfIdenticalBlocks += identicalBlockIds.size();
      numOfNonIdenticalBlocks += nonIdenticalBlockIds.size();
   }
   // Get the max and min diff, and the sum of the diff
   double maxDiff = 0;
   double minDiff = numeric_limits<Real>::max();
   double sumDiff = 0;
   for( vector<double>::const_iterator it = avgsDiffs.begin(); it != avgsDiffs.end(); ++it ) {
      sumDiff += *it;
      if( maxDiff < *it ) {
         maxDiff = *it;
      }
      if( minDiff > *it ) {
         minDiff = *it;
      }
   }
   
   const double relativeSumDiff = sumDiff / totalAbsAvgs;
   cout << "File names: " << fileName1 << " & " << fileName2 << endl <<
      "NonIdenticalBlocks:      " << numOfNonIdenticalBlocks << endl <<
      "IdenticalBlocks:         " << numOfIdenticalBlocks <<  endl <<
      "Absolute_Error:          " << totalAbsDiff  << endl <<
      "Mean-Absolute-Error:     " << totalAbsDiff / numOfRelevantCells << endl <<
      "Max-Absolute-Error:      " << maxDiff << endl <<
      "Absolute-log-Error:      " << totalAbsLog10Diff << endl <<
      "Mean-Absolute-log-Error: " << totalAbsLog10Diff / numOfRelevantCells << endl;
   

   return true;
}

/*! Read in the contents of the variable component in both files passed in strings fileName1 and fileName2, and compute statistics and distances as wished
 * \param fileName1 String argument giving the location of the first file to process
 * \param fileName2 String argument giving the location of the second file to process
 * \param varToExtract Pointer to the char array containing the name of the variable to extract
 * \param compToExtract Unsigned int designating the component to extract (0 for scalars)
 * \param verboseOutput Boolean parameter telling whether the output will be verbose or compact
 * \sa convertSILO singleStatistics outputStats pDistance outputDistance printNonVerboseData
 */
bool process2Files(const string fileName1,
                   const string fileName2,
                   const char * varToExtract,
                   const uint compToExtract,
                   const bool verboseOutput,
                   const uint compToExtract2 = 0
                  ) {
<<<<<<< HEAD
   //Check whether the file(s) use new or old vlsv library:
   const bool file1UsesNewVlsvLib = (checkVersion( fileName1 ) == 1.00);
   const bool file2UsesNewVlsvLib = (checkVersion( fileName2 ) == 1.00);
=======
>>>>>>> ac0bae69

   map<uint, Real> orderedData1;
   map<uint, Real> orderedData2;
   Real absolute, relative, mini, maxi, size, avg, stdev;

   // If the user wants to check avgs, call the avgs check function and return it. Otherwise move on to compare variables:
   if( strcmp(varToExtract, "avgs") == 0 && attributes.find("--no-distrib") == attributes.end()) {
      vector<uint64_t> cellIds1;
      vector<uint64_t> cellIds2;
      cellIds1.reserve(1);
      cellIds2.reserve(1);
      cellIds1.push_back(compToExtract);
      cellIds2.push_back(compToExtract2);
      // Compare files:
      if( compareAvgs<vlsvinterface::Reader, vlsvinterface::Reader>(fileName1, fileName2, verboseOutput, cellIds1, cellIds2) == false ) { return false; }
   } else {
      unordered_map<size_t,size_t> cellOrder;

      bool success = true;
<<<<<<< HEAD
      if( file1UsesNewVlsvLib ) {
         success = convertSILO<newVlsv::Reader>(fileName1, varToExtract, compToExtract, &orderedData1, cellOrder, true);
      } else {
         cout << "old1 SILO format?" << endl;
         //success = convertSILO<oldVlsv::Reader>(fileName1, varToExtract, compToExtract, &orderedData1, cellOrder, true);
      }
=======
      success = convertSILO<vlsvinterface::Reader>(fileName1, varToExtract, compToExtract, &orderedData1);

>>>>>>> ac0bae69
      if( success == false ) {
         cerr << "ERROR Data import error with " << fileName1 << endl;
         return 1;
      }
   
<<<<<<< HEAD
      if( file2UsesNewVlsvLib ) {
         success = convertSILO<newVlsv::Reader>(fileName2, varToExtract, compToExtract, &orderedData2, cellOrder, false);
      } else {
         cout << "old2 SILO format?" << endl;
         //success = convertSILO<oldVlsv::Reader>(fileName2, varToExtract, compToExtract, &orderedData2, cellOrder, false);
      }
=======
      success = convertSILO<vlsvinterface::Reader>(fileName2, varToExtract, compToExtract, &orderedData2);

>>>>>>> ac0bae69
      if( success == false ) {
         cerr << "ERROR Data import error with " << fileName2 << endl;
         return 1;
      }

      // Basic consistency check
      if(orderedData1.size() != orderedData2.size()) {
         cerr << "ERROR Datasets have different size." << endl;
         return 1;
      }

      // Open VLSV file where the diffence in the chosen variable is written
      const string prefix = fileName1.substr(0,fileName1.find_last_of('.'));
      const string suffix = fileName1.substr(fileName1.find_last_of('.'),fileName1.size());
      const string outputFileName = prefix + ".diff." + varToExtract + suffix;
      const string varName = varToExtract;
      vlsv::Writer outputFile;
      if (attributes.find("--diff") != attributes.end()) {
         if (outputFile.open(outputFileName,MPI_COMM_SELF,0) == false) {
            cerr << "ERROR failed to open output file '" << outputFileName << "' in " << __FILE__ << ":" << __LINE__ << endl;
            return false;
         }

         // Clone mesh from input file to diff file
         map<string,string>::const_iterator it = attributes.find("--meshname");
         if (cloneMesh(fileName1,outputFile,it->second) == false) return false;
      }

      singleStatistics(&orderedData1, &size, &mini, &maxi, &avg, &stdev); //CONTINUE
      outputStats(&size, &mini, &maxi, &avg, &stdev, verboseOutput, false);

      singleStatistics(&orderedData2, &size, &mini, &maxi, &avg, &stdev);
      outputStats(&size, &mini, &maxi, &avg, &stdev, verboseOutput, false);

      pDistance(orderedData1, orderedData2, 0, &absolute, &relative, false, cellOrder,outputFile,attributes["--meshname"],"d0_"+varName);
      outputDistance(0, &absolute, &relative, false, verboseOutput, false);
      pDistance(orderedData1, orderedData2, 0, &absolute, &relative, true, cellOrder,outputFile,attributes["--meshname"],"d0_sft_"+varName);
      outputDistance(0, &absolute, &relative, true, verboseOutput, false);

      pDistance(orderedData1, orderedData2, 1, &absolute, &relative, false, cellOrder,outputFile,attributes["--meshname"],"d1_"+varName);
      outputDistance(1, &absolute, &relative, false, verboseOutput, false);
      pDistance(orderedData1, orderedData2, 1, &absolute, &relative, true, cellOrder,outputFile,attributes["--meshname"],"d1_sft_"+varName);
      outputDistance(1, &absolute, &relative, true, verboseOutput, false);

      pDistance(orderedData1, orderedData2, 2, &absolute, &relative, false, cellOrder,outputFile,attributes["--meshname"],"d2_"+varName);
      outputDistance(2, &absolute, &relative, false, verboseOutput, false);
      pDistance(orderedData1, orderedData2, 2, &absolute, &relative, true, cellOrder,outputFile,attributes["--meshname"],"d2_sft_"+varName);
      outputDistance(2, &absolute, &relative, true, verboseOutput, false);

      outputFile.close();
   }
   
   if(verboseOutput == false)
   {
      printNonVerboseData();
      cout << endl;
   }
   
   return 0;
}

/*! Creates the list of grid*.vlsv files present in the folder passed
 * \param dir DIR type pointer to the directory entry to process
 * \param fileList Pointer to a set of strings, return argument for the produced file list
 */
bool processDirectory(DIR* dir, set<string>* fileList) {
   int filesFound = 0, entryCounter = 0;
   
   const string mask = attributes["--filemask"];
   const string suffix = ".vlsv";

   struct dirent* entry = readdir(dir);
   while (entry != NULL) {
      const string entryName = entry->d_name;
      if (entryName.find(mask) == string::npos || entryName.find(suffix) == string::npos) {
         entry = readdir(dir);
         continue;
      }
      fileList->insert(entryName);
      filesFound++;
      entry = readdir(dir);
   }
   if (filesFound == 0) cout << "INFO no matches found" << endl;
   
   return 0;
}

/*! Main function, detects which calling pattern is used and sends to the corresponding processing functions.
 * 
 * \sa process2Files processDirectory
 */
int main(int argn,char* args[]) {
   MPI_Init(&argn,&args);

   // Create default attributes
   map<string,string> defAttribs;
   defAttribs.insert(make_pair("--meshname","SpatialGrid"));
   defAttribs.insert(make_pair("--filemask","fullf"));
   defAttribs.insert(make_pair("--help",""));
   defAttribs.insert(make_pair("--no-distrib",""));
   defAttribs.insert(make_pair("--diff",""));

   // Create default attributes
   for (map<string,string>::const_iterator it=defAttribs.begin(); it!=defAttribs.end(); ++it) {
      if (it->second.size() == 0) continue;
      attributes.insert(make_pair(it->first,it->second));
   }
   
   vector<string> argsVector;

   // Parse attributes,value pairs from command line
   int i=0;
   while (i < argn) {
      if (args[i][1] == '\0') {argsVector.push_back(args[i]); ++i; continue;}
      if (args[i][0] == '-' && args[i][1] == '-') {
         string s = args[i];
         if (argn > i) {
            if (s.find("=") == string::npos) {
               attributes.insert(make_pair(string(args[i]),""));
            } else {
               size_t pos = s.find("=");
               string arg = s.substr(0,s.find('='));
               string val = s.substr(s.find('=')+1,string::npos);
               attributes[arg] = val;
            }
            ++i;
            continue;
         } else {
            if (s.find("=") == string::npos) {
               attributes.insert(make_pair(string(args[i]),""));
            } else {
               size_t pos = s.find("=");
               string arg = s.substr(0,s.find('='));
               string val = s.substr(s.find('=')+1,string::npos);
               attributes[arg] = val;
            }
            ++i;
            break;
         }
      } else {
         argsVector.push_back(args[i]);
      }
      ++i;
   }
   
   if (attributes.find("--help") != attributes.end()) {
      cout << endl;
      cout << "VLSVDIFF command line attributes are given as option=value pairs, value can be empty." << endl;
      cout << "If the default value is 'unset', then giving the option in the command line turns it on." << endl;
      cout << "For example, \"vlsvdiff --help\" displays this message and the option '--help' does not have a value." << endl;
      cout << "Known attributes and default values are:" << endl;
      for (map<string,string>::const_iterator it=defAttribs.begin(); it!=defAttribs.end(); ++it) {
         cout << "\t" << it->first;
         if (it->second.size() > 0) cout << "=" << it->second << endl;
         else cout << " (unset)" << endl;
      }
      cout << endl;      
      return 0;
   }

   if (argsVector.size() < 5) {
      cout << endl;
      cout << "USAGE 1: ./vlsvdiff <file1> <file2> <Variable> <component>" << endl;
      cout << "Gives single-file statistics and distances between the two files given, for the variable and component given" << endl;
      cout << "USAGE 2: ./vlsvdiff <folder1> <folder2> <Variable> <component>" << endl;
      cout << "Gives single-file statistics and distances between pairs of files grid*.vlsv taken in alphanumeric order in the two folders given, for the variable and component given" << endl;
      cout << "USAGE 3: ./vlsvdiff <file1> <folder2> <Variable> <component>" << endl;
      cout << "         ./vlsvdiff <folder1> <file2> <Variable> <component>" << endl;
      cout << "Gives single-file statistics and distances between a file, and files grid*.vlsv taken in alphanumeric order in the given folder, for the variable and component given" << endl;
      cout << endl;
      cout << "Type ./vlsvdiff --help for more info" << endl;
      cout << endl;
      return 1;
   }

   // 1st arg is file1 name
   const string fileName1 = argsVector[1];
   // 2nd arg is file2 name
   const string fileName2 = argsVector[2];
   // 3rd arg is variable name
   const char* varToExtract = argsVector[3].c_str();;
   // 4th arg is its component, 0 for scalars, 2 for z component etc
   uint compToExtract = atoi(argsVector[4].c_str());
   // 5h arg if there is one:
   uint compToExtract2;
   if(argsVector.size() > 5 ) {
      compToExtract2 = atoi(argsVector[5].c_str());
   } else {
      compToExtract2 = compToExtract;
   }
   
   DIR* dir1 = opendir(fileName1.c_str());
   DIR* dir2 = opendir(fileName2.c_str());

   if (dir1 == NULL && dir2 == NULL) {
      cout << "INFO Reading in two files." << endl;
      
      // Process two files with verbose output (last argument true)
      process2Files(fileName1, fileName2, varToExtract, compToExtract, true, compToExtract2);
      //CONTINUE
      
      closedir(dir1);
      closedir(dir2);
   }
   else if (dir1 == NULL || dir2 == NULL)
   {
      // Mixed file and directory
      cout << "#INFO Reading in one file and one directory." << endl;
      set<string> fileList;
      set<string>::iterator it;

      if(dir1 == NULL){
         //file in 1, directory in 2
         processDirectory(dir2, &fileList);
         for(it = fileList.begin(); it != fileList.end();++it){
            // Process two files with non-verbose output (last argument false), give full path to the file processor
            process2Files(fileName1,fileName2 + "/" + *it, varToExtract, compToExtract, false, compToExtract2);
         }
      }

      if(dir2 == NULL){
         //directory in 1, file in 2
         processDirectory(dir1, &fileList);
         for(it = fileList.begin(); it != fileList.end();++it){
            // Process two files with non-verbose output (last argument false), give full path to the file processor
            process2Files(fileName1+"/"+*it,fileName2, varToExtract, compToExtract, false, compToExtract2);
         }
      }

      closedir(dir1);
      closedir(dir2);
      return 1;
   }
   else if (dir1 != NULL && dir2 != NULL)
   {
      // Process two folders, files of the same rank compared, first folder is reference in relative distances
      cout << "#INFO Reading in two directories." << endl;
      set<string> fileList1, fileList2;
      
      // Produce a sorted file list
      processDirectory(dir1, &fileList1);
      processDirectory(dir2, &fileList2);
      
      // Basic consistency check
      if(fileList1.size() != fileList2.size())
      {
         cerr << "ERROR Folders have different number of files." << endl;
         return 1;
      }
      
      set<string>::iterator it1, it2;
      for(it1 = fileList1.begin(), it2 = fileList2.begin();
          it1 != fileList2.end(), it2 != fileList2.end();
          it1++, it2++)
      {
      // Process two files with non-verbose output (last argument false), give full path to the file processor
      process2Files(fileName1 + "/" + *it1,
                    fileName2 + "/" + *it2, varToExtract, compToExtract, false, compToExtract2);
      }
      
      closedir(dir1);
      closedir(dir2);
   }

   MPI_Finalize();
   return 0;
}<|MERGE_RESOLUTION|>--- conflicted
+++ resolved
@@ -42,33 +42,7 @@
 using namespace std;
 using namespace vlsv;
 
-<<<<<<< HEAD
 static map<string,string> attributes;
-
-static uint64_t convUInt(const char* ptr, const VLSV::datatype& dataType, const uint64_t& dataSize) {
-   if (dataType != VLSV::UINT) {
-      cerr << "Erroneous datatype given to convUInt" << endl;
-      exit(1);
-   }
-
-   switch (dataSize) {
-      case 1:
-         return *reinterpret_cast<const unsigned char*> (ptr);
-         break;
-      case 2:
-         return *reinterpret_cast<const unsigned short int*> (ptr);
-         break;
-      case 4:
-         return *reinterpret_cast<const unsigned int*> (ptr);
-         break;
-      case 8:
-         return *reinterpret_cast<const unsigned long int*> (ptr);
-         break;
-   }
-   return 0;
-}
-=======
->>>>>>> ac0bae69
 
 static uint64_t convUInt(const char* ptr, const vlsv::datatype::type & dataType, const uint64_t& dataSize) {
    if (dataType != vlsv::datatype::type::UINT) {
@@ -275,16 +249,11 @@
       }
       // Put those into the map
       orderedData->insert(pair<uint64_t, Real>(CellID, extract));
-<<<<<<< HEAD
       if (storeCellOrder == true) {
-	 cellOrder[CellID] = i;
-      }
-   }
-
-=======
-   }
-   
->>>>>>> ac0bae69
+         cellOrder[CellID] = i;
+      }
+   }
+
    if (meshSuccess == false) {
       cerr << "ERROR reading array MESH" << endl;
    }
@@ -294,12 +263,6 @@
    return meshSuccess && variableSuccess;
 }
 
-<<<<<<< HEAD
-=======
-
-
-
->>>>>>> ac0bae69
 /*! Opens the VLSV file and extracts the mesh names. Sends for processing to convertMesh.
  * \param fileName String containing the name of the file to be processed
  * \param varToExtract Pointer to the char array containing the name of the variable to extract
@@ -671,10 +634,10 @@
    return 0;
 }
 
-bool getBlockIds( vlsvinterface::Reader & vlsvReader,
-                  const unordered_map<uint64_t, pair<uint64_t, uint32_t>> & cellsWithBlocksLocations,
-                  const uint64_t & cellId,
-                  vector<uint32_t> & blockIds ) {
+bool getBlockIds(vlsvinterface::Reader& vlsvReader,
+                 const unordered_map<uint64_t, pair<uint64_t, uint32_t>> & cellsWithBlocksLocations,
+                 const uint64_t & cellId,
+                 vector<uint32_t> & blockIds ) {
    // Read the block ids:
    //Check if the cell id can be found:
    unordered_map<uint64_t, pair<uint64_t, uint32_t>>::const_iterator it = cellsWithBlocksLocations.find( cellId );
@@ -745,151 +708,6 @@
 
     return blockId;
 }
-
-
-
-<<<<<<< HEAD
-//Loads a parameter from a file
-//usage: Real x = loadParameter( vlsvReader, nameOfParameter );
-//Note: this is used in getCellIdFromCoords
-//Input:
-//[0] vlsvReader -- some VLSVReader which has a file opened
-//[1] name -- name of the parameter, e.g. "xmin"
-//Output:
-//[0] Parameter -- Saves the parameter into the parameter variable
-template <typename T>
-bool loadParameter( VLSVReader& vlsvReader, const string& name, T & parameter ) {
-   //Declare dataType, arraySize, vectorSize, dataSize so we know how much data we want to store
-   VLSV::datatype dataType;
-   uint64_t arraySize, vectorSize, dataSize; //vectorSize should be 1
-   //Write into dataType, arraySize, etc with getArrayInfo -- if fails to read, give error message
-   if( vlsvReader.getArrayInfo( "PARAMETERS", name, arraySize, vectorSize, dataType, dataSize ) == false ) {
-      cerr << "Error, could not read parameter '" << name << "' at: " << __FILE__ << " " << __LINE__; //FIX
-      return false;
-   }
-   //Declare a buffer to write the parameter's data in (arraySize, etc was received from getArrayInfo)
-   char * buffer = new char[arraySize * vectorSize * dataSize];
-  
-   //Read data into the buffer and return error if something went wrong
-   if( vlsvReader.readArray( "PARAMETERS", name, 0, vectorSize, buffer ) == false ) {
-      cerr << "Error, could not read parameter '" << name << "' at: " << __FILE__ << " " << __LINE__; //FIX
-      return false;
-   }
-   //SHOULD be a vector of size 1 and since I am going to want to assume that, making a check here
-   if( vectorSize != 1 ) {
-      cerr << "Error, could not read parameter '" << name << "' at: " << __FILE__ << " " << __LINE__; //FIX
-      return false;
-   }
-   //Input the parameter
-   if( typeid(T) == typeid(double) ) {
-      if( dataSize == 8 ) {
-         parameter = *reinterpret_cast<double*>(buffer);
-      } else if( dataSize == 4 ) {
-         parameter = *reinterpret_cast<float*>(buffer);
-      } else {
-         cerr << "Error, bad datasize while reading parameters at " << __FILE__ << " " << __LINE__ << endl;
-         return false;
-      }
-   } else if( typeid(T) == typeid(uint64_t) ) {
-      if( dataSize == 8 ) {
-         parameter = *reinterpret_cast<uint64_t*>(buffer);
-      } else if( dataSize == 4 ) {
-         parameter = *reinterpret_cast<uint32_t*>(buffer);
-      } else {
-         cerr << "Error, bad datasize while reading parameters at " << __FILE__ << " " << __LINE__ << endl;
-         return false;
-      }
-   } else {
-      cerr << "Error, could not read parameter '" << name << "' at: " << __FILE__ << " " << __LINE__; //FIX
-      cerr << " Error message: invalid type in loadParameters" << endl;
-      return false;
-   }
-   return true;
-}
-
-
-
-bool getBlockIds( oldVlsv::Reader & vlsvReader,
-                  const unordered_map<uint64_t, pair<uint64_t, uint32_t>> & cellsWithBlocksLocations,
-                  const uint64_t & cellId,
-                  vector<uint32_t> & blockIds ) {
-   // Read the block ids:
-   //Check if the cell id can be found:
-   unordered_map<uint64_t, pair<uint64_t, uint32_t>>::const_iterator it = cellsWithBlocksLocations.find( cellId );
-   if( it == cellsWithBlocksLocations.end() ) {
-      cerr << "COULDNT FIND CELL ID " << cellId << " AT " << __FILE__ << " " << __LINE__ << endl;
-      return false;
-   }
-   //Get offset and number of blocks:
-   pair<uint64_t, uint32_t> offsetAndBlocks = it->second;
-   const uint64_t blockOffset = get<0>(offsetAndBlocks);
-   const uint32_t N_blocks = get<1>(offsetAndBlocks);
-
-   // Get some required info from VLSV file:
-   list<pair<string, string> > attribs;
-   attribs.push_back(make_pair("name", attributes["--meshname"]));
-
-   //READ BLOCK COORDINATES:
-   uint64_t blockCoordinates_arraySize, blockCoordinates_vectorSize, blockCoordinates_dataSize;
-   vlsv::datatype::type blockCoordinates_dataType;
-   //Input blockCoordinates_arraySize, blockCoordinates_vectorSize, blockCoordinates_dataSize blockCoordinates_dataType: (Returns false if fails)
-   if (vlsvReader.getArrayInfo("BLOCKCOORDINATES", attribs, blockCoordinates_arraySize, blockCoordinates_vectorSize, blockCoordinates_dataType, blockCoordinates_dataSize) == false) {
-      cerr << "ERROR, COULD NOT FIND BLOCKCOORDINATES AT " << __FILE__ << " " << __LINE__ << endl;
-      return false;
-   }
-   //Make sure blockid's datatype is correct:
-   if( blockCoordinates_dataType != vlsv::datatype::type::FLOAT ) {
-      cerr << "ERROR, bad datatype at " << __FILE__ << " " << __LINE__ << endl;
-      return false;
-   }
-   //Create buffer for reading in data:  (Note: arraySize, vectorSize, etc were fetched from getArrayInfo)
-   char * blockCoordinates_buffer = new char[N_blocks*blockCoordinates_vectorSize*blockCoordinates_dataSize];
-   //Read the data into the buffer:
-   if( vlsvReader.readArray( "BLOCKCOORDINATES", attribs, blockOffset, N_blocks, blockCoordinates_buffer ) == false ) {
-      cerr << "ERROR, FAILED TO READ BLOCKCOORDINATES AT " << __FILE__ << " " << __LINE__ << endl;
-      delete[] blockCoordinates_buffer;
-      return false;
-   }
-   //Input the block ids:
-   // First read in vxmin, vymin, vzmin etc
-   double vx_min, vy_min, vz_min;
-   uint64_t vx_length, vy_length, vz_length;
-   loadParameter( vlsvReader, "vxmin", vx_min );
-   loadParameter( vlsvReader, "vymin", vy_min );
-   loadParameter( vlsvReader, "vzmin", vz_min );
-   loadParameter( vlsvReader, "vxblocks_ini", vx_length );
-   loadParameter( vlsvReader, "vyblocks_ini", vy_length );
-   loadParameter( vlsvReader, "vzblocks_ini", vz_length );
-
-   double vx, vy, vz, dvx, dvy, dvz;
-
-   blockIds.reserve(N_blocks);
-   for (uint64_t b = 0; b < N_blocks; ++b) {
-      if (blockCoordinates_dataSize == 4) {
-         vx = *reinterpret_cast<float*> (blockCoordinates_buffer + b * blockCoordinates_vectorSize * blockCoordinates_dataSize + 0 * blockCoordinates_dataSize);
-         vy = *reinterpret_cast<float*> (blockCoordinates_buffer + b * blockCoordinates_vectorSize * blockCoordinates_dataSize + 1 * blockCoordinates_dataSize);
-         vz = *reinterpret_cast<float*> (blockCoordinates_buffer + b * blockCoordinates_vectorSize * blockCoordinates_dataSize + 2 * blockCoordinates_dataSize);
-         dvx = *reinterpret_cast<float*> (blockCoordinates_buffer + b * blockCoordinates_vectorSize * blockCoordinates_dataSize + 3 * blockCoordinates_dataSize);
-         dvy = *reinterpret_cast<float*> (blockCoordinates_buffer + b * blockCoordinates_vectorSize * blockCoordinates_dataSize + 4 * blockCoordinates_dataSize);
-         dvz = *reinterpret_cast<float*> (blockCoordinates_buffer + b * blockCoordinates_vectorSize * blockCoordinates_dataSize + 5 * blockCoordinates_dataSize);
-      } else {
-         vx = *reinterpret_cast<double*> (blockCoordinates_buffer + b * blockCoordinates_vectorSize * blockCoordinates_dataSize + 0 * blockCoordinates_dataSize);
-         vy = *reinterpret_cast<double*> (blockCoordinates_buffer + b * blockCoordinates_vectorSize * blockCoordinates_dataSize + 1 * blockCoordinates_dataSize);
-         vz = *reinterpret_cast<double*> (blockCoordinates_buffer + b * blockCoordinates_vectorSize * blockCoordinates_dataSize + 2 * blockCoordinates_dataSize);
-         dvx = *reinterpret_cast<double*> (blockCoordinates_buffer + b * blockCoordinates_vectorSize * blockCoordinates_dataSize + 3 * blockCoordinates_dataSize);
-         dvy = *reinterpret_cast<double*> (blockCoordinates_buffer + b * blockCoordinates_vectorSize * blockCoordinates_dataSize + 4 * blockCoordinates_dataSize);
-         dvz = *reinterpret_cast<double*> (blockCoordinates_buffer + b * blockCoordinates_vectorSize * blockCoordinates_dataSize + 5 * blockCoordinates_dataSize);
-      }
-      const uint32_t blockId = getBlockId( vx, vy, vz, dvx, dvy, dvz, vx_min, vy_min, vz_min, vx_length, vy_length, vz_length);
-      blockIds.push_back( (uint32_t)(blockId) );
-   }
-   delete[] blockCoordinates_buffer;
-   return true;
-
-}
-=======
->>>>>>> ac0bae69
-
 
 // Reads avgs values of some given cell id
 // Input:
@@ -1306,13 +1124,6 @@
                    const bool verboseOutput,
                    const uint compToExtract2 = 0
                   ) {
-<<<<<<< HEAD
-   //Check whether the file(s) use new or old vlsv library:
-   const bool file1UsesNewVlsvLib = (checkVersion( fileName1 ) == 1.00);
-   const bool file2UsesNewVlsvLib = (checkVersion( fileName2 ) == 1.00);
-=======
->>>>>>> ac0bae69
-
    map<uint, Real> orderedData1;
    map<uint, Real> orderedData2;
    Real absolute, relative, mini, maxi, size, avg, stdev;
@@ -1331,33 +1142,15 @@
       unordered_map<size_t,size_t> cellOrder;
 
       bool success = true;
-<<<<<<< HEAD
-      if( file1UsesNewVlsvLib ) {
-         success = convertSILO<newVlsv::Reader>(fileName1, varToExtract, compToExtract, &orderedData1, cellOrder, true);
-      } else {
-         cout << "old1 SILO format?" << endl;
-         //success = convertSILO<oldVlsv::Reader>(fileName1, varToExtract, compToExtract, &orderedData1, cellOrder, true);
-      }
-=======
-      success = convertSILO<vlsvinterface::Reader>(fileName1, varToExtract, compToExtract, &orderedData1);
-
->>>>>>> ac0bae69
+      success = convertSILO<vlsvinterface::Reader>(fileName1, varToExtract, compToExtract, &orderedData1, cellOrder, true);
+
       if( success == false ) {
          cerr << "ERROR Data import error with " << fileName1 << endl;
          return 1;
       }
-   
-<<<<<<< HEAD
-      if( file2UsesNewVlsvLib ) {
-         success = convertSILO<newVlsv::Reader>(fileName2, varToExtract, compToExtract, &orderedData2, cellOrder, false);
-      } else {
-         cout << "old2 SILO format?" << endl;
-         //success = convertSILO<oldVlsv::Reader>(fileName2, varToExtract, compToExtract, &orderedData2, cellOrder, false);
-      }
-=======
-      success = convertSILO<vlsvinterface::Reader>(fileName2, varToExtract, compToExtract, &orderedData2);
-
->>>>>>> ac0bae69
+
+      success = convertSILO<vlsvinterface::Reader>(fileName2, varToExtract, compToExtract, &orderedData2, cellOrder, false);
+
       if( success == false ) {
          cerr << "ERROR Data import error with " << fileName2 << endl;
          return 1;
