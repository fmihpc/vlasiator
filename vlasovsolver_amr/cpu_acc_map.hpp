--- conflicted
+++ resolved
@@ -520,13 +520,9 @@
       } // for (int k=0; k<WID; ++k) 
       #warning TODO: add SpatialCell::velocity_block_threshold() in place of sparseMinValue (if applicable)
 
-<<<<<<< HEAD
       #warning DEPRECATED use per-species sparseMinValue
+      // If target block did not receive enough mass, flag it for removal
       if (accum < Parameters::sparseMinValue) {
-=======
-      // If target block did not receive enough mass, flag it for removal
-      if (accum < P::sparseMinValue) {
->>>>>>> 559bab1e
          removeList.push_back(targetGID);
       }
    } // for-loop over velocity blocks
