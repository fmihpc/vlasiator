--- conflicted
+++ resolved
@@ -46,13 +46,10 @@
    static Real input_dt; /*!< Time interval between input files */
 
    static uint64_t num_particles; /*!< Number of particles to generate */
-<<<<<<< HEAD
    static bool staticfields; /*!< Flag for using static fields from first time step */
-=======
    static std::string V_field_name; /*!< Name of the Velocity data set to read */
    static std::string rho_field_name; /*!< Name of the Density data set to read */
    static bool divide_rhov_by_rho; /*!< Does the file store rho_v and rho separately? */
->>>>>>> ea791ba0
 
    static Boundary* boundary_behaviour_x; /*!< What to do with particles that reach the x boundary */
    static Boundary* boundary_behaviour_y; /*!< What to do with particles that reach the y boundary */
