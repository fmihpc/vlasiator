project = Flowthrough
propagate_field = 0
propagate_vlasov_acceleration = 0
propagate_vlasov_translation = 1
dynamic_timestep = 1

ParticlePopulations = proton

[io]
write_initial_state = 0

<<<<<<< HEAD
system_write_t_interval = 39.44
=======
system_write_t_interval = 200.0
>>>>>>> 723d0594
system_write_file_name = bulk
system_write_distribution_stride = 1
system_write_distribution_xline_stride = 0
system_write_distribution_yline_stride = 0
system_write_distribution_zline_stride = 0

[variables]
output = vg_rhom
output = fg_e
output = fg_b
output = vg_pressure
output = populations_vg_rho
output = populations_vg_v
output = vg_boundarytype
output = vg_rank
output = populations_vg_blocks
output = populations_vg_nonmaxwellianity
diagnostic = populations_vg_blocks

[gridbuilder]
x_length = 8
y_length = 1
z_length = 1
<<<<<<< HEAD
x_min = -10.4e7
x_max = 10.4e7
y_min = -1.3e7
y_max = 1.3e7
z_min = -1.3e7
z_max = 1.3e7
t_max = 650
dt = 2.0
=======
x_min = -1.3e8
x_max = 1.3e8
y_min = -1.3e8
y_max = 1.3e8
z_min = -6.5e6
z_max = 6.5e6
t_max = 600
#dt = 2.0
>>>>>>> 723d0594

[proton_properties]
mass = 1
mass_units = PROTON
charge = 1

[proton_vspace]
<<<<<<< HEAD
vx_min = -600000.0
vx_max = +600000.0
vy_min = -600000.0
vy_max = +600000.0
vz_min = -600000.0
vz_max = +600000.0
vx_length = 5
vy_length = 5
vz_length = 5
=======
vx_min = -640000.0
vx_max = +640000.0
vy_min = -640000.0
vy_max = +640000.0
vz_min = -640000.0
vz_max = +640000.0
vx_length = 32
vy_length = 32
vz_length = 32
>>>>>>> 723d0594
[proton_sparse]
minValue = 1.0e-15

[boundaries]
periodic_x = yes
periodic_y = yes
periodic_z = yes
boundary = Outflow
boundary = Maxwellian

[Flowthrough]
emptyBox = 0
Bx = 1.0e-9
By = 1.0e-9
Bz = 1.0e-9
densityModel = SheetMaxwellian

[proton_Flowthrough]
T = 100000.0
rho  = 1000000.0
VX0 = 4e5
<<<<<<< HEAD
VY0 = 0
VZ0 = 0
nSpaceSamples = 2
nVelocitySamples = 2
=======
VY0 = 4e5
VZ0 = 4e5
>>>>>>> 723d0594

[bailout]
velocity_space_wall_block_margin = 0<|MERGE_RESOLUTION|>--- conflicted
+++ resolved
@@ -9,11 +9,7 @@
 [io]
 write_initial_state = 0
 
-<<<<<<< HEAD
-system_write_t_interval = 39.44
-=======
 system_write_t_interval = 200.0
->>>>>>> 723d0594
 system_write_file_name = bulk
 system_write_distribution_stride = 1
 system_write_distribution_xline_stride = 0
@@ -37,16 +33,6 @@
 x_length = 8
 y_length = 1
 z_length = 1
-<<<<<<< HEAD
-x_min = -10.4e7
-x_max = 10.4e7
-y_min = -1.3e7
-y_max = 1.3e7
-z_min = -1.3e7
-z_max = 1.3e7
-t_max = 650
-dt = 2.0
-=======
 x_min = -1.3e8
 x_max = 1.3e8
 y_min = -1.3e8
@@ -55,7 +41,6 @@
 z_max = 6.5e6
 t_max = 600
 #dt = 2.0
->>>>>>> 723d0594
 
 [proton_properties]
 mass = 1
@@ -63,17 +48,6 @@
 charge = 1
 
 [proton_vspace]
-<<<<<<< HEAD
-vx_min = -600000.0
-vx_max = +600000.0
-vy_min = -600000.0
-vy_max = +600000.0
-vz_min = -600000.0
-vz_max = +600000.0
-vx_length = 5
-vy_length = 5
-vz_length = 5
-=======
 vx_min = -640000.0
 vx_max = +640000.0
 vy_min = -640000.0
@@ -83,7 +57,6 @@
 vx_length = 32
 vy_length = 32
 vz_length = 32
->>>>>>> 723d0594
 [proton_sparse]
 minValue = 1.0e-15
 
@@ -105,15 +78,8 @@
 T = 100000.0
 rho  = 1000000.0
 VX0 = 4e5
-<<<<<<< HEAD
-VY0 = 0
-VZ0 = 0
-nSpaceSamples = 2
-nVelocitySamples = 2
-=======
 VY0 = 4e5
 VZ0 = 4e5
->>>>>>> 723d0594
 
 [bailout]
 velocity_space_wall_block_margin = 0