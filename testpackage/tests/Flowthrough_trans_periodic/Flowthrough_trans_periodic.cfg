project = Flowthrough
propagate_field = 0
propagate_vlasov_acceleration = 0
propagate_vlasov_translation = 1
dynamic_timestep = 1

ParticlePopulations = proton

[io]
write_initial_state = 0

system_write_t_interval = 649.0
system_write_file_name = bulk
system_write_distribution_stride = 1
system_write_distribution_xline_stride = 0
system_write_distribution_yline_stride = 0
system_write_distribution_zline_stride = 0

[variables]
output = vg_rhom
output = fg_e
output = fg_b
output = vg_pressure
output = populations_vg_rho
output = populations_vg_v
output = vg_boundarytype
output = vg_rank
output = populations_vg_blocks
output = populations_vg_nonmaxwellianity
diagnostic = populations_vg_blocks

[gridbuilder]
x_length = 20
y_length = 20
z_length = 1
x_min = -1.3e8
x_max = 1.3e8
y_min = -1.3e8
y_max = 1.3e8
z_min = -6.5e6
z_max = 6.5e6
t_max = 650
dt = 2.0

[proton_properties]
mass = 1
mass_units = PROTON
charge = 1

[proton_vspace]
vx_min = -640000.0
vx_max = +640000.0
vy_min = -640000.0
vy_max = +640000.0
vz_min = -640000.0
vz_max = +640000.0
vx_length = 32
vy_length = 32
vz_length = 32
[proton_sparse]
minValue = 1.0e-15

[boundaries]
periodic_x = yes
periodic_y = yes
periodic_z = yes
boundary = Outflow
boundary = Maxwellian

[Flowthrough]
emptyBox = 0
Bx = 1.0e-9
By = 1.0e-9
Bz = 1.0e-9
densityModel = SheetMaxwellian

[proton_Flowthrough]
T = 100000.0
rho  = 1000000.0
VX0 = 4e5
VY0 = 4e5
VZ0 = 4e5
<<<<<<< HEAD
nSpaceSamples = 1
nVelocitySamples = 1
=======
>>>>>>> 041734ab

[bailout]
velocity_space_wall_block_margin = 0<|MERGE_RESOLUTION|>--- conflicted
+++ resolved
@@ -80,11 +80,6 @@
 VX0 = 4e5
 VY0 = 4e5
 VZ0 = 4e5
-<<<<<<< HEAD
-nSpaceSamples = 1
-nVelocitySamples = 1
-=======
->>>>>>> 041734ab
 
 [bailout]
 velocity_space_wall_block_margin = 0