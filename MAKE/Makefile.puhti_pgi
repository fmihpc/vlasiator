CMP = mpic++
LNK = mpic++

# Suggested modules for building with PG19.7:
# module load pgi hpcx-mpi/2.5.0-cuda cuda
#
# Suggested modules for building with PGI20.9:
# module purge
# module unuse /appl/spack/modulefiles/linux-rhel7-x86_64/Core
# module use /appl/test/new_pgi/modulefiles/linux-rhel7-x86_64/Core/
# module load pgi cuda openmpi papi

#======== Vectorization ==========
#Set vector backend type for vlasov solvers, sets precision and length. 
#Options: 
# AVX:	    VEC4D_AGNER, VEC4F_AGNER, VEC8F_AGNER
# AVX512:   VEC8D_AGNER, VEC16F_AGNER
# Fallback: VEC4D_FALLBACK, VEC4F_FALLBACK, VEC8F_FALLBACK

ifeq ($(DISTRIBUTION_FP_PRECISION),SPF)
#Single-precision        
	VECTORCLASS = VEC8F_FALLBACK
else
#Double-precision
	VECTORCLASS = VEC4D_FALLBACK
endif

FLAGS = 

#GNU flags:
CC_BRAND = pgi
CC_BRAND_VERSION = 19.7
CXXFLAGS += -g -O2 -D__GCC_ATOMIC_TEST_AND_SET_TRUEVAL=1 -Minfo=accel -ta=tesla:lineinfo,keepbin,keepgpu,keepptx -Manno -g -mp
testpackage: CXXFLAGS += -g -O2 -acc -D__GCC_ATOMIC_TEST_AND_SET_TRUEVAL=1 -Minfo=accel

<<<<<<< HEAD
MATHFLAGS =
LDFLAGS = -O2 -g  -ta=tesla:lineinfo,keepbin,keepgpu,keepptx
=======
MATHFLAGS = #-ffast-math -fno-finite-math-only
testpackage: MATHFLAGS = #-fno-unsafe-math-optimizations

LDFLAGS = -O3 -acc -g
>>>>>>> 72ccb813
LIB_MPI = 

#======== PAPI ==========
#Add PAPI_MEM define to use papi to report memory consumption?
CXXFLAGS +=  -DPAPI_MEM
CXXFLAGS += -DMAX_VECTOR_LENGTH=256

#======== Allocator =========
#Use jemalloc instead of system malloc to reduce memory fragmentation? https://github.com/jemalloc/jemalloc
#Configure jemalloc with  --with-jemalloc-prefix=je_ when installing it
#CXXFLAGS += -DUSE_JEMALLOC -DJEMALLOC_NO_DEMANGLE
#testpackage: CXXFLAGS += -DUSE_JEMALLOC -DJEMALLOC_NO_DEMANGLE


#======= Compiler and compilation flags =========
# NOTES on compiler flags:
# CXXFLAGS is for compiler flags, they are always used
# MATHFLAGS are for special math etc. flags, these are only applied on solver functions
# LDFLAGS flags for linker

#-DNO_WRITE_AT_ALL:  Define to disable write at all to 
#                    avoid memleak (much slower IO)
#-DMPICH_IGNORE_CXX_SEEK: Ignores some multiple definition 
#                         errors that come up when using 
#                         mpi.h in c++ on Cray

FLAGS = 

# BOOST_VERSION = current trilinos version
# ZOLTAN_VERSION = current trilinos verson
#
#======== Libraries ===========

MPT_VERSION = 4.0.2
JEMALLOC_VERSION = 5.2.1
LIBRARY_PREFIX = /projappl/project_2000203/libraries


#compiled libraries
INC_BOOST = -I$(LIBRARY_PREFIX)/openmpi/$(MPT_VERSION)/$(CC_BRAND)/$(CC_BRAND_VERSION)/boost/include
LIB_BOOST = -L$(LIBRARY_PREFIX)/openmpi/$(MPT_VERSION)/$(CC_BRAND)/$(CC_BRAND_VERSION)/boost/lib -lboost_program_options -Wl,-rpath=$(LIBRARY_PREFIX)/openmpi/$(MPT_VERSION)/$(CC_BRAND)/$(CC_BRAND_VERSION)/boost/lib

INC_ZOLTAN = -I$(LIBRARY_PREFIX)/openmpi/$(MPT_VERSION)/$(CC_BRAND)/$(CC_BRAND_VERSION)/zoltan/3.8/include
LIB_ZOLTAN = -L$(LIBRARY_PREFIX)/openmpi/$(MPT_VERSION)/$(CC_BRAND)/$(CC_BRAND_VERSION)/zoltan/3.8/lib -lzoltan

#INC_JEMALLOC = -I$(LIBRARY_PREFIX)/openmpi/$(MPT_VERSION)/$(CC_BRAND)/$(CC_BRAND_VERSION)/jemalloc/$(JEMALLOC_VERSION)/include
#LIB_JEMALLOC = -L$(LIBRARY_PREFIX)/openmpi/$(MPT_VERSION)/$(CC_BRAND)/$(CC_BRAND_VERSION)/jemalloc/$(JEMALLOC_VERSION)/lib -ljemalloc -Wl,-rpath=$(LIBRARY_PREFIX)/openmpi/$(MPT_VERSION)/$(CC_BRAND)/$(CC_BRAND_VERSION)/jemalloc/$(JEMALLOC_VERSION)/lib

INC_VLSV = -I$(LIBRARY_PREFIX)/openmpi/$(MPT_VERSION)/$(CC_BRAND)/$(CC_BRAND_VERSION)/vlsv
LIB_VLSV = -L$(LIBRARY_PREFIX)/openmpi/$(MPT_VERSION)/$(CC_BRAND)/$(CC_BRAND_VERSION)/vlsv -lvlsv

LIB_PROFILE = -L$(LIBRARY_PREFIX)/openmpi/$(MPT_VERSION)/$(CC_BRAND)/$(CC_BRAND_VERSION)/phiprof_nvtx/lib -lphiprof -lgfortran -Wl,-rpath=$(LIBRARY_PREFIX)/openmpi/$(MPT_VERSION)/$(CC_BRAND)/$(CC_BRAND_VERSION)/phiprof_nvtx/lib -L$(CUDA_INSTALL_ROOT)/lib64 -lnvToolsExt
INC_PROFILE = -I$(LIBRARY_PREFIX)/openmpi/$(MPT_VERSION)/$(CC_BRAND)/$(CC_BRAND_VERSION)/phiprof_nvtx/include 

LIB_PAPI = -L/appl/opt/papi/gcc-4.8.5/5.7.0/lib -lpapi 
#INC_PAPI = -I$(LIBRARY_PREFIX)/openmpi/$(MPT_VERSION)/$(CC_BRAND)/$(CC_BRAND_VERSION)/papi/include


#header libraries

INC_FSGRID = -I./submodules/fsgrid
INC_EIGEN = -I$(LIBRARY_PREFIX)/eigen/3.3.7/
INC_DCCRG = -I./submodules/dccrg
INC_VECTORCLASS = -I ./submodules/vectorclass/ -I ./submodules/vectorclass-addon/vector3d/



<|MERGE_RESOLUTION|>--- conflicted
+++ resolved
@@ -33,15 +33,10 @@
 CXXFLAGS += -g -O2 -D__GCC_ATOMIC_TEST_AND_SET_TRUEVAL=1 -Minfo=accel -ta=tesla:lineinfo,keepbin,keepgpu,keepptx -Manno -g -mp
 testpackage: CXXFLAGS += -g -O2 -acc -D__GCC_ATOMIC_TEST_AND_SET_TRUEVAL=1 -Minfo=accel
 
-<<<<<<< HEAD
-MATHFLAGS =
-LDFLAGS = -O2 -g  -ta=tesla:lineinfo,keepbin,keepgpu,keepptx
-=======
 MATHFLAGS = #-ffast-math -fno-finite-math-only
 testpackage: MATHFLAGS = #-fno-unsafe-math-optimizations
 
-LDFLAGS = -O3 -acc -g
->>>>>>> 72ccb813
+LDFLAGS = -O2 -g  -ta=tesla:lineinfo,keepbin,keepgpu,keepptx
 LIB_MPI = 
 
 #======== PAPI ==========
