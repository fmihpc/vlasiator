CMP = mpic++
LNK = mpic++

# Suggested modules for building with PG19.7:
# module load pgi hpcx-mpi/2.5.0-cuda cuda
#
# Suggested modules for building with PGI20.9:
# module purge
# module unuse /appl/spack/modulefiles/linux-rhel7-x86_64/Core
# module use /appl/test/new_pgi/modulefiles/linux-rhel7-x86_64/Core/
# module load pgi cuda openmpi papi

#======== Vectorization ==========
#Set vector backend type for vlasov solvers, sets precision and length. 
#Options: 
# AVX:	    VEC4D_AGNER, VEC4F_AGNER, VEC8F_AGNER
# AVX512:   VEC8D_AGNER, VEC16F_AGNER
# Fallback: VEC4D_FALLBACK, VEC4F_FALLBACK, VEC8F_FALLBACK

ifeq ($(DISTRIBUTION_FP_PRECISION),SPF)
#Single-precision        
	VECTORCLASS = VEC8F_FALLBACK
else
#Double-precision
	VECTORCLASS = VEC4D_FALLBACK
endif

FLAGS = 

#GNU flags:
CC_BRAND = pgi
CC_BRAND_VERSION = 19.7
CXXFLAGS += -g -O3 -acc -D__GCC_ATOMIC_TEST_AND_SET_TRUEVAL=1 -Minfo=accel
testpackage: CXXFLAGS = -g -O2 -acc -D__GCC_ATOMIC_TEST_AND_SET_TRUEVAL=1 -Minfo=accel

MATHFLAGS =
LDFLAGS = -O3 -acc -g
LIB_MPI = 

#======== PAPI ==========
#Add PAPI_MEM define to use papi to report memory consumption?
<<<<<<< HEAD
CXXFLAGS +=  -DPAPI_MEM
CXXFLAGS += -DMAX_VECTOR_LENGTH=256
=======
#CXXFLAGS +=  -DPAPI_MEM
#testpackage: CXXFLAGS +=  -DPAPI_MEM

>>>>>>> adcbac85

#======== Allocator =========
#Use jemalloc instead of system malloc to reduce memory fragmentation? https://github.com/jemalloc/jemalloc
#Configure jemalloc with  --with-jemalloc-prefix=je_ when installing it
#CXXFLAGS += -DUSE_JEMALLOC -DJEMALLOC_NO_DEMANGLE
#testpackage: CXXFLAGS += -DUSE_JEMALLOC -DJEMALLOC_NO_DEMANGLE


#======= Compiler and compilation flags =========
# NOTES on compiler flags:
# CXXFLAGS is for compiler flags, they are always used
# MATHFLAGS are for special math etc. flags, these are only applied on solver functions
# LDFLAGS flags for linker

#-DNO_WRITE_AT_ALL:  Define to disable write at all to 
#                    avoid memleak (much slower IO)
#-DMPICH_IGNORE_CXX_SEEK: Ignores some multiple definition 
#                         errors that come up when using 
#                         mpi.h in c++ on Cray

<<<<<<< HEAD
FLAGS = 

#GNU flags:
CC_BRAND = pgi
CC_BRAND_VERSION = 19.7
CXXFLAGS += -g -O2 -D__GCC_ATOMIC_TEST_AND_SET_TRUEVAL=1 -Minfo=accel -ta=tesla:lineinfo,keepbin,keepgpu,keepptx -Manno -g -mp
testpackage: CXXFLAGS += -g -O2 -acc -D__GCC_ATOMIC_TEST_AND_SET_TRUEVAL=1 -Minfo=accel

MATHFLAGS =
LDFLAGS = -O2 -g  -ta=tesla:lineinfo,keepbin,keepgpu,keepptx
LIB_MPI = 
=======
>>>>>>> adcbac85

# BOOST_VERSION = current trilinos version
# ZOLTAN_VERSION = current trilinos verson
#
#======== Libraries ===========

MPT_VERSION = 4.0.2
JEMALLOC_VERSION = 5.2.1
LIBRARY_PREFIX = /projappl/project_2000203/libraries


#compiled libraries
INC_BOOST = -I$(LIBRARY_PREFIX)/openmpi/$(MPT_VERSION)/$(CC_BRAND)/$(CC_BRAND_VERSION)/boost/include
LIB_BOOST = -L$(LIBRARY_PREFIX)/openmpi/$(MPT_VERSION)/$(CC_BRAND)/$(CC_BRAND_VERSION)/boost/lib -lboost_program_options -Wl,-rpath=$(LIBRARY_PREFIX)/openmpi/$(MPT_VERSION)/$(CC_BRAND)/$(CC_BRAND_VERSION)/boost/lib

INC_ZOLTAN = -I$(LIBRARY_PREFIX)/openmpi/$(MPT_VERSION)/$(CC_BRAND)/$(CC_BRAND_VERSION)/zoltan/3.8/include
LIB_ZOLTAN = -L$(LIBRARY_PREFIX)/openmpi/$(MPT_VERSION)/$(CC_BRAND)/$(CC_BRAND_VERSION)/zoltan/3.8/lib -lzoltan

#INC_JEMALLOC = -I$(LIBRARY_PREFIX)/openmpi/$(MPT_VERSION)/$(CC_BRAND)/$(CC_BRAND_VERSION)/jemalloc/$(JEMALLOC_VERSION)/include
#LIB_JEMALLOC = -L$(LIBRARY_PREFIX)/openmpi/$(MPT_VERSION)/$(CC_BRAND)/$(CC_BRAND_VERSION)/jemalloc/$(JEMALLOC_VERSION)/lib -ljemalloc -Wl,-rpath=$(LIBRARY_PREFIX)/openmpi/$(MPT_VERSION)/$(CC_BRAND)/$(CC_BRAND_VERSION)/jemalloc/$(JEMALLOC_VERSION)/lib

INC_VLSV = -I$(LIBRARY_PREFIX)/openmpi/$(MPT_VERSION)/$(CC_BRAND)/$(CC_BRAND_VERSION)/vlsv
LIB_VLSV = -L$(LIBRARY_PREFIX)/openmpi/$(MPT_VERSION)/$(CC_BRAND)/$(CC_BRAND_VERSION)/vlsv -lvlsv

LIB_PROFILE = -L$(LIBRARY_PREFIX)/openmpi/$(MPT_VERSION)/$(CC_BRAND)/$(CC_BRAND_VERSION)/phiprof_nvtx/lib -lphiprof -lgfortran -Wl,-rpath=$(LIBRARY_PREFIX)/openmpi/$(MPT_VERSION)/$(CC_BRAND)/$(CC_BRAND_VERSION)/phiprof_nvtx/lib -L$(CUDA_INSTALL_ROOT)/lib64 -lnvToolsExt
INC_PROFILE = -I$(LIBRARY_PREFIX)/openmpi/$(MPT_VERSION)/$(CC_BRAND)/$(CC_BRAND_VERSION)/phiprof_nvtx/include 

LIB_PAPI = -L/appl/opt/papi/gcc-4.8.5/5.7.0/lib -lpapi 
#INC_PAPI = -I$(LIBRARY_PREFIX)/openmpi/$(MPT_VERSION)/$(CC_BRAND)/$(CC_BRAND_VERSION)/papi/include


#header libraries

INC_FSGRID = -I$(LIBRARY_PREFIX)/fsgrid
INC_EIGEN = -I$(LIBRARY_PREFIX)/eigen/3.3.7/
INC_DCCRG = -I$(LIBRARY_PREFIX)/dccrg/
INC_VECTORCLASS = -I$(LIBRARY_PREFIX)/vectorclass-old



<|MERGE_RESOLUTION|>--- conflicted
+++ resolved
@@ -30,23 +30,17 @@
 #GNU flags:
 CC_BRAND = pgi
 CC_BRAND_VERSION = 19.7
-CXXFLAGS += -g -O3 -acc -D__GCC_ATOMIC_TEST_AND_SET_TRUEVAL=1 -Minfo=accel
-testpackage: CXXFLAGS = -g -O2 -acc -D__GCC_ATOMIC_TEST_AND_SET_TRUEVAL=1 -Minfo=accel
+CXXFLAGS += -g -O2 -D__GCC_ATOMIC_TEST_AND_SET_TRUEVAL=1 -Minfo=accel -ta=tesla:lineinfo,keepbin,keepgpu,keepptx -Manno -g -mp
+testpackage: CXXFLAGS += -g -O2 -acc -D__GCC_ATOMIC_TEST_AND_SET_TRUEVAL=1 -Minfo=accel
 
 MATHFLAGS =
-LDFLAGS = -O3 -acc -g
+LDFLAGS = -O2 -g  -ta=tesla:lineinfo,keepbin,keepgpu,keepptx
 LIB_MPI = 
 
 #======== PAPI ==========
 #Add PAPI_MEM define to use papi to report memory consumption?
-<<<<<<< HEAD
 CXXFLAGS +=  -DPAPI_MEM
 CXXFLAGS += -DMAX_VECTOR_LENGTH=256
-=======
-#CXXFLAGS +=  -DPAPI_MEM
-#testpackage: CXXFLAGS +=  -DPAPI_MEM
-
->>>>>>> adcbac85
 
 #======== Allocator =========
 #Use jemalloc instead of system malloc to reduce memory fragmentation? https://github.com/jemalloc/jemalloc
@@ -67,20 +61,7 @@
 #                         errors that come up when using 
 #                         mpi.h in c++ on Cray
 
-<<<<<<< HEAD
 FLAGS = 
-
-#GNU flags:
-CC_BRAND = pgi
-CC_BRAND_VERSION = 19.7
-CXXFLAGS += -g -O2 -D__GCC_ATOMIC_TEST_AND_SET_TRUEVAL=1 -Minfo=accel -ta=tesla:lineinfo,keepbin,keepgpu,keepptx -Manno -g -mp
-testpackage: CXXFLAGS += -g -O2 -acc -D__GCC_ATOMIC_TEST_AND_SET_TRUEVAL=1 -Minfo=accel
-
-MATHFLAGS =
-LDFLAGS = -O2 -g  -ta=tesla:lineinfo,keepbin,keepgpu,keepptx
-LIB_MPI = 
-=======
->>>>>>> adcbac85
 
 # BOOST_VERSION = current trilinos version
 # ZOLTAN_VERSION = current trilinos verson
