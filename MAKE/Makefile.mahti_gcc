--- conflicted
+++ resolved
@@ -23,14 +23,8 @@
 #GNU flags:
 CC_BRAND = gcc
 CC_BRAND_VERSION = 9.3.0
-<<<<<<< HEAD
-CXXFLAGS += -g -O3 -fopenmp -funroll-loops -std=c++17 -W -Wall -Wno-unused -fabi-version=0 -march=native -mfma -mavx2 -fopt-info-vec
-testpackage: CXXFLAGS = -O3 -fopenmp -funroll-loops -std=c++17 -fabi-version=0 -mfma -fopt-info-vec -mavx2
-=======
 CXXFLAGS += -g -O3 -fopenmp -funroll-loops -std=c++17 -W -Wall -Wno-unused -fabi-version=0 -march=native -mfma -mavx2
-testpackage: CXXFLAGS = -g -O2 -fopenmp -funroll-loops -std=c++17 -fabi-version=0 -mfma
-
->>>>>>> 17a8d803
+testpackage: CXXFLAGS = -g -O2 -fopenmp -funroll-loops -std=c++17 -fabi-version=0 -mno-fma -mno-avx -mno-avx2
 
 MATHFLAGS = -ffast-math
 LDFLAGS = -lrt
