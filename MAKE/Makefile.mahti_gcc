CMP = mpic++
LNK = mpic++

# Modules loaded
# module load gcc boost jemalloc papi openmpi zoltan

#======== Vectorization ==========
#Set vector backend type for vlasov solvers, sets precision and length. 
#Options: 
# AVX:	    VEC4D_AGNER, VEC4F_AGNER, VEC8F_AGNER
# AVX512:   VEC8D_AGNER, VEC16F_AGNER
# Fallback: VEC4D_FALLBACK, VEC4F_FALLBACK, VEC8F_FALLBACK

ifeq ($(DISTRIBUTION_FP_PRECISION),SPF)
#Single-precision        
	VECTORCLASS = VEC8F_AGNER
	INC_VECTORCLASS = -I$(LIBRARY_PREFIX)/vectorclass/
	#VECTORCLASS = VEC8F_FALLBACK
	#INC_VECTORCLASS = -I$(HOME)/vlasiator/vlasovsolver
else
#Double-precision
	VECTORCLASS = VEC4D_AGNER
	INC_VECTORCLASS = -I$(LIBRARY_PREFIX)/vectorclass/
endif

FLAGS = 

#GNU flags:
CC_BRAND = gcc
CC_BRAND_VERSION = 9.3.0
CXXFLAGS += -O3 -fopenmp -funroll-loops -std=c++17 -W -Wall -Wextra -Wno-unused -mavx2

testpackage: CXXFLAGS = -O2 -fopenmp -funroll-loops -std=c++17 -fabi-version=0 -mfma

#CXXFLAGS += -g -O3 -qopenmp -std=c++11 -W -Wall -Wno-unused -march=core-avx2 -qopt-zmm-usage=high
#testpackage: CXXFLAGS = -g -traceback -O2 -qopenmp -std=c++14  -W -Wall -Wno-unused -march=core-avx2

MATHFLAGS = -ffast-math
LDFLAGS = -lrt
#LDFLAGS = -qopenmp -lifcore -liomp5 -pthread -lboost_program_options -lzoltan -lvlsv -lphiprof -ljemalloc 
LIB_MPI = -lgomp 

<<<<<<< HEAD
# BOOST_VERSION = current trilinos version
# ZOLTAN_VERSION = current trilinos verson
#
#======== Libraries ===========

MPT_VERSION = 3.1.6
JEMALLOC_VERSION = 5.2.1
LIBRARY_PREFIX = /projappl/project_2002873/vlasiatorlib/


#======== PAPI ==========
#Add PAPI_MEM define to use papi to report memory consumption?
CXXFLAGS += -DPAPI_MEM

=======
#======== PAPI ==========
#Add PAPI_MEM define to use papi to report memory consumption?
CXXFLAGS +=  -DPAPI_MEM
testpackage: CXXFLAGS +=  -DPAPI_MEM
>>>>>>> 82a5bdf1

#======== Allocator =========
#Use jemalloc instead of system malloc to reduce memory fragmentation? https://github.com/jemalloc/jemalloc
#Configure jemalloc with  --with-jemalloc-prefix=je_ when installing it
CXXFLAGS += -DUSE_JEMALLOC -DJEMALLOC_NO_DEMANGLE
testpackage: CXXFLAGS += -DUSE_JEMALLOC -DJEMALLOC_NO_DEMANGLE

#======= Compiler and compilation flags =========
# NOTES on compiler flags:
# CXXFLAGS is for compiler flags, they are always used
# MATHFLAGS are for special math etc. flags, these are only applied on solver functions
# LDFLAGS flags for linker

#-DNO_WRITE_AT_ALL:  Define to disable write at all to 
#                    avoid memleak (much slower IO)

# BOOST_VERSION = current trilinos version
# ZOLTAN_VERSION = current trilinos verson
#
#======== Libraries ===========

MPT_VERSION = 4.0.3
JEMALLOC_VERSION = 5.2.1
LIBRARY_PREFIX = /users/kempf/libraries

#module libraries
LIB_JEMALLOC = -ljemalloc
BOOST_VERSION = 

#compiled libraries

LIB_PAPI = -lpapi

INC_VLSV = -I$(LIBRARY_PREFIX)/openmpi/$(MPT_VERSION)/$(CC_BRAND)/$(CC_BRAND_VERSION)/vlsv
LIB_VLSV = -L$(LIBRARY_PREFIX)/openmpi/$(MPT_VERSION)/$(CC_BRAND)/$(CC_BRAND_VERSION)/vlsv -lvlsv

LIB_BOOST = -lboost_program_options

INC_ZOLTAN = -I$(LIBRARY_PREFIX)/openmpi/$(MPT_VERSION)/$(CC_BRAND)/$(CC_BRAND_VERSION)/zoltan/include
LIB_ZOLTAN = -L$(LIBRARY_PREFIX)/openmpi/$(MPT_VERSION)/$(CC_BRAND)/$(CC_BRAND_VERSION)/zoltan/lib -lzoltan

LIB_PROFILE = -L$(LIBRARY_PREFIX)/phiprof/lib -lphiprof -lgfortran -Wl,-rpath=$(LIBRARY_PREFIX)/phiprof/lib
INC_PROFILE = -I$(LIBRARY_PREFIX)/phiprof/include

#header libraries

INC_FSGRID = -I$(LIBRARY_PREFIX)/fsgrid/
INC_EIGEN = -I$(LIBRARY_PREFIX)/eigen-3.2.8/
INC_DCCRG = -I$(LIBRARY_PREFIX)/dccrg/
INC_VECTORCLASS = -I$(LIBRARY_PREFIX)/vectorclass/

<|MERGE_RESOLUTION|>--- conflicted
+++ resolved
@@ -40,7 +40,6 @@
 #LDFLAGS = -qopenmp -lifcore -liomp5 -pthread -lboost_program_options -lzoltan -lvlsv -lphiprof -ljemalloc 
 LIB_MPI = -lgomp 
 
-<<<<<<< HEAD
 # BOOST_VERSION = current trilinos version
 # ZOLTAN_VERSION = current trilinos verson
 #
@@ -54,13 +53,7 @@
 #======== PAPI ==========
 #Add PAPI_MEM define to use papi to report memory consumption?
 CXXFLAGS += -DPAPI_MEM
-
-=======
-#======== PAPI ==========
-#Add PAPI_MEM define to use papi to report memory consumption?
-CXXFLAGS +=  -DPAPI_MEM
 testpackage: CXXFLAGS +=  -DPAPI_MEM
->>>>>>> 82a5bdf1
 
 #======== Allocator =========
 #Use jemalloc instead of system malloc to reduce memory fragmentation? https://github.com/jemalloc/jemalloc
