--- conflicted
+++ resolved
@@ -69,12 +69,7 @@
 CC_BRAND = gcc
 CC_BRAND_VERSION = 11.2.0
 CXXFLAGS += -O3 -fopenmp -funroll-loops -std=c++17 -mavx -march=znver2 #-flto
-<<<<<<< HEAD
 testpackage: CXXFLAGS = -O2 -fopenmp -funroll-loops -std=c++17 -mavx -march=znver2 -DIONOSPHERE_SORTED_SUMS
-
-=======
-testpackage: CXXFLAGS = -O2 -fopenmp -funroll-loops -std=c++17 -mavx -march=znver2
->>>>>>> d5a69b36
 CXXFLAGS += -Wall -Wextra -Wno-unused
 
 MATHFLAGS = -ffast-math
