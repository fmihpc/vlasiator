--- conflicted
+++ resolved
@@ -20,12 +20,8 @@
 
 #GNU flags:
 CC_BRAND = gcc
-<<<<<<< HEAD
-CC_BRAND_VERSION = 4.8.1
-=======
 CC_BRAND_VERSION = 4.8.2
 #CXXFLAGS += -O3 -fopenmp -funroll-loops -std=c++0x -W -Wall -Wno-unused -fabi-version=0 -mavx 
->>>>>>> a6f03de9
 CXXFLAGS += -O3 -fopenmp -funroll-loops -std=c++0x -fabi-version=0 -mavx 
 testpackage: CXXFLAGS = -O2 -fopenmp -funroll-loops -std=c++0x  -fabi-version=0  -mavx
 
