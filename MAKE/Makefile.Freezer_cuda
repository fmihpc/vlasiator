# Markus' desktop computer, CUDA
# Can be used as a sample on how to generate local CUDA makefiles
#
# Note: CUDA versions before 11.6 will complain when compiling backgroundfields
#  (error: parameter packs not expanded with ‘...’:)
# this is fixed by installing at least version 11.6

#======== Vectorization ==========
#Set vector backend type for vlasov solvers, sets precision and length.
#Options:
# AVX:	    VEC4D_AGNER, VEC4F_AGNER, VEC8F_AGNER
# AVX512:   VEC8D_AGNER, VEC16F_AGNER
# Fallback: VECTORCLASS = VEC_FALLBACK_GENERIC (Defaults to VECL8)

ifeq ($(DISTRIBUTION_FP_PRECISION),SPF)
#Single-precision        
        VECTORCLASS = VEC_FALLBACK_GENERIC
else
#Double-precision
        VECTORCLASS = VEC_FALLBACK_GENERIC
endif

#===== Vector Lenghts ====
# Default for VEC_FALLBACK_GENERIC is WID=4, VECL=8
# NOTE: A bug currently results in garbage data already on cell init if VECL is not equal to WID2
#WID=8
#VECL=64
WID=4
VECL=16

#======= Compiler and compilation flags =========
# NOTES on compiler flags:
# CXXFLAGS is for compiler flags, they are always used
# MATHFLAGS are for special math etc. flags, these are only applied on solver functions
# LDFLAGS flags for linker

USE_CUDA=1
CUDABLOCKS=108
<<<<<<< HEAD
=======
CMP = mpic++
LNK = mpic++

#-G (device debug) overrides --generate-line-info -line-info
# but also requires more device-side resources to run

# Geforce GTX 1060 6GB is compute version 61
# https://arnon.dk/matching-sm-architectures-arch-and-gencode-for-various-nvidia-cards/

CXXFLAGS = -g -O3 -x cu -std=c++17 -Xcompiler -std=c++17 --extended-lambda --expt-relaxed-constexpr -gencode arch=compute_60,code=sm_60 -Xcompiler -fopenmp --generate-line-info -line-info -Xcompiler="-fpermissive" -Xptxas -v --extra-device-vectorization

testpackage: CXXFLAGS = -g -O2 -x cu -std=c++17 --extended-lambda --expt-relaxed-constexpr -gencode arch=compute_60,code=sm_60 -Xcompiler -fopenmp --generate-line-info -line-info -Xcompiler="-fpermissive"
>>>>>>> 7eca8caf

# Tell mpic++ to use nvcc for all compiling
CMP = OMPI_CXX='nvcc' OMPI_CXXFLAGS='' mpic++
LNK = mpic++

# Now tell also the linker to use nvcc
# These are found with  mpic++ --showme:link
# The line below indeed uses OMPI_CXX, not OMPI_LD
LNK = OMPI_CXX='nvcc' OMPI_CXXFLAGS='-arch=sm_60' OMPI_LIBS='-L/usr/lib/x86_64-linux-gnu/openmpi/lib' OMPI_LDFLAGS='-lmpi_cxx -lmpi' mpic++

#-G (device debug) overrides --generate-line-info -line-info
# but also requires more device-side resources to run
# use "-Xptxas -v" for verbose output of ptx compilation

# Geforce GTX 1060 6GB is compute version 61
# https://arnon.dk/matching-sm-architectures-arch-and-gencode-for-various-nvidia-cards/

CXXFLAGS = -g -O2 -x cu -std=c++17 -Xcompiler -std=c++17 --extended-lambda --expt-relaxed-constexpr -gencode arch=compute_60,code=sm_60 -Xcompiler -fopenmp --generate-line-info -line-info -Xcompiler="-fpermissive" --extra-device-vectorization
# -Xptxas -v
testpackage: CXXFLAGS = -g -G -O2 -x cu -std=c++17 --extended-lambda --expt-relaxed-constexpr -gencode arch=compute_60,code=sm_60 -Xcompiler -fopenmp --prec-sqrt=true --prec-div=true --ftz=false --fmad=false --generate-line-info -line-info -Xcompiler="-fpermissive"

MATHFLAGS = --use_fast_math
# nvcc fast_math does not assume only finite math
testpackage: MATHFLAGS = --prec-sqrt=true --prec-div=true --ftz=false --fmad=false

LDFLAGS = -O2 -g -lnvToolsExt
LIB_MPI = -lgomp

LIB_CUDA = -L/usr/local/cuda/lib64
INC_CUDA = -isystem /usr/local/cuda/include


# CXXFLAGS += -O3 -fopenmp -funroll-loops -std=c++17 -W -Wall -Wno-unused -fabi-version=0 -mfma -mavx2 -Wno-unknown-pragmas -Wno-sign-compare
# testpackage: CXXFLAGS = -g -ggdb -O2 -fopenmp -funroll-loops -std=c++17 -fabi-version=0 -mno-avx -mno-fma -fno-unsafe-math-optimizations

# MATHFLAGS = -ffast-math
# testpackage: MATHFLAGS = -fno-unsafe-math-optimizations

#======== PAPI ==========
#Add PAPI_MEM define to use papi to report memory consumption?
#CXXFLAGS += -DPAPI_MEM
#testpackage: CXXFLAGS += -DPAPI_MEM

#======== Allocator =========
#Use jemalloc instead of system malloc to reduce memory fragmentation? https://github.com/jemalloc/jemalloc
#Configure jemalloc with  --with-jemalloc-prefix=je_ when installing it
#CXXFLAGS += -DUSE_JEMALLOC -DJEMALLOC_NO_DEMANGLE
#testpackage: CXXFLAGS += -DUSE_JEMALLOC -DJEMALLOC_NO_DEMANGLE

#======== Libraries ===========
LIBRARY_PREFIX = /home/markusb/git/vlasiator-lib

INC_BOOST = -isystem /usr/include/boost
LIB_BOOST = -L/usr/include/boost -lboost_program_options

INC_ZOLTAN = -isystem /usr/include/trilinos
LIB_ZOLTAN = -I/usr/lib/x86_64-linux-gnu -ltrilinos_zoltan

# INC_PAPI = -I$(LIBRARY_PREFIX)/papi/include
# LIB_PAPI = -I$(LIBRARY_PREFIX)/papi/lib -Wl,-rpath=$(LIBRARY_PREFIX)/papi/lib

# INC_JEMALLOC = -isystem $(LIBRARY_PREFIX)/jemalloc/include
# LIB_JEMALLOC = -L$(LIBRARY_PREFIX)/jemalloc/lib -ljemalloc -Wl,-rpath=$(LIBRARY_PREFIX)/jemalloc/lib

# Download the NVTX branch from PR #25
INC_VLSV = -I$(LIBRARY_PREFIX)/vlsv
LIB_VLSV = -L$(LIBRARY_PREFIX)/vlsv -lvlsv -Xlinker=-rpath=$(LIBRARY_PREFIX)/vlsv/lib

LIB_PROFILE = -L$(LIBRARY_PREFIX)/phiprof/lib -lphiprof -Xlinker=-rpath=$(LIBRARY_PREFIX)/phiprof/lib
INC_PROFILE = -I$(LIBRARY_PREFIX)/phiprof/include

#======== Header-only Libraries ===========

INC_EIGEN = -isystem $(LIBRARY_PREFIX)/eigen
INC_DCCRG = -I./submodules/dccrg
INC_FSGRID = -I./submodules/fsgrid
# Vectorclass only for CPU mode
#INC_VECTORCLASS = -I ./submodules/vectorclass/ -I ./submodules/vectorclass-addon/vector3d/
# Hashinator not yet as a submodule
INC_HASHINATOR = -I$(LIBRARY_PREFIX)/hashinator<|MERGE_RESOLUTION|>--- conflicted
+++ resolved
@@ -36,25 +36,9 @@
 
 USE_CUDA=1
 CUDABLOCKS=108
-<<<<<<< HEAD
-=======
-CMP = mpic++
-LNK = mpic++
-
-#-G (device debug) overrides --generate-line-info -line-info
-# but also requires more device-side resources to run
-
-# Geforce GTX 1060 6GB is compute version 61
-# https://arnon.dk/matching-sm-architectures-arch-and-gencode-for-various-nvidia-cards/
-
-CXXFLAGS = -g -O3 -x cu -std=c++17 -Xcompiler -std=c++17 --extended-lambda --expt-relaxed-constexpr -gencode arch=compute_60,code=sm_60 -Xcompiler -fopenmp --generate-line-info -line-info -Xcompiler="-fpermissive" -Xptxas -v --extra-device-vectorization
-
-testpackage: CXXFLAGS = -g -O2 -x cu -std=c++17 --extended-lambda --expt-relaxed-constexpr -gencode arch=compute_60,code=sm_60 -Xcompiler -fopenmp --generate-line-info -line-info -Xcompiler="-fpermissive"
->>>>>>> 7eca8caf
 
 # Tell mpic++ to use nvcc for all compiling
 CMP = OMPI_CXX='nvcc' OMPI_CXXFLAGS='' mpic++
-LNK = mpic++
 
 # Now tell also the linker to use nvcc
 # These are found with  mpic++ --showme:link
@@ -68,9 +52,9 @@
 # Geforce GTX 1060 6GB is compute version 61
 # https://arnon.dk/matching-sm-architectures-arch-and-gencode-for-various-nvidia-cards/
 
-CXXFLAGS = -g -O2 -x cu -std=c++17 -Xcompiler -std=c++17 --extended-lambda --expt-relaxed-constexpr -gencode arch=compute_60,code=sm_60 -Xcompiler -fopenmp --generate-line-info -line-info -Xcompiler="-fpermissive" --extra-device-vectorization
-# -Xptxas -v
-testpackage: CXXFLAGS = -g -G -O2 -x cu -std=c++17 --extended-lambda --expt-relaxed-constexpr -gencode arch=compute_60,code=sm_60 -Xcompiler -fopenmp --prec-sqrt=true --prec-div=true --ftz=false --fmad=false --generate-line-info -line-info -Xcompiler="-fpermissive"
+CXXFLAGS = -g -O3 -x cu -std=c++17 -Xcompiler -std=c++17 --extended-lambda --expt-relaxed-constexpr -gencode arch=compute_60,code=sm_60 -Xcompiler -fopenmp --generate-line-info -line-info -Xcompiler="-fpermissive"  --extra-device-vectorization
+testpackage: CXXFLAGS = -g -O2 -x cu -std=c++17 --extended-lambda --expt-relaxed-constexpr -gencode arch=compute_60,code=sm_60 -Xcompiler -fopenmp --generate-line-info -line-info -Xcompiler="-fpermissive"
+
 
 MATHFLAGS = --use_fast_math
 # nvcc fast_math does not assume only finite math
@@ -82,23 +66,13 @@
 LIB_CUDA = -L/usr/local/cuda/lib64
 INC_CUDA = -isystem /usr/local/cuda/include
 
-
-# CXXFLAGS += -O3 -fopenmp -funroll-loops -std=c++17 -W -Wall -Wno-unused -fabi-version=0 -mfma -mavx2 -Wno-unknown-pragmas -Wno-sign-compare
-# testpackage: CXXFLAGS = -g -ggdb -O2 -fopenmp -funroll-loops -std=c++17 -fabi-version=0 -mno-avx -mno-fma -fno-unsafe-math-optimizations
-
-# MATHFLAGS = -ffast-math
-# testpackage: MATHFLAGS = -fno-unsafe-math-optimizations
-
 #======== PAPI ==========
 #Add PAPI_MEM define to use papi to report memory consumption?
 #CXXFLAGS += -DPAPI_MEM
 #testpackage: CXXFLAGS += -DPAPI_MEM
 
 #======== Allocator =========
-#Use jemalloc instead of system malloc to reduce memory fragmentation? https://github.com/jemalloc/jemalloc
-#Configure jemalloc with  --with-jemalloc-prefix=je_ when installing it
-#CXXFLAGS += -DUSE_JEMALLOC -DJEMALLOC_NO_DEMANGLE
-#testpackage: CXXFLAGS += -DUSE_JEMALLOC -DJEMALLOC_NO_DEMANGLE
+#jemalloc is CPU only
 
 #======== Libraries ===========
 LIBRARY_PREFIX = /home/markusb/git/vlasiator-lib
@@ -112,10 +86,6 @@
 # INC_PAPI = -I$(LIBRARY_PREFIX)/papi/include
 # LIB_PAPI = -I$(LIBRARY_PREFIX)/papi/lib -Wl,-rpath=$(LIBRARY_PREFIX)/papi/lib
 
-# INC_JEMALLOC = -isystem $(LIBRARY_PREFIX)/jemalloc/include
-# LIB_JEMALLOC = -L$(LIBRARY_PREFIX)/jemalloc/lib -ljemalloc -Wl,-rpath=$(LIBRARY_PREFIX)/jemalloc/lib
-
-# Download the NVTX branch from PR #25
 INC_VLSV = -I$(LIBRARY_PREFIX)/vlsv
 LIB_VLSV = -L$(LIBRARY_PREFIX)/vlsv -lvlsv -Xlinker=-rpath=$(LIBRARY_PREFIX)/vlsv/lib
 
