--- conflicted
+++ resolved
@@ -151,18 +151,9 @@
 Real P::bailout_max_memory = 1073741824.;
 uint P::bailout_velocity_space_wall_margin = 0;
 
-<<<<<<< HEAD
-uint P::amrMaxSpatialRefLevel = 0;
-=======
-uint P::vamrMaxVelocityRefLevel = 0;
-Realf P::vamrRefineLimit = 1.0;
-Realf P::vamrCoarsenLimit = 0.5;
-string P::vamrVelRefCriterion = string("");
-
 bool P::amrTransShortPencils = false;
 int P::amrMaxSpatialRefLevel = 0;
 int P::amrMaxAllowedSpatialRefLevel = -1;
->>>>>>> 72ccb813
 bool P::adaptRefinement = false;
 bool P::refineOnRestart = false;
 bool P::forceRefinement = false;
