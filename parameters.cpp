--- conflicted
+++ resolved
@@ -154,13 +154,9 @@
 Realf P::vamrCoarsenLimit = 0.5;
 string P::vamrVelRefCriterion = string("");
 
-<<<<<<< HEAD
 bool P::amrTransShortPencils = false;
 int P::amrMaxSpatialRefLevel = 0;
-=======
-int P::amrMaxSpatialRefLevel = 0;
 int P::amrMaxAllowedSpatialRefLevel = -1;
->>>>>>> d37f8e29
 bool P::adaptRefinement = false;
 bool P::refineOnRestart = false;
 bool P::forceRefinement = false;
@@ -485,9 +481,11 @@
    RP::add("AMR.refine_cadence","Refine every nth load balance", 5);
    RP::add("AMR.refine_after","Start refinement after this many simulation seconds", 0.0);
    RP::add("AMR.refine_radius","Maximum distance from Earth to refine", LARGE_REAL);
-<<<<<<< HEAD
-   RP::add("AMR.use_J_per_B","Use J/B_perp as an additional refinement parameter", false);
-   RP::add("AMR.J_per_B_modifier","Factor to add to log2(J / B_perp) in refinement.", 0.0);
+   RP::add("AMR.alpha1_drho_weight","Multiplier for delta rho in alpha calculation", 1.0);
+   RP::add("AMR.alpha1_du_weight","Multiplier for delta U in alpha calculation", 1.0);
+   RP::add("AMR.alpha1_dpsq_weight","Multiplier for delta p squared in alpha calculation", 1.0);
+   RP::add("AMR.alpha1_dbsq_weight","Multiplier for delta B squared in alpha calculation", 1.0);
+   RP::add("AMR.alpha1_db_weight","Multiplier for delta B in alpha calculation", 1.0);
    RP::add("AMR.number_of_boxes", "How many boxes to be refined, that number of centers and sizes have to then be defined as well.", 0);
    RP::addComposing("AMR.box_half_width_x", "Half width in x of the box that is refined");
    RP::addComposing("AMR.box_half_width_y", "Half width in y of the box that is refined");
@@ -496,19 +494,6 @@
    RP::addComposing("AMR.box_center_y", "y coordinate of the center of the box that is refined");
    RP::addComposing("AMR.box_center_z", "z coordinate of the center of the box that is refined");
    RP::addComposing("AMR.box_max_level", "max refinement level of the box that is refined");
-=======
-   RP::add("AMR.alpha1_drho_weight","Multiplier for delta rho in alpha calculation", 1.0);
-   RP::add("AMR.alpha1_du_weight","Multiplier for delta U in alpha calculation", 1.0);
-   RP::add("AMR.alpha1_dpsq_weight","Multiplier for delta p squared in alpha calculation", 1.0);
-   RP::add("AMR.alpha1_dbsq_weight","Multiplier for delta B squared in alpha calculation", 1.0);
-   RP::add("AMR.alpha1_db_weight","Multiplier for delta B in alpha calculation", 1.0);
-   RP::add("AMR.box_half_width_x", "Half width of the box that is refined (for testing)", (uint)1);
-   RP::add("AMR.box_half_width_y", "Half width of the box that is refined (for testing)", (uint)1);
-   RP::add("AMR.box_half_width_z", "Half width of the box that is refined (for testing)", (uint)1);
-   RP::add("AMR.box_center_x", "x coordinate of the center of the box that is refined (for testing)", 0.0);
-   RP::add("AMR.box_center_y", "y coordinate of the center of the box that is refined (for testing)", 0.0);
-   RP::add("AMR.box_center_z", "z coordinate of the center of the box that is refined (for testing)", 0.0);
->>>>>>> d37f8e29
    RP::add("AMR.transShortPencils", "if true, use one-cell pencils", false);
    RP::addComposing("AMR.filterpasses", string("AMR filter passes for each individual refinement level"));
 
@@ -791,18 +776,13 @@
    RP::get("AMR.refine_cadence",P::refineCadence);
    RP::get("AMR.refine_after",P::refineAfter);
    RP::get("AMR.refine_radius",P::refineRadius);
-<<<<<<< HEAD
-   RP::get("AMR.use_J_per_B",P::useJPerB);
-   RP::get("AMR.J_per_B_modifier",P::JPerBModifier);
-   RP::get("AMR.number_of_boxes", P::amrBoxNumber);
-   RP::get("AMR.box_max_level", P::amrBoxMaxLevel);
-=======
    RP::get("AMR.alpha1_drho_weight", P::alphaDRhoWeight);
    RP::get("AMR.alpha1_du_weight", P::alphaDUWeight);
    RP::get("AMR.alpha1_dpsq_weight", P::alphaDPSqWeight);
    RP::get("AMR.alpha1_dbsq_weight", P::alphaDBSqWeight);
    RP::get("AMR.alpha1_db_weight", P::alphaDBWeight);
->>>>>>> d37f8e29
+   RP::get("AMR.number_of_boxes", P::amrBoxNumber);
+   RP::get("AMR.box_max_level", P::amrBoxMaxLevel);
    RP::get("AMR.box_half_width_x", P::amrBoxHalfWidthX);
    RP::get("AMR.box_half_width_y", P::amrBoxHalfWidthY);
    RP::get("AMR.box_half_width_z", P::amrBoxHalfWidthZ);
