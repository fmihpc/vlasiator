/*
 * This file is part of Vlasiator.
 * Copyright 2010-2016 Finnish Meteorological Institute
 *
 * For details of usage, see the COPYING file and read the "Rules of the Road"
 * at http://www.physics.helsinki.fi/vlasiator/
 *
 * This program is free software; you can redistribute it and/or modify
 * it under the terms of the GNU General Public License as published by
 * the Free Software Foundation; either version 2 of the License, or
 * (at your option) any later version.
 *
 * This program is distributed in the hope that it will be useful,
 * but WITHOUT ANY WARRANTY; without even the implied warranty of
 * MERCHANTABILITY or FITNESS FOR A PARTICULAR PURPOSE.  See the
 * GNU General Public License for more details.
 *
 * You should have received a copy of the GNU General Public License along
 * with this program; if not, write to the Free Software Foundation, Inc.,
 * 51 Franklin Street, Fifth Floor, Boston, MA 02110-1301 USA.
 */

#include <cstdlib>
#include <iostream>
#include "parameters.h"
#include "readparameters.h"
#include <limits>
#include <set>
#include <unistd.h>
#include "object_wrapper.h"
#include "particle_species.h"

#ifndef NAN
   #define NAN 0
#endif

using namespace std;

typedef Parameters P;

//Using numeric_limits<Real>::max() leads to FP exceptions inside boost programoptions, use a slightly smaller value to avoid...

const Real LARGE_REAL=1e20;
// Define static members:
int P::geometry = geometry::XYZ6D;
Real P::xmin = NAN;
Real P::xmax = NAN;
Real P::ymin = NAN;
Real P::ymax = NAN;
Real P::zmin = NAN;
Real P::zmax = NAN;
Real P::dx_ini = NAN;
Real P::dy_ini = NAN;
Real P::dz_ini = NAN;

uint P::xcells_ini = numeric_limits<uint>::max();
uint P::ycells_ini = numeric_limits<uint>::max();
uint P::zcells_ini = numeric_limits<uint>::max();

Real P::t = 0;
Real P::t_min = 0;
Real P::t_max = LARGE_REAL;
Real P::dt = NAN;
Real P::vlasovSolverMaxCFL = NAN;
Real P::vlasovSolverMinCFL = NAN;
Real P::fieldSolverMaxCFL = NAN;
Real P::fieldSolverMinCFL = NAN;
uint P::fieldSolverSubcycles = 1;

uint P::tstep = 0;
uint P::tstep_min = 0;
uint P::tstep_max = 0;
uint P::diagnosticInterval = numeric_limits<uint>::max();
bool P::writeInitialState = true;

bool P::meshRepartitioned = true;
bool P::prepareForRebalance = false;
std::vector<CellID> P::localCells;

vector<string> P::systemWriteName;
vector<string> P::systemWritePath;
vector<Real> P::systemWriteTimeInterval;
vector<int> P::systemWriteDistributionWriteStride;
vector<int> P::systemWriteDistributionWriteXlineStride;
vector<int> P::systemWriteDistributionWriteYlineStride;
vector<int> P::systemWriteDistributionWriteZlineStride;
vector<int> P::systemWrites;
std::vector<std::pair<std::string,std::string>> P::systemWriteHints;

Real P::saveRestartWalltimeInterval = -1.0;
uint P::exitAfterRestarts = numeric_limits<uint>::max();
uint64_t P::vlsvBufferSize = 0;
int P::restartStripeFactor = -1;
string P::restartWritePath = string("");

uint P::transmit = 0;

bool P::recalculateStencils = true;
bool P::propagateVlasovAcceleration = true;
bool P::propagateVlasovTranslation = true;
bool P::propagateField = true;

bool P::dynamicTimestep = true;

Real P::maxWaveVelocity = 0.0;
uint P::maxFieldSolverSubcycles = 0.0;
int P::maxSlAccelerationSubcycles = 0.0;
Real P::resistivity = NAN;
bool P::fieldSolverDiffusiveEterms = true;
uint P::ohmHallTerm = 0;
uint P::ohmGradPeTerm = 0;
Real P::electronTemperature = 0.0;

string P::restartFileName = string("");
bool P::isRestart=false;
int P::writeAsFloat = false;
string P::loadBalanceAlgorithm = string("");
string P::loadBalanceTolerance = string("");
uint P::rebalanceInterval = numeric_limits<uint>::max();

vector<string> P::outputVariableList;
vector<string> P::diagnosticVariableList;

string P::projectName = string("");

Real P::maxSlAccelerationRotation=10.0;
Real P::hallMinimumRhom = physicalconstants::MASS_PROTON;
Real P::hallMinimumRhoq = physicalconstants::CHARGE;

bool P::bailout_write_restart = false;
Real P::bailout_min_dt = NAN;
Real P::bailout_max_memory = 1073741824.;

uint P::amrMaxVelocityRefLevel = 0;
Realf P::amrRefineLimit = 1.0;
Realf P::amrCoarsenLimit = 0.5;
string P::amrVelRefCriterion = "";
int P::amrMaxSpatialRefLevel = 0;
int P::amrBoxHalfWidthX = 1;
int P::amrBoxHalfWidthY = 1;
int P::amrBoxHalfWidthZ = 1;
Realf P::amrBoxCenterX = 0.0;
Realf P::amrBoxCenterY = 0.0;
Realf P::amrBoxCenterZ = 0.0;

bool Parameters::addParameters(){
   //the other default parameters we read through the add/get interface
   Readparameters::add("io.diagnostic_write_interval", "Write diagnostic output every arg time steps",numeric_limits<uint>::max());

   Readparameters::addComposing("io.system_write_t_interval", "Save the simulation every arg simulated seconds. Negative values disable writes. [Define for all groups.]");
   Readparameters::addComposing("io.system_write_file_name", "Save the simulation to this file name series. [Define for all groups.]");
   Readparameters::addComposing("io.system_write_path", "Save this series in this location. Default is ./ [Define for all groups or none.]");
   Readparameters::addComposing("io.system_write_distribution_stride", "Every this many cells write out their velocity space. 0 is none. [Define for all groups.]");
   Readparameters::addComposing("io.system_write_distribution_xline_stride", "Every this many lines of cells along the x direction write out their velocity space. 0 is none. [Define for all groups.]");
   Readparameters::addComposing("io.system_write_distribution_yline_stride", "Every this many lines of cells along the y direction write out their velocity space. 0 is none. [Define for all groups.]");
   Readparameters::addComposing("io.system_write_distribution_zline_stride", "Every this many lines of cells along the z direction write out their velocity space. 0 is none. [Define for all groups.]");
   Readparameters::addComposing("io.system_write_mpiio_hint_key", "MPI-IO hint key passed to the non-restart IO. Has to be matched by io.system_write_mpiio_hint_value.");
   Readparameters::addComposing("io.system_write_mpiio_hint_value", "MPI-IO hint value passed to the non-restart IO. Has to be matched by io.system_write_mpiio_hint_key.");

   Readparameters::add("io.write_initial_state","Write initial state, not even the 0.5 dt propagation is done. Do not use for restarting. ",false);

   Readparameters::add("io.restart_walltime_interval","Save the complete simulation in given walltime intervals. Negative values disable writes.",-1.0);
   Readparameters::add("io.number_of_restarts","Exit the simulation after certain number of walltime-based restarts.",numeric_limits<uint>::max());
   Readparameters::add("io.vlsv_buffer_size", "Buffer size passed to VLSV writer (bytes, up to uint64_t), default 0 as this is sensible on sisu", 0);
   Readparameters::add("io.write_restart_stripe_factor","Stripe factor for restart writing.", -1);
   Readparameters::add("io.write_as_float","If true, write in floats instead of doubles", false);
   Readparameters::add("io.restart_write_path", "Path to the location where restart files should be written. Defaults to the local directory, also if the specified destination is not writeable.", string("./"));
   
   Readparameters::add("propagate_field","Propagate magnetic field during the simulation",true);
   Readparameters::add("propagate_vlasov_acceleration","Propagate distribution functions during the simulation in velocity space. If false, it is propagated with zero length timesteps.",true);
   Readparameters::add("propagate_vlasov_translation","Propagate distribution functions during the simulation in ordinary space. If false, it is propagated with zero length timesteps.",true);
   Readparameters::add("dynamic_timestep","If true,  timestep is set based on  CFL limits (default on)",true);
   Readparameters::add("hallMinimumRho", "Minimum rho value used for the Hall and electron pressure gradient terms in the Lorentz force and in the field solver. Default is very low and has no effect in practice.", 1.0);
   Readparameters::add("project", "Specify the name of the project to use. Supported to date (20150610): Alfven Diffusion Dispersion Distributions Firehose Flowthrough Fluctuations Harris KHB Larmor Magnetosphere Multipeak Riemann1 Shock Shocktest Template test_fp testHall test_trans VelocityBox verificationLarmor", string(""));

   Readparameters::add("restart.filename","Restart from this vlsv file. No restart if empty file.",string(""));
   
   Readparameters::add("gridbuilder.geometry","Simulation geometry XY4D,XZ4D,XY5D,XZ5D,XYZ6D",string("XYZ6D"));
   Readparameters::add("gridbuilder.x_min","Minimum value of the x-coordinate.","");
   Readparameters::add("gridbuilder.x_max","Minimum value of the x-coordinate.","");
   Readparameters::add("gridbuilder.y_min","Minimum value of the y-coordinate.","");
   Readparameters::add("gridbuilder.y_max","Minimum value of the y-coordinate.","");
   Readparameters::add("gridbuilder.z_min","Minimum value of the z-coordinate.","");
   Readparameters::add("gridbuilder.z_max","Minimum value of the z-coordinate.","");
   Readparameters::add("gridbuilder.x_length","Number of cells in x-direction in initial grid.","");
   Readparameters::add("gridbuilder.y_length","Number of cells in y-direction in initial grid.","");
   Readparameters::add("gridbuilder.z_length","Number of cells in z-direction in initial grid.","");
   
   Readparameters::add("gridbuilder.dt","Initial timestep in seconds.",0.0);

   Readparameters::add("gridbuilder.t_max","Maximum simulation time, in seconds. If timestep_max limit is hit first this time will never be reached",LARGE_REAL);
   Readparameters::add("gridbuilder.timestep_max","Max. value for timesteps. If t_max limit is hit first, this step will never be reached",numeric_limits<uint>::max());
   
   // Field solver parameters
   Readparameters::add("fieldsolver.maxWaveVelocity", "Maximum wave velocity allowed in the fastest velocity determination in m/s, default unlimited", LARGE_REAL);
   Readparameters::add("fieldsolver.maxSubcycles", "Maximum allowed field solver subcycles", 1);
   Readparameters::add("fieldsolver.resistivity", "Resistivity for the eta*J term in Ohm's law.", 0.0);
   Readparameters::add("fieldsolver.diffusiveEterms", "Enable diffusive terms in the computation of E",true);
   Readparameters::add("fieldsolver.ohmHallTerm", "Enable/choose spatial order of the Hall term in Ohm's law. 0: off, 1: 1st spatial order, 2: 2nd spatial order", 0);
   Readparameters::add("fieldsolver.ohmGradPeTerm", "Enable/choose spatial order of the electron pressure gradient term in Ohm's law. 0: off, 1: 1st spatial order.", 0);
   Readparameters::add("fieldsolver.electronTemperature", "Constant electron temperature to be used for the electron pressure gradient term (K).", 0.0);
   Readparameters::add("fieldsolver.maxCFL","The maximum CFL limit for field propagation. Used to set timestep if dynamic_timestep is true.",0.5);
   Readparameters::add("fieldsolver.minCFL","The minimum CFL limit for field propagation. Used to set timestep if dynamic_timestep is true.",0.4);

   // Vlasov solver parameters
   Readparameters::add("vlasovsolver.maxSlAccelerationRotation","Maximum rotation angle (degrees) allowed by the Semi-Lagrangian solver (Use >25 values with care)",25.0);
   Readparameters::add("vlasovsolver.maxSlAccelerationSubcycles","Maximum number of subcycles for acceleration",1);
   Readparameters::add("vlasovsolver.maxCFL","The maximum CFL limit for vlasov propagation in ordinary space. Used to set timestep if dynamic_timestep is true.",0.99);
   Readparameters::add("vlasovsolver.minCFL","The minimum CFL limit for vlasov propagation in ordinary space. Used to set timestep if dynamic_timestep is true.",0.8);

   // Load balancing parameters
   Readparameters::add("loadBalance.algorithm", "Load balancing algorithm to be used", string("RCB"));
   Readparameters::add("loadBalance.tolerance", "Load imbalance tolerance", string("1.05"));
   Readparameters::add("loadBalance.rebalanceInterval", "Load rebalance interval (steps)", 10);
   
// Output variable parameters
   // NOTE Do not remove the : before the list of variable names as this is parsed by tools/check_vlasiator_cfg.sh
   Readparameters::addComposing("variables.output", std::string()+"List of data reduction operators (DROs) to add to the grid file output.  Each variable to be added has to be on a new line output = XXX.  "+
				"Available (20190514): "+
				"B fg_B BackgroundB vg_BackgroundB fg_BackgroundB PerturbedB vg_PerturbedB fg_PerturbedB "+
				"E fg_E "+
				"Rhom vg_Rhom fg_Rhom Rhoq vg_Rhoq fg_Rhoq populations_Rho "+
				"V vg_V fg_V populations_V "+
				"populations_moments_Backstream populations_moments_NonBackstream "+
				"populations_EffectiveSparsityThreshold populations_RhoLossAdjust "+
<<<<<<< HEAD
				"populations_EnergyDensity populations_PrecipitationFlux "+
=======
				"populations_EnergyDensity "+
>>>>>>> e23fb5ae
				"LBweight MaxVdt MaxRdt populations_MaxVdt populations_MaxRdt MaxFieldsdt "+
				"MPIrank vg_rank FsGridRank fg_rank "+
				"FsGridBoundaryType BoundaryType vg_BoundaryType fg_BoundaryType BoundaryLayer vg_BoundaryLayer fg_BoundaryLayer "+
				"populations_Blocks fSaved "+
				"populations_accSubcycles "+
				"VolE vg_VolE fg_VolE HallE GradPeE VolB vg_VolB fg_VolB BackgroundVolB PerturbedVolB "+
				"Pressure vg_Pressure fg_Pressure populations_PTensor "+
				"derivs BVOLderivs "+
				"GridCoordinates BackgroundVolE MeshData");

   // NOTE Do not remove the : before the list of variable names as this is parsed by tools/check_vlasiator_cfg.sh
   Readparameters::addComposing("variables.diagnostic", std::string()+"List of data reduction operators (DROs) to add to the diagnostic runtime output. Each variable to be added has to be on a new line diagnostic = XXX.  "+
				"Available (20190320): "+
				"FluxB FluxE "+
				"populations_Blocks "+
				"Rhom populations_RhoLossAdjust "+
				"LBweight "+
				"populations_MaxVdt MaxVdt populations_MaxRdt MaxRdt MaxFieldsdt "+
				"populations_MaxDistributionFunction populations_MinDistributionFunction");

   // bailout parameters
   Readparameters::add("bailout.write_restart", "If 1, write a restart file on bailout. Gets reset when sending a STOP (1) or a KILL (0).", true);
   Readparameters::add("bailout.min_dt", "Minimum time step below which bailout occurs (s).", 1e-6);
   Readparameters::add("bailout.max_memory", "Maximum amount of memory used per node (in GiB) over which bailout occurs.", 1073741824.);

   // Refinement parameters
   Readparameters::add("AMR.vel_refinement_criterion","Name of the velocity refinement criterion",string(""));
   Readparameters::add("AMR.max_velocity_level","Maximum velocity mesh refinement level",(uint)0);
   Readparameters::add("AMR.refine_limit","If the refinement criterion function returns a larger value than this, block is refined",(Realf)1.0);
   Readparameters::add("AMR.coarsen_limit","If the refinement criterion function returns a smaller value than this, block can be coarsened",(Realf)0.5);
   Readparameters::add("AMR.max_spatial_level","Maximum spatial mesh refinement level",(uint)0);
   Readparameters::add("AMR.box_half_width_x","Half width of the box that is refined (for testing)",(uint)1);
   Readparameters::add("AMR.box_half_width_y","Half width of the box that is refined (for testing)",(uint)1);
   Readparameters::add("AMR.box_half_width_z","Half width of the box that is refined (for testing)",(uint)1);
   Readparameters::add("AMR.box_center_x","x coordinate of the center of the box that is refined (for testing)",0.0);
   Readparameters::add("AMR.box_center_y","y coordinate of the center of the box that is refined (for testing)",0.0);
   Readparameters::add("AMR.box_center_z","z coordinate of the center of the box that is refined (for testing)",0.0);
   return true;
}


bool Parameters::getParameters(){

   //get numerical values of the parameters
   Readparameters::get("io.diagnostic_write_interval", P::diagnosticInterval);
   Readparameters::get("io.system_write_t_interval", P::systemWriteTimeInterval);
   Readparameters::get("io.system_write_file_name", P::systemWriteName);
   Readparameters::get("io.system_write_path", P::systemWritePath);
   Readparameters::get("io.system_write_distribution_stride", P::systemWriteDistributionWriteStride);
   Readparameters::get("io.system_write_distribution_xline_stride", P::systemWriteDistributionWriteXlineStride);
   Readparameters::get("io.system_write_distribution_yline_stride", P::systemWriteDistributionWriteYlineStride);
   Readparameters::get("io.system_write_distribution_zline_stride", P::systemWriteDistributionWriteZlineStride);
   Readparameters::get("io.write_initial_state", P::writeInitialState);
   Readparameters::get("io.restart_walltime_interval", P::saveRestartWalltimeInterval);
   Readparameters::get("io.number_of_restarts", P::exitAfterRestarts);
   Readparameters::get("io.vlsv_buffer_size", P::vlsvBufferSize);
   Readparameters::get("io.write_restart_stripe_factor", P::restartStripeFactor);
   Readparameters::get("io.restart_write_path", P::restartWritePath);
   Readparameters::get("io.write_as_float", P::writeAsFloat);
   
   // Checks for validity of io and restart parameters
   int myRank;
   MPI_Comm_rank(MPI_COMM_WORLD,&myRank);
   const string prefix = string("./");
   if (access(&(P::restartWritePath[0]), W_OK) != 0) {
      if(myRank == MASTER_RANK) {
         cerr << "ERROR restart write path " << P::restartWritePath << " not writeable, defaulting to local directory." << endl;
      }
      P::restartWritePath = prefix;
   }
   size_t maxSize = 0;
   maxSize = max(maxSize, P::systemWriteTimeInterval.size());
   maxSize = max(maxSize, P::systemWriteName.size());
   maxSize = max(maxSize, P::systemWritePath.size());
   maxSize = max(maxSize, P::systemWriteDistributionWriteStride.size());
   maxSize = max(maxSize, P::systemWriteDistributionWriteXlineStride.size());
   maxSize = max(maxSize, P::systemWriteDistributionWriteYlineStride.size());
   maxSize = max(maxSize, P::systemWriteDistributionWriteZlineStride.size());
   if ( P::systemWriteTimeInterval.size() != maxSize) {
      if(myRank == MASTER_RANK) {
         cerr << "ERROR io.system_write_t_interval should be defined for all file types." << endl;
      }
      return false;
   }
   if ( P::systemWriteName.size() != maxSize) {
      if(myRank == MASTER_RANK) {
      cerr << "ERROR io.system_write_file_name should be defined for all file types." << endl;
      }
      return false;
   }
   if ( P::systemWritePath.size() != maxSize && P::systemWritePath.size() != 0) {
      if(myRank == MASTER_RANK) {
         cerr << "ERROR io.system_write_path should be defined for all file types or none at all." << endl;
      }
      return false;
   }
   if ( P::systemWriteDistributionWriteStride.size() != maxSize) {
      if(myRank == MASTER_RANK) {
         cerr << "ERROR io.system_write_distribution_stride should be defined for all file types." << endl;
      }
      return false;
   }
   if ( P::systemWriteDistributionWriteXlineStride.size() != maxSize) {
      if(myRank == MASTER_RANK) {
         cerr << "ERROR io.system_write_distribution_xline_stride should be defined for all file types." << endl;
      }
      return false;
   }
   if ( P::systemWriteDistributionWriteYlineStride.size() != maxSize) {
      if(myRank == MASTER_RANK) {
         cerr << "ERROR io.system_write_distribution_yline_stride should be defined for all file types." << endl;
      }
      return false;
   }
   if ( P::systemWriteDistributionWriteZlineStride.size() != maxSize) {
      if(myRank == MASTER_RANK) {
         cerr << "ERROR io.system_write_distribution_zline_stride should be defined for all file types." << endl;
      }
      return false;
   }
   if ( P::systemWritePath.size() == 0 ) {
      for (uint i = 0; i < P::systemWriteName.size(); i++) {
         P::systemWritePath.push_back(string("./"));
      }
   } else {
      for (uint i = 0; i < P::systemWritePath.size(); i++) {
         if (access(&(P::systemWritePath.at(i)[0]), W_OK) != 0) {
            if(myRank == MASTER_RANK) {
               cerr << "ERROR " << P::systemWriteName.at(i) << " write path " << P::systemWritePath.at(i) << " not writeable, defaulting to local directory." << endl;
            }
            P::systemWritePath.at(i) = prefix;
         }
      }
   }
   
   std::vector<std::string> mpiioKeys, mpiioValues;
   Readparameters::get("io.system_write_mpiio_hint_key", mpiioKeys);
   Readparameters::get("io.system_write_mpiio_hint_value", mpiioValues);
   
   if ( mpiioKeys.size() != mpiioValues.size() ) {
      if(myRank == MASTER_RANK) {
         cerr << "WARNING the number of io.system_write_mpiio_hint_key and io.system_write_mpiio_hint_value do not match. Disregarding these options." << endl;
      }
   } else {
      for ( uint i=0; i<mpiioKeys.size(); i++) {
         P::systemWriteHints.push_back({mpiioKeys[i], mpiioValues[i]});
      }
   }

   Readparameters::get("propagate_field",P::propagateField);
   Readparameters::get("propagate_vlasov_acceleration",P::propagateVlasovAcceleration);
   Readparameters::get("propagate_vlasov_translation",P::propagateVlasovTranslation);
   Readparameters::get("dynamic_timestep",P::dynamicTimestep);
   Real hallRho;
   Readparameters::get("hallMinimumRho",hallRho);
   P::hallMinimumRhom = hallRho*physicalconstants::MASS_PROTON;
   P::hallMinimumRhoq = hallRho*physicalconstants::CHARGE;
   Readparameters::get("restart.filename",P::restartFileName);
   P::isRestart=(P::restartFileName!=string(""));

   Readparameters::get("project", P::projectName);
   if(Readparameters::helpRequested) {
      P::projectName = string("Magnetosphere");
   }
 
   /*get numerical values, let Readparameters handle the conversions*/
   string geometryString;
   Readparameters::get("gridbuilder.geometry",geometryString);
   Readparameters::get("gridbuilder.x_min",P::xmin);
   Readparameters::get("gridbuilder.x_max",P::xmax);
   Readparameters::get("gridbuilder.y_min",P::ymin);
   Readparameters::get("gridbuilder.y_max",P::ymax);
   Readparameters::get("gridbuilder.z_min",P::zmin);
   Readparameters::get("gridbuilder.z_max",P::zmax);
   Readparameters::get("gridbuilder.x_length",P::xcells_ini);
   Readparameters::get("gridbuilder.y_length",P::ycells_ini);
   Readparameters::get("gridbuilder.z_length",P::zcells_ini);
   if(Readparameters::helpRequested) {
      P::xcells_ini = 1;
      P::ycells_ini = 1;
      P::zcells_ini = 1;
      P::xmin = 0;
      P::xmax = 1;
      P::ymin = 0;
      P::ymax = 1;
      P::zmin = 0;
      P::zmax = 1;
   }
   Readparameters::get("AMR.max_velocity_level",P::amrMaxVelocityRefLevel);
   Readparameters::get("AMR.max_spatial_level",P::amrMaxSpatialRefLevel);
   Readparameters::get("AMR.box_half_width_x",P::amrBoxHalfWidthX);
   Readparameters::get("AMR.box_half_width_y",P::amrBoxHalfWidthY);
   Readparameters::get("AMR.box_half_width_z",P::amrBoxHalfWidthZ);
   Readparameters::get("AMR.box_center_x",P::amrBoxCenterX);
   Readparameters::get("AMR.box_center_y",P::amrBoxCenterY);
   Readparameters::get("AMR.box_center_z",P::amrBoxCenterZ);
   Readparameters::get("AMR.vel_refinement_criterion",P::amrVelRefCriterion);
   Readparameters::get("AMR.refine_limit",P::amrRefineLimit);
   Readparameters::get("AMR.coarsen_limit",P::amrCoarsenLimit);
   
   if (geometryString == "XY4D") P::geometry = geometry::XY4D;
   else if (geometryString == "XZ4D") P::geometry = geometry::XZ4D;
   else if (geometryString == "XY5D") P::geometry = geometry::XY5D;
   else if (geometryString == "XZ5D") P::geometry = geometry::XZ5D;
   else if (geometryString == "XYZ6D") P::geometry = geometry::XYZ6D;
   else {
      cerr << "Unknown simulation geometry " << geometryString << " in " << __FILE__ << ":" << __LINE__ << endl;
      return false;
   }
   
   if (P::amrCoarsenLimit >= P::amrRefineLimit) return false;
   if (P::xmax < P::xmin || (P::ymax < P::ymin || P::zmax < P::zmin)) return false;
   
   // Set some parameter values. 
   P::dx_ini = (P::xmax-P::xmin)/P::xcells_ini;
   P::dy_ini = (P::ymax-P::ymin)/P::ycells_ini;
   P::dz_ini = (P::zmax-P::zmin)/P::zcells_ini;
   
   Readparameters::get("gridbuilder.dt",P::dt);
   
   Readparameters::get("gridbuilder.t_max",P::t_max);
   Readparameters::get("gridbuilder.timestep_max",P::tstep_max);
   
   if(P::dynamicTimestep)
      P::dt=0.0; //if dynamic timestep then first dt is always 0 
   
   //if we are restarting, t,t_min, tstep, tstep_min will be overwritten in readGrid
   P::t_min=0;
   P::t = P::t_min;
   P::tstep_min=0;
   P::tstep = P::tstep_min;

   // Get field solver parameters
   Readparameters::get("fieldsolver.maxWaveVelocity", P::maxWaveVelocity);
   Readparameters::get("fieldsolver.maxSubcycles", P::maxFieldSolverSubcycles);
   Readparameters::get("fieldsolver.resistivity", P::resistivity);
   Readparameters::get("fieldsolver.diffusiveEterms", P::fieldSolverDiffusiveEterms);
   Readparameters::get("fieldsolver.ohmHallTerm", P::ohmHallTerm);
   Readparameters::get("fieldsolver.ohmGradPeTerm", P::ohmGradPeTerm);
   Readparameters::get("fieldsolver.electronTemperature", P::electronTemperature);
   Readparameters::get("fieldsolver.maxCFL",P::fieldSolverMaxCFL);
   Readparameters::get("fieldsolver.minCFL",P::fieldSolverMinCFL);
   // Get Vlasov solver parameters
   Readparameters::get("vlasovsolver.maxSlAccelerationRotation",P::maxSlAccelerationRotation);
   Readparameters::get("vlasovsolver.maxSlAccelerationSubcycles",P::maxSlAccelerationSubcycles);
   Readparameters::get("vlasovsolver.maxCFL",P::vlasovSolverMaxCFL);
   Readparameters::get("vlasovsolver.minCFL",P::vlasovSolverMinCFL);

   
   // Get load balance parameters
   Readparameters::get("loadBalance.algorithm", P::loadBalanceAlgorithm);
   Readparameters::get("loadBalance.tolerance", P::loadBalanceTolerance);
   Readparameters::get("loadBalance.rebalanceInterval", P::rebalanceInterval);
   
   // Get output variable parameters
   Readparameters::get("variables.output", P::outputVariableList);
   Readparameters::get("variables.diagnostic", P::diagnosticVariableList);

   // Filter duplicate variable names
   set<string> dummy(P::outputVariableList.begin(),P::outputVariableList.end());
   P::outputVariableList.clear();
   P::outputVariableList.insert(P::outputVariableList.end(),dummy.begin(),dummy.end());
   dummy.clear();
   
   dummy.insert(P::diagnosticVariableList.begin(),P::diagnosticVariableList.end());
   P::diagnosticVariableList.clear();
   P::diagnosticVariableList.insert(P::diagnosticVariableList.end(),dummy.begin(),dummy.end());
   
   // Get parameters related to bailout
   Readparameters::get("bailout.write_restart", P::bailout_write_restart);
   Readparameters::get("bailout.min_dt", P::bailout_min_dt);
   Readparameters::get("bailout.max_memory", P::bailout_max_memory);

   for (size_t s=0; s<P::systemWriteName.size(); ++s) P::systemWrites.push_back(0);
   
   return true;
}<|MERGE_RESOLUTION|>--- conflicted
+++ resolved
@@ -223,11 +223,7 @@
 				"V vg_V fg_V populations_V "+
 				"populations_moments_Backstream populations_moments_NonBackstream "+
 				"populations_EffectiveSparsityThreshold populations_RhoLossAdjust "+
-<<<<<<< HEAD
 				"populations_EnergyDensity populations_PrecipitationFlux "+
-=======
-				"populations_EnergyDensity "+
->>>>>>> e23fb5ae
 				"LBweight MaxVdt MaxRdt populations_MaxVdt populations_MaxRdt MaxFieldsdt "+
 				"MPIrank vg_rank FsGridRank fg_rank "+
 				"FsGridBoundaryType BoundaryType vg_BoundaryType fg_BoundaryType BoundaryLayer vg_BoundaryLayer fg_BoundaryLayer "+
