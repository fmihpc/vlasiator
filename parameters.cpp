/*
 * This file is part of Vlasiator.
 * Copyright 2010-2016 Finnish Meteorological Institute
 *
 * For details of usage, see the COPYING file and read the "Rules of the Road"
 * at http://www.physics.helsinki.fi/vlasiator/
 *
 * This program is free software; you can redistribute it and/or modify
 * it under the terms of the GNU General Public License as published by
 * the Free Software Foundation; either version 2 of the License, or
 * (at your option) any later version.
 *
 * This program is distributed in the hope that it will be useful,
 * but WITHOUT ANY WARRANTY; without even the implied warranty of
 * MERCHANTABILITY or FITNESS FOR A PARTICULAR PURPOSE.  See the
 * GNU General Public License for more details.
 *
 * You should have received a copy of the GNU General Public License along
 * with this program; if not, write to the Free Software Foundation, Inc.,
 * 51 Franklin Street, Fifth Floor, Boston, MA 02110-1301 USA.
 */

#include "parameters.h"
#include "object_wrapper.h"
#include "particle_species.h"
#include "readparameters.h"
#include <algorithm>
#include <cstdlib>
#include <iostream>
#include <limits>
#include <set>
#include <unistd.h>

#include "fieldtracing/fieldtracing.h"

#ifndef NAN
#define NAN 0
#endif

using namespace std;

typedef Parameters P;

// Using numeric_limits<Real>::max() leads to FP exceptions inside boost programoptions, use a slightly smaller value to
// avoid...

const Real LARGE_REAL = 1e20;
// Define static members:
int P::geometry = geometry::XYZ6D;
Real P::xmin = NAN;
Real P::xmax = NAN;
Real P::ymin = NAN;
Real P::ymax = NAN;
Real P::zmin = NAN;
Real P::zmax = NAN;
Real P::dx_ini = NAN;
Real P::dy_ini = NAN;
Real P::dz_ini = NAN;

uint P::xcells_ini = numeric_limits<uint>::max();
uint P::ycells_ini = numeric_limits<uint>::max();
uint P::zcells_ini = numeric_limits<uint>::max();

Real P::t = 0;
Real P::t_min = 0;
Real P::t_max = LARGE_REAL;
Real P::dt = NAN;
Real P::vlasovSolverMaxCFL = NAN;
Real P::vlasovSolverMinCFL = NAN;
Real P::fieldSolverMaxCFL = NAN;
Real P::fieldSolverMinCFL = NAN;
uint P::fieldSolverSubcycles = 1;

bool P::amrTransShortPencils = false;

uint P::tstep = 0;
uint P::tstep_min = 0;
uint P::tstep_max = 0;
uint P::diagnosticInterval = numeric_limits<uint>::max();
bool P::writeInitialState = true;

bool P::meshRepartitioned = true;
bool P::prepareForRebalance = false;
vector<CellID> P::localCells;

vector<string> P::systemWriteName;
vector<string> P::systemWritePath;
vector<Real> P::systemWriteTimeInterval;
vector<int> P::systemWriteDistributionWriteStride;
vector<int> P::systemWriteDistributionWriteXlineStride;
vector<int> P::systemWriteDistributionWriteYlineStride;
vector<int> P::systemWriteDistributionWriteZlineStride;
vector<Real> P::systemWriteDistributionWriteShellRadius;
vector<int> P::systemWriteDistributionWriteShellStride;
vector<int> P::systemWrites;
vector<pair<string, string>> P::systemWriteHints;
vector<pair<string, string>> P::restartWriteHints;

Real P::saveRestartWalltimeInterval = -1.0;
uint P::exitAfterRestarts = numeric_limits<uint>::max();
uint64_t P::vlsvBufferSize = 0;
int P::restartStripeFactor = 0;
int P::systemStripeFactor = 0;
string P::restartWritePath = string("");

uint P::transmit = 0;

bool P::recalculateStencils = true;
bool P::propagateVlasovAcceleration = true;
bool P::propagateVlasovTranslation = true;
bool P::propagateField = true;

bool P::dynamicTimestep = true;

Real P::maxWaveVelocity = 0.0;
uint P::maxFieldSolverSubcycles = 0.0;
int P::maxSlAccelerationSubcycles = 0.0;
Real P::resistivity = NAN;
bool P::fieldSolverDiffusiveEterms = true;
uint P::ohmHallTerm = 0;
uint P::ohmGradPeTerm = 0;
Real P::electronTemperature = 0.0;
Real P::electronDensity = 0.0;
Real P::electronPTindex = 1.0;

string P::restartFileName = string("");
bool P::isRestart = false;
int P::writeAsFloat = false;
int P::writeRestartAsFloat = false;
string P::loadBalanceAlgorithm = string("");
string P::loadBalanceTolerance = string("");
uint P::rebalanceInterval = numeric_limits<uint>::max();

vector<string> P::outputVariableList;
vector<string> P::diagnosticVariableList;

string P::projectName = string("");

bool P::vlasovAccelerateMaxwellianBoundaries = false;
Real P::maxSlAccelerationRotation = 10.0;
Real P::hallMinimumRhom = physicalconstants::MASS_PROTON;
Real P::hallMinimumRhoq = physicalconstants::CHARGE;

bool P::bailout_write_restart = false;
Real P::bailout_min_dt = NAN;
Real P::bailout_max_memory = 1073741824.;
uint P::bailout_velocity_space_wall_margin = 0;

uint P::amrMaxVelocityRefLevel = 0;
Realf P::amrRefineLimit = 1.0;
Realf P::amrCoarsenLimit = 0.5;
string P::amrVelRefCriterion = string("");
uint P::amrMaxSpatialRefLevel = 0;
bool P::adaptRefinement = false;
bool P::refineOnRestart = false;
bool P::forceRefinement = false;
bool P::shouldFilter = false;
Real P::refineThreshold = 1.0;
Real P::unrefineThreshold = 0.0;
uint P::refineMultiplier = 10;
Real P::refineAfter = 0.0;
Real P::refineRadius = LARGE_REAL;
bool P::useJPerB = true;
Real P::JPerBModifier = 0.0;
int P::maxFilteringPasses = 0;
uint P::amrBoxHalfWidthX = 1;
uint P::amrBoxHalfWidthY = 1;
uint P::amrBoxHalfWidthZ = 1;
Realf P::amrBoxCenterX = 0.0;
Realf P::amrBoxCenterY = 0.0;
Realf P::amrBoxCenterZ = 0.0;
vector<string> P::blurPassString;
std::vector<int> P::numPasses; //numpasses

std::string tracerString; /*!< Fieldline tracer to use for coupling ionosphere and magnetosphere */
bool P::computeCurvature;

bool P::addParameters() {
   typedef Readparameters RP;
   // the other default parameters we read through the add/get interface
   RP::add("io.diagnostic_write_interval", "Write diagnostic output every arg time steps", numeric_limits<uint>::max());

   RP::addComposing(
       "io.system_write_t_interval",
       "Save the simulation every arg simulated seconds. Negative values disable writes. [Define for all groups.]");
   RP::addComposing("io.system_write_file_name",
                    "Save the simulation to this file name series. [Define for all groups.]");
   RP::addComposing("io.system_write_path",
                    "Save this series in this location. Default is ./ [Define for all groups or none.]");
   RP::addComposing("io.system_write_distribution_stride",
                    "Every this many cells write out their velocity space. 0 is none. [Define for all groups.]");
   RP::addComposing("io.system_write_distribution_xline_stride",
                    "Every this many lines of cells along the x direction write out their velocity space. 0 is none. "
                    "[Define for all groups.]");
   RP::addComposing("io.system_write_distribution_yline_stride",
                    "Every this many lines of cells along the y direction write out their velocity space. 0 is none. "
                    "[Define for all groups.]");
   RP::addComposing("io.system_write_distribution_zline_stride",
                    "Every this many lines of cells along the z direction write out their velocity space. 0 is none. "
                    "[Define for all groups.]");
   RP::addComposing("io.system_write_distribution_shell_radius",
                    "At cells intersecting spheres with those radii centred at the origin write out their velocity "
                    "space. 0 is none.");
   RP::addComposing("io.system_write_distribution_shell_stride",
                    "Every this many cells for those on selected shells write out their velocity space. 0 is none.");
   RP::addComposing(
       "io.system_write_mpiio_hint_key",
       "MPI-IO hint key passed to the non-restart IO. Has to be matched by io.system_write_mpiio_hint_value.");
   RP::addComposing(
       "io.system_write_mpiio_hint_value",
       "MPI-IO hint value passed to the non-restart IO. Has to be matched by io.system_write_mpiio_hint_key.");
   RP::addComposing(
       "io.restart_write_mpiio_hint_key",
       "MPI-IO hint key passed to the restart IO. Has to be matched by io.restart_write_mpiio_hint_value.");
   RP::addComposing(
       "io.restart_write_mpiio_hint_value",
       "MPI-IO hint value passed to the restart IO. Has to be matched by io.restart_write_mpiio_hint_key.");

   RP::add("io.write_initial_state",
           "Write initial state, not even the 0.5 dt propagation is done. Do not use for restarting. ", false);

   RP::add("io.restart_walltime_interval",
           "Save the complete simulation in given walltime intervals. Negative values disable writes.", -1.0);
   RP::add("io.number_of_restarts", "Exit the simulation after certain number of walltime-based restarts.",
           numeric_limits<uint>::max());
   RP::add("io.vlsv_buffer_size",
           "Buffer size passed to VLSV writer (bytes, up to uint64_t), default 0 as this is sensible on sisu", 0);
   RP::add("io.write_restart_stripe_factor", "Stripe factor for restart and initial grid writing. Default 0 to inherit.", 0);
   RP::add("io.write_system_stripe_factor", "Stripe factor for bulk file writing. Default 0 to inherit.", 0);
   RP::add("io.write_as_float", "If true, write in floats instead of doubles", false);
   RP::add("io.restart_write_path",
           "Path to the location where restart files should be written. Defaults to the local directory, also if the "
           "specified destination is not writeable.",
           string("./"));

   RP::add("propagate_field", "Propagate magnetic field during the simulation", true);
   RP::add("propagate_vlasov_acceleration",
           "Propagate distribution functions during the simulation in velocity space. If false, it is propagated with "
           "zero length timesteps.",
           true);
   RP::add("propagate_vlasov_translation",
           "Propagate distribution functions during the simulation in ordinary space. If false, it is propagated with "
           "zero length timesteps.",
           true);
   RP::add("dynamic_timestep", "If true,  timestep is set based on  CFL limits (default on)", true);
   RP::add("hallMinimumRho",
           "Minimum rho value used for the Hall and electron pressure gradient terms in the Lorentz force and in the "
           "field solver. Default is very low and has no effect in practice.",
           1.0);
   RP::add("project",
           "Specify the name of the project to use. Supported to date (20150610): Alfven Diffusion Dispersion "
           "Distributions Firehose Flowthrough Fluctuations Harris KHB Larmor Magnetosphere Multipeak Riemann1 Shock "
           "Shocktest Template test_fp testHall test_trans VelocityBox verificationLarmor",
           string(""));

   RP::add("restart.write_as_float", "If true, write restart fields in floats instead of doubles", false);
   RP::add("restart.filename", "Restart from this vlsv file. No restart if empty file.", string(""));

   RP::add("gridbuilder.geometry", "Simulation geometry XY4D,XZ4D,XY5D,XZ5D,XYZ6D", string("XYZ6D"));
   RP::add("gridbuilder.x_min", "Minimum value of the x-coordinate.", NAN);
   RP::add("gridbuilder.x_max", "Minimum value of the x-coordinate.", NAN);
   RP::add("gridbuilder.y_min", "Minimum value of the y-coordinate.", NAN);
   RP::add("gridbuilder.y_max", "Minimum value of the y-coordinate.", NAN);
   RP::add("gridbuilder.z_min", "Minimum value of the z-coordinate.", NAN);
   RP::add("gridbuilder.z_max", "Minimum value of the z-coordinate.", NAN);
   RP::add("gridbuilder.x_length", "Number of cells in x-direction in initial grid.", 0);
   RP::add("gridbuilder.y_length", "Number of cells in y-direction in initial grid.", 0);
   RP::add("gridbuilder.z_length", "Number of cells in z-direction in initial grid.", 0);

   RP::add("gridbuilder.dt", "Initial timestep in seconds.", 0.0);

   RP::add("gridbuilder.t_max",
           "Maximum simulation time, in seconds. If timestep_max limit is hit first this time will never be reached",
           LARGE_REAL);
   RP::add("gridbuilder.timestep_max",
           "Max. value for timesteps. If t_max limit is hit first, this step will never be reached",
           numeric_limits<uint>::max());

   // Field solver parameters
   RP::add("fieldsolver.maxWaveVelocity",
           "Maximum wave velocity allowed in the fastest velocity determination in m/s, default unlimited", LARGE_REAL);
   RP::add("fieldsolver.maxSubcycles", "Maximum allowed field solver subcycles", 1);
   RP::add("fieldsolver.resistivity", "Resistivity for the eta*J term in Ohm's law.", 0.0);
   RP::add("fieldsolver.diffusiveEterms", "Enable diffusive terms in the computation of E", true);
   RP::add(
       "fieldsolver.ohmHallTerm",
       "Enable/choose spatial order of the Hall term in Ohm's law. 0: off, 1: 1st spatial order, 2: 2nd spatial order",
       0);
   RP::add(
       "fieldsolver.ohmGradPeTerm",
       "Enable/choose spatial order of the electron pressure gradient term in Ohm's law. 0: off, 1: 1st spatial order.",
       0);
   RP::add("fieldsolver.electronTemperature",
           "Upstream electron temperature to be used for the electron pressure gradient term (K).", 0.0);
   RP::add("fieldsolver.electronDensity",
           "Upstream electron density to be used for the electron pressure gradient term (m^-3).", 0.0);
   RP::add("fieldsolver.electronPTindex",
           "Polytropic index for electron pressure gradient term. 0 is isobaric, 1 is isothermal, 1.667 is adiabatic "
           "electrons, ",
           0.0);
   RP::add("fieldsolver.maxCFL",
           "The maximum CFL limit for field propagation. Used to set timestep if dynamic_timestep is true.", 0.5);
   RP::add("fieldsolver.minCFL",
           "The minimum CFL limit for field propagation. Used to set timestep if dynamic_timestep is true.", 0.4);

   // Vlasov solver parameters
   RP::add("vlasovsolver.maxSlAccelerationRotation",
           "Maximum rotation angle (degrees) allowed by the Semi-Lagrangian solver (Use >25 values with care)", 25.0);
   RP::add("vlasovsolver.maxSlAccelerationSubcycles", "Maximum number of subcycles for acceleration", 1);
   RP::add("vlasovsolver.maxCFL",
           "The maximum CFL limit for vlasov propagation in ordinary space. Used to set timestep if dynamic_timestep "
           "is true.",
           0.99);
   RP::add("vlasovsolver.minCFL",
           "The minimum CFL limit for vlasov propagation in ordinary space. Used to set timestep if dynamic_timestep "
           "is true.",
           0.8);
   RP::add("vlasovsolver.accelerateMaxwellianBoundaries",
           "Propagate maxwellian boundary cell contents in velocity space. Default false.",
           false);

   // Load balancing parameters
   RP::add("loadBalance.algorithm", "Load balancing algorithm to be used", string("RCB"));
   RP::add("loadBalance.tolerance", "Load imbalance tolerance", string("1.05"));
   RP::add("loadBalance.rebalanceInterval", "Load rebalance interval (steps)", 10);

   // Output variable parameters
   // NOTE Do not remove the : before the list of variable names as this is parsed by tools/check_vlasiator_cfg.sh

   RP::addComposing("variables.output",
                    string() +
                        "List of data reduction operators (DROs) to add to the grid file output.  Each variable to be "
                        "added has to be on a new line output = XXX. Names are case insensitive.  " +
                        "Available (20210125): " + "fg_b fg_b_background fg_b_perturbed fg_e " +
                        "vg_rhom vg_rhoq populations_vg_rho " + "fg_rhom fg_rhoq " + "vg_v fg_v populations_vg_v " +
                        "populations_vg_moments_thermal populations_vg_moments_nonthermal " +
                        "populations_vg_effectivesparsitythreshold populations_vg_rho_loss_adjust " +
                        "populations_vg_energydensity populations_vg_precipitationdifferentialflux " +
                        "populations_vg_heatflux" +  
                        "vg_maxdt_acceleration vg_maxdt_translation populations_vg_maxdt_acceleration "
                        "populations_vg_maxdt_translation " +
                        "fg_maxdt_fieldsolver " + "vg_rank fg_rank fg_amr_level vg_loadbalance_weight " +
                        "vg_boundarytype fg_boundarytype vg_boundarylayer fg_boundarylayer " +
                        "populations_vg_blocks vg_f_saved " + "populations_vg_acceleration_subcycles " +
                        "vg_e_vol fg_e_vol " +
                        "fg_e_hall vg_e_gradpe fg_b_vol vg_b_vol vg_b_background_vol vg_b_perturbed_vol " +
                        "vg_pressure fg_pressure populations_vg_ptensor " + "b_vol_derivatives " +
                        "ig_fac ig_latitude ig_cellarea ig_upmappedarea ig_sigmap ig_sigmah ig_rhom " +
                        "ig_electronTemp ig_potential ig_solverinternals ig_upmappedcodecoords ig_upmappedb ig_potential"+
                        "ig_inplanecurrent ig_e"+
                        "vg_amr_drho vg_amr_du vg_amr_dpsq vg_amr_dbsq vg_amr_db vg_amr_alpha vg_amr_reflevel vg_amr_bperj"+
                        "vg_gridcoordinates fg_gridcoordinates meshdata");

   RP::addComposing(
       "variables_deprecated.output",
       string() + "List of deprecated names for data reduction operators (DROs). Names are case insensitive. " +
           "Available (20190521): " + "B BackgroundB fg_BackgroundB PerturbedB fg_PerturbedB " + "E " +
           "Rhom Rhoq populations_Rho " + "V populations_V " +
           "populations_moments_Backstream populations_moments_NonBackstream " +
           "populations_moments_thermal populations_moments_nonthermal " +
           "populations_minvalue populations_EffectiveSparsityThreshold populations_RhoLossAdjust "
           "populations_rho_loss_adjust" +
           "populations_EnergyDensity populations_PrecipitationFlux populations_precipitationdifferentialflux" +
           "LBweight vg_lbweight vg_loadbalanceweight MaxVdt MaxRdt populations_MaxVdt populations_MaxRdt " +
           "populations_maxdt_acceleration populations_maxdt_translation MaxFieldsdt fg_maxfieldsdt" +
           "MPIrank FsGridRank " + "FsGridBoundaryType BoundaryType FsGridBoundaryLayer BoundaryLayer " +
           "populations_Blocks fSaved vg_fsaved" + "populations_accSubcycles populations_acceleration_subcycles" +
           "VolE vg_VolE Evol E_vol fg_VolE fg_Evol " +
           "HallE fg_HallE GradPeE e_gradpe VolB vg_VolB fg_VolB B_vol Bvol vg_Bvol fg_volB fg_Bvol" +
           "BackgroundVolB PerturbedVolB " + "Pressure vg_Pressure fg_Pressure populations_PTensor " +
           "BVOLderivs b_vol_derivs");

   // NOTE Do not remove the : before the list of variable names as this is parsed by tools/check_vlasiator_cfg.sh
   RP::addComposing("variables.diagnostic",
                    string() +
                        "List of data reduction operators (DROs) to add to the diagnostic runtime output. Each "
                        "variable to be added has to be on a new line diagnostic = XXX. Names are case insensitive. " +
                        "Available (20201111): " + "populations_vg_blocks " +
                        "vg_rhom populations_vg_rho_loss_adjust " + "vg_loadbalance_weight " +
                        "vg_maxdt_acceleration vg_maxdt_translation " + "fg_maxdt_fieldsolver " +
                        "populations_vg_maxdt_acceleration populations_vg_maxdt_translation " +
                        "populations_vg_maxdistributionfunction populations_vg_mindistributionfunction");

   RP::addComposing("variables_deprecated.diagnostic",
                    string() +
                        "List of deprecated data reduction operators (DROs) to add to the diagnostic runtime output. "
                        "Names are case insensitive. " +
                        "Available (20201111): " + "rhom populations_rholossadjust populations_rho_loss_adjust " +
                        "populations_blocks lbweight loadbalance_weight " + "vg_lbweight vg_loadbalanceweight " +
                        "maxvdt maxdt_acceleration " + "maxrdt maxdt_translation " +
                        "populations_maxvdt populations_maxrdt " +
                        "populations_maxdt_acceleration populations_maxdt_translation " +
                        "populations_maxdistributionfunction populations_mindistributionfunction " +
                        "maxfieldsdt maxdt_fieldsolver fg_maxfieldsdt");

   // bailout parameters
   RP::add("bailout.write_restart",
           "If 1, write a restart file on bailout. Gets reset when sending a STOP (1) or a KILL (0).", true);
   RP::add("bailout.min_dt", "Minimum time step below which bailout occurs (s).", 1e-6);
   RP::add("bailout.max_memory", "Maximum amount of memory used per node (in GiB) over which bailout occurs.",
           1073741824.);
   RP::add("bailout.velocity_space_wall_block_margin", "Distance from the velocity space limits in blocks, if the distribution function reaches that distance from the wall we bail out to avoid hitting the wall.", 1);

   // Refinement parameters
   RP::add("AMR.vel_refinement_criterion", "Name of the velocity refinement criterion", string(""));
   RP::add("AMR.max_velocity_level", "Maximum velocity mesh refinement level", (uint)0);
   RP::add("AMR.refine_limit",
           "If the refinement criterion function returns a larger value than this, block is refined", (Realf)1.0);
   RP::add("AMR.coarsen_limit",
           "If the refinement criterion function returns a smaller value than this, block can be coarsened",
           (Realf)0.5);
   RP::add("AMR.max_spatial_level", "Maximum spatial mesh refinement level", (uint)0);
   RP::add("AMR.should_refine","If false, do not refine Vlasov grid regardless of max spatial level",true);
   RP::add("AMR.adapt_refinement","If true, re-refine vlasov grid every refine_multiplier load balance", false);
   RP::add("AMR.refine_on_restart","If true, re-refine vlasov grid on restart", false);
   RP::add("AMR.force_refinement","If true, refine/unrefine the vlasov grid to match the config on restart", false);
   RP::add("AMR.should_filter","If true, filter vlasov grid with boxcar filter on restart",false);
   RP::add("AMR.refine_threshold","Determines the minimum value of the refinement parameter to refine cells", 1.0);
   RP::add("AMR.unrefine_threshold","Determines the maximum value of the refinement parameter to unrefine cells", 0.0);
   RP::add("AMR.refine_multiplier","Refine every nth load balance", 10);
   RP::add("AMR.refine_after","Start refinement after this many simulation seconds", 0.0);
   RP::add("AMR.refine_radius","Maximum distance from Earth to refine", LARGE_REAL);
   RP::add("AMR.use_J_per_B","Use J/B_perp as an additional refinement parameter", false);
   RP::add("AMR.J_per_B_modifier","Factor to add to log2(J / B_perp) in refinement.", 0.0);
   RP::add("AMR.box_half_width_x", "Half width of the box that is refined (for testing)", (uint)1);
   RP::add("AMR.box_half_width_y", "Half width of the box that is refined (for testing)", (uint)1);
   RP::add("AMR.box_half_width_z", "Half width of the box that is refined (for testing)", (uint)1);
   RP::add("AMR.box_center_x", "x coordinate of the center of the box that is refined (for testing)", 0.0);
   RP::add("AMR.box_center_y", "y coordinate of the center of the box that is refined (for testing)", 0.0);
   RP::add("AMR.box_center_z", "z coordinate of the center of the box that is refined (for testing)", 0.0);
   RP::add("AMR.transShortPencils", "if true, use one-cell pencils", false);
   RP::addComposing("AMR.filterpasses", string("AMR filter passes for each individual refinement level"));
<<<<<<< HEAD
   
   Readparameters::add("fieldtracing.fieldLineTracer", "Field line tracing method to use for coupling ionosphere and magnetosphere (options are: Euler, BS)", std::string("Euler"));
   Readparameters::add("fieldtracing.tracer_max_allowed_error", "Maximum allowed error for the adaptive field line tracers ", 1000);
   Readparameters::add("fieldtracing.tracer_max_attempts", "Maximum allowed attempts for the adaptive field line tracers", 100);
   Readparameters::add("fieldtracing.tracer_min_dx", "Minimum allowed field line tracer step length for the adaptive field line tracers (m)", 100e3);
   Readparameters::add("fieldtracing.tracer_max_incomplete_fieldlines_fullbox", "Maximum fraction of field lines left incomplete when stopping tracing loop. Defaults to zero to process all, can be slow at scale!", 0);
   Readparameters::add("fieldtracing.use_reconstruction_cache", "Use the cache to store reconstruction coefficients. (0: don't, 1: use)", 0);
   Readparameters::add("fieldtracing.fluxrope_max_curvature_radii_to_trace", "Maximum number of seedpoint curvature radii to trace forward and backward from each DCCRG cell to find flux ropes", 10);
   Readparameters::add("fieldtracing.fluxrope_max_curvature_radii_extent", "Maximum extent in seedpoint curvature radii from the seed a field line is allowed to extend to be counted as a flux rope", 2);
   Readparameters::add("fieldtracing.fluxrope_max_m_to_trace", "Maximum distance to trace forward and backward from each DCCRG cell to find flux ropes, safeguard for areas with very large curvature radii (m)", 1e8);

=======
>>>>>>> 04bb27cb
   return true;
}

void Parameters::getParameters() {
   typedef Readparameters RP;
   // get numerical values of the parameters
   RP::get("io.diagnostic_write_interval", P::diagnosticInterval);
   RP::get("io.system_write_t_interval", P::systemWriteTimeInterval);
   RP::get("io.system_write_file_name", P::systemWriteName);
   RP::get("io.system_write_path", P::systemWritePath);
   RP::get("io.system_write_distribution_stride", P::systemWriteDistributionWriteStride);
   RP::get("io.system_write_distribution_xline_stride", P::systemWriteDistributionWriteXlineStride);
   RP::get("io.system_write_distribution_yline_stride", P::systemWriteDistributionWriteYlineStride);
   RP::get("io.system_write_distribution_zline_stride", P::systemWriteDistributionWriteZlineStride);
   RP::get("io.system_write_distribution_shell_radius", P::systemWriteDistributionWriteShellRadius);
   RP::get("io.system_write_distribution_shell_stride", P::systemWriteDistributionWriteShellStride);
   RP::get("io.write_initial_state", P::writeInitialState);
   RP::get("io.restart_walltime_interval", P::saveRestartWalltimeInterval);
   RP::get("io.number_of_restarts", P::exitAfterRestarts);
   RP::get("io.vlsv_buffer_size", P::vlsvBufferSize);
   RP::get("io.write_restart_stripe_factor", P::restartStripeFactor);
   RP::get("io.write_system_stripe_factor", P::systemStripeFactor);
   RP::get("io.restart_write_path", P::restartWritePath);
   RP::get("io.write_as_float", P::writeAsFloat);

   // Checks for validity of io and restart parameters
   int myRank;
   MPI_Comm_rank(MPI_COMM_WORLD, &myRank);
   const string prefix = string("./");
   if (access(&(P::restartWritePath[0]), W_OK) != 0) {
      if (myRank == MASTER_RANK) {
         cerr << "ERROR restart write path " << P::restartWritePath << " not writeable, defaulting to local directory."
              << endl;
      }
      P::restartWritePath = prefix;
   }
   size_t maxSize = 0;
   maxSize = max(maxSize, P::systemWriteTimeInterval.size());
   maxSize = max(maxSize, P::systemWriteName.size());
   maxSize = max(maxSize, P::systemWritePath.size());
   maxSize = max(maxSize, P::systemWriteDistributionWriteStride.size());
   maxSize = max(maxSize, P::systemWriteDistributionWriteXlineStride.size());
   maxSize = max(maxSize, P::systemWriteDistributionWriteYlineStride.size());
   maxSize = max(maxSize, P::systemWriteDistributionWriteZlineStride.size());
   if (P::systemWriteTimeInterval.size() != maxSize) {
      if (myRank == MASTER_RANK) {
         cerr << "ERROR io.system_write_t_interval should be defined for all file types." << endl;
         MPI_Abort(MPI_COMM_WORLD, 1);
      }
   }
   if (P::systemWriteName.size() != maxSize) {
      if (myRank == MASTER_RANK) {
         cerr << "ERROR io.system_write_file_name should be defined for all file types." << endl;
         MPI_Abort(MPI_COMM_WORLD, 1);
      }
   }
   if (P::systemWritePath.size() != maxSize && P::systemWritePath.size() != 0) {
      if (myRank == MASTER_RANK) {
         cerr << "ERROR io.system_write_path should be defined for all file types or none at all." << endl;
         MPI_Abort(MPI_COMM_WORLD, 1);
      }
   }
   if (P::systemWriteDistributionWriteStride.size() != maxSize) {
      if (myRank == MASTER_RANK) {
         cerr << "ERROR io.system_write_distribution_stride should be defined for all file types." << endl;
         MPI_Abort(MPI_COMM_WORLD, 1);
      }
   }
   if (P::systemWriteDistributionWriteXlineStride.size() != maxSize) {
      if (myRank == MASTER_RANK) {
         cerr << "ERROR io.system_write_distribution_xline_stride should be defined for all file types." << endl;
         MPI_Abort(MPI_COMM_WORLD, 1);
      }
   }
   if (P::systemWriteDistributionWriteYlineStride.size() != maxSize) {
      if (myRank == MASTER_RANK) {
         cerr << "ERROR io.system_write_distribution_yline_stride should be defined for all file types." << endl;
         MPI_Abort(MPI_COMM_WORLD, 1);
      }
   }
   if (P::systemWriteDistributionWriteZlineStride.size() != maxSize) {
      if (myRank == MASTER_RANK) {
         cerr << "ERROR io.system_write_distribution_zline_stride should be defined for all file types." << endl;
         MPI_Abort(MPI_COMM_WORLD, 1);
      }
   }
   if (P::systemWriteDistributionWriteShellStride.size() != P::systemWriteDistributionWriteShellRadius.size()) {
      if (myRank == MASTER_RANK) {
         cerr << "ERROR You should set the same number of io.system_write_distribution_shell_stride "
              << "and io.system_write_distribution_shell_radius." << endl;
         MPI_Abort(MPI_COMM_WORLD, 1);
      }
   }
   if (P::systemWritePath.size() == 0) {
      for (uint i = 0; i < P::systemWriteName.size(); i++) {
         P::systemWritePath.push_back(string("./"));
      }
   } else {
      for (uint i = 0; i < P::systemWritePath.size(); i++) {
         if (access(&(P::systemWritePath.at(i)[0]), W_OK) != 0) {
            if (myRank == MASTER_RANK) {
               cerr << "ERROR " << P::systemWriteName.at(i) << " write path " << P::systemWritePath.at(i)
                    << " not writeable, defaulting to local directory." << endl;
            }
            P::systemWritePath.at(i) = prefix;
         }
      }
   }

   vector<string> mpiioKeys, mpiioValues;
   RP::get("io.system_write_mpiio_hint_key", mpiioKeys);
   RP::get("io.system_write_mpiio_hint_value", mpiioValues);

   if (mpiioKeys.size() != mpiioValues.size()) {
      if (myRank == MASTER_RANK) {
         cerr << "WARNING the number of io.system_write_mpiio_hint_key and io.system_write_mpiio_hint_value do not "
                 "match. Disregarding these options."
              << endl;
      }
   } else {
      for (uint i = 0; i < mpiioKeys.size(); i++) {
         P::systemWriteHints.push_back({mpiioKeys[i], mpiioValues[i]});
      }
   }

   mpiioKeys.clear();
   mpiioValues.clear();
   RP::get("io.restart_write_mpiio_hint_key", mpiioKeys);
   RP::get("io.restart_write_mpiio_hint_value", mpiioValues);
   
   if (mpiioKeys.size() != mpiioValues.size()) {
      if (myRank == MASTER_RANK) {
         cerr << "WARNING the number of io.restart_write_mpiio_hint_key and io.restart_write_mpiio_hint_value do not "
                 "match. Disregarding these options."
              << endl;
      }
   } else {
      for (uint i = 0; i < mpiioKeys.size(); i++) {
         P::restartWriteHints.push_back({mpiioKeys[i], mpiioValues[i]});
      }
   }

   RP::get("propagate_field", P::propagateField);
   RP::get("propagate_vlasov_acceleration", P::propagateVlasovAcceleration);
   RP::get("propagate_vlasov_translation", P::propagateVlasovTranslation);
   RP::get("dynamic_timestep", P::dynamicTimestep);
   Real hallRho;
   RP::get("hallMinimumRho", hallRho);
   P::hallMinimumRhom = hallRho * physicalconstants::MASS_PROTON;
   P::hallMinimumRhoq = hallRho * physicalconstants::CHARGE;
   RP::get("restart.write_as_float", P::writeRestartAsFloat);
   RP::get("restart.filename", P::restartFileName);
   P::isRestart = (P::restartFileName != string(""));

   RP::get("project", P::projectName);
   if (RP::helpRequested) {
      P::projectName = string("Magnetosphere");
   }

   /*get numerical values, let Readparameters handle the conversions*/
   string geometryString;

   RP::get("gridbuilder.geometry", geometryString);
   RP::get("gridbuilder.x_min", P::xmin);
   RP::get("gridbuilder.x_max", P::xmax);
   RP::get("gridbuilder.y_min", P::ymin);
   RP::get("gridbuilder.y_max", P::ymax);
   RP::get("gridbuilder.z_min", P::zmin);
   RP::get("gridbuilder.z_max", P::zmax);
   RP::get("gridbuilder.x_length", P::xcells_ini);
   RP::get("gridbuilder.y_length", P::ycells_ini);
   RP::get("gridbuilder.z_length", P::zcells_ini);

   RP::get("AMR.max_velocity_level", P::amrMaxVelocityRefLevel);
   RP::get("AMR.max_spatial_level", P::amrMaxSpatialRefLevel);
   RP::get("AMR.adapt_refinement",P::adaptRefinement);
   RP::get("AMR.refine_on_restart",P::refineOnRestart);
   RP::get("AMR.force_refinement",P::forceRefinement);
   RP::get("AMR.should_filter",P::shouldFilter);
   RP::get("AMR.refine_threshold",P::refineThreshold);
   RP::get("AMR.unrefine_threshold",P::unrefineThreshold);
   RP::get("AMR.refine_multiplier",P::refineMultiplier);
   RP::get("AMR.refine_after",P::refineAfter);
   RP::get("AMR.refine_radius",P::refineRadius);
   RP::get("AMR.use_J_per_B",P::useJPerB);
   RP::get("AMR.J_per_B_modifier",P::JPerBModifier);
   RP::get("AMR.box_half_width_x", P::amrBoxHalfWidthX);
   RP::get("AMR.box_half_width_y", P::amrBoxHalfWidthY);
   RP::get("AMR.box_half_width_z", P::amrBoxHalfWidthZ);
   RP::get("AMR.box_center_x", P::amrBoxCenterX);
   RP::get("AMR.box_center_y", P::amrBoxCenterY);
   RP::get("AMR.box_center_z", P::amrBoxCenterZ);
   RP::get("AMR.vel_refinement_criterion", P::amrVelRefCriterion);
   RP::get("AMR.refine_limit", P::amrRefineLimit);
   RP::get("AMR.coarsen_limit", P::amrCoarsenLimit);
   RP::get("AMR.transShortPencils", P::amrTransShortPencils);
   RP::get("AMR.filterpasses", P::blurPassString);

   // If we are in an AMR run we need to set up the filtering scheme.
   if (P::amrMaxSpatialRefLevel>0){
      bool isEmpty = blurPassString.size() == 0;
      if (!isEmpty){
         //sanity check=> user should define a pass for every level
         if (blurPassString.size() != P::amrMaxSpatialRefLevel + 1) {
            cerr << "Filter Passes=" << blurPassString.size() << "\t" << "AMR Levels=" << P::amrMaxSpatialRefLevel + 1 << endl;
            cerr << "FilterPasses do not match AMR levels. \t" << " in " << __FILE__ << ":" << __LINE__ << endl;
            MPI_Abort(MPI_COMM_WORLD, 1);
         }
         //sort the filtering passes per refLevel
         numPasses.clear();
         //Parse to a vector of ints
         for (auto pass : blurPassString){
            P::numPasses.push_back(stoi(pass));
         }
         sort(numPasses.begin(),numPasses.end(),greater<int>());
      }else{
         //here we will default to manually constructing the number of passes
         numPasses.clear();
         auto g_sequence=[](int size){
            int retval=1;
            while(size!=0){
               retval*=2;
               size-=1;
            }
            return retval;
         };
         int maxPasses=g_sequence(P::amrMaxSpatialRefLevel-1);
         for (uint refLevel=0; refLevel<=P::amrMaxSpatialRefLevel; refLevel++){
            numPasses.push_back(maxPasses);
            maxPasses/=2; 
         }
         //Overwrite passes for the highest refLevel. We do not want to filter there.
         numPasses[P::amrMaxSpatialRefLevel] = 0;
      }
         P::maxFilteringPasses = numPasses[0];
   }

   if (geometryString == "XY4D") {
      P::geometry = geometry::XY4D;
   } else if (geometryString == "XZ4D") {
      P::geometry = geometry::XZ4D;
   } else if (geometryString == "XY5D") {
      P::geometry = geometry::XY5D;
   } else if (geometryString == "XZ5D") {
      P::geometry = geometry::XZ5D;
   } else if (geometryString == "XYZ6D") {
      P::geometry = geometry::XYZ6D;
   } else {
      cerr << "Unknown simulation geometry " << geometryString << " in " << __FILE__ << ":" << __LINE__ << endl;
      MPI_Abort(MPI_COMM_WORLD, 1);
   }

   if (P::amrCoarsenLimit >= P::amrRefineLimit) {
      cerr << "amrRefineLimit must be smaller than amrCoarsenLimit!" << endl;
      MPI_Abort(MPI_COMM_WORLD, 1);
   }
   if (P::xmax < P::xmin || (P::ymax < P::ymin || P::zmax < P::zmin)) {
      cerr << "Box domain error!" << endl;
      MPI_Abort(MPI_COMM_WORLD, 1);
   }

   // Set some parameter values.
   P::dx_ini = (P::xmax - P::xmin) / P::xcells_ini;
   P::dy_ini = (P::ymax - P::ymin) / P::ycells_ini;
   P::dz_ini = (P::zmax - P::zmin) / P::zcells_ini;

   RP::get("gridbuilder.dt", P::dt);

   RP::get("gridbuilder.t_max", P::t_max);
   RP::get("gridbuilder.timestep_max", P::tstep_max);

   if (P::dynamicTimestep)
      P::dt = 0.0; // if dynamic timestep then first dt is always 0

   // if we are restarting, t,t_min, tstep, tstep_min will be overwritten in readGrid
   P::t_min = 0;
   P::t = P::t_min;
   P::tstep_min = 0;
   P::tstep = P::tstep_min;

   // Get field solver parameters
   RP::get("fieldsolver.maxWaveVelocity", P::maxWaveVelocity);
   RP::get("fieldsolver.maxSubcycles", P::maxFieldSolverSubcycles);
   RP::get("fieldsolver.resistivity", P::resistivity);
   RP::get("fieldsolver.diffusiveEterms", P::fieldSolverDiffusiveEterms);
   RP::get("fieldsolver.ohmHallTerm", P::ohmHallTerm);
   RP::get("fieldsolver.ohmGradPeTerm", P::ohmGradPeTerm);
   RP::get("fieldsolver.electronTemperature", P::electronTemperature);
   RP::get("fieldsolver.electronDensity", P::electronDensity);
   RP::get("fieldsolver.electronPTindex", P::electronPTindex);
   RP::get("fieldsolver.maxCFL", P::fieldSolverMaxCFL);
   RP::get("fieldsolver.minCFL", P::fieldSolverMinCFL);
   // Get Vlasov solver parameters
   RP::get("vlasovsolver.maxSlAccelerationRotation", P::maxSlAccelerationRotation);
   RP::get("vlasovsolver.maxSlAccelerationSubcycles", P::maxSlAccelerationSubcycles);
   RP::get("vlasovsolver.maxCFL", P::vlasovSolverMaxCFL);
   RP::get("vlasovsolver.minCFL", P::vlasovSolverMinCFL);
   RP::get("vlasovsolver.accelerateMaxwellianBoundaries",  P::vlasovAccelerateMaxwellianBoundaries);

   // Get load balance parameters
   RP::get("loadBalance.algorithm", P::loadBalanceAlgorithm);
   RP::get("loadBalance.tolerance", P::loadBalanceTolerance);
   RP::get("loadBalance.rebalanceInterval", P::rebalanceInterval);

   // Get output variable parameters
   RP::get("variables.output", P::outputVariableList);
   RP::get("variables.diagnostic", P::diagnosticVariableList);

   // Filter duplicate variable names
   set<string> dummy(P::outputVariableList.begin(), P::outputVariableList.end());
   P::outputVariableList.clear();
   P::outputVariableList.insert(P::outputVariableList.end(), dummy.begin(), dummy.end());
   dummy.clear();

   dummy.insert(P::diagnosticVariableList.begin(), P::diagnosticVariableList.end());
   P::diagnosticVariableList.clear();
   P::diagnosticVariableList.insert(P::diagnosticVariableList.end(), dummy.begin(), dummy.end());

   // Get parameters related to bailout
   RP::get("bailout.write_restart", P::bailout_write_restart);
   RP::get("bailout.min_dt", P::bailout_min_dt);
   RP::get("bailout.max_memory", P::bailout_max_memory);
   RP::get("bailout.velocity_space_wall_block_margin", P::bailout_velocity_space_wall_margin);
   if(P::bailout_velocity_space_wall_margin > MAX_BLOCKS_PER_DIM / 2 && myRank == MASTER_RANK) {
      std::cerr << "bailout.velocity_space_wall_block_margin is larger than 0.5 * MAX_BLOCKS_PER_DIM, aborting." << std::endl;
      abort();
   }

   for (size_t s = 0; s < P::systemWriteName.size(); ++s) {
      P::systemWrites.push_back(0);
   }
   
   Readparameters::get("fieldtracing.fieldLineTracer", tracerString);
   Readparameters::get("fieldtracing.tracer_max_allowed_error", FieldTracing::fieldTracingParameters.max_allowed_error);
   Readparameters::get("fieldtracing.tracer_max_attempts", FieldTracing::fieldTracingParameters.max_field_tracer_attempts);
   Readparameters::get("fieldtracing.tracer_min_dx", FieldTracing::fieldTracingParameters.min_tracer_dx);
   Readparameters::get("fieldtracing.tracer_max_incomplete_fieldlines_fullbox", FieldTracing::fieldTracingParameters.max_incomplete_lines_fullbox);
   Readparameters::get("fieldtracing.use_reconstruction_cache", FieldTracing::fieldTracingParameters.useCache);
   Readparameters::get("fieldtracing.fluxrope_max_curvature_radii_to_trace", FieldTracing::fieldTracingParameters.fte_max_curvature_radii_to_trace);
   Readparameters::get("fieldtracing.fluxrope_max_curvature_radii_extent", FieldTracing::fieldTracingParameters.fte_max_curvature_radii_extent);
   Readparameters::get("fieldtracing.fluxrope_max_m_to_trace", FieldTracing::fieldTracingParameters.fte_max_m_to_trace);
   
   if(tracerString == "Euler") {
      FieldTracing::fieldTracingParameters.tracingMethod = FieldTracing::Euler;
   } else if (tracerString == "ADPT_Euler") {
      FieldTracing::fieldTracingParameters.tracingMethod = FieldTracing::ADPT_Euler;
   } else if (tracerString == "BS") {
      FieldTracing::fieldTracingParameters.tracingMethod = FieldTracing::BS;
   } else if (tracerString == "DP") {
      FieldTracing::fieldTracingParameters.tracingMethod = FieldTracing::DPrince;
   } else {
      cerr << __FILE__ << ":" << __LINE__ << " ERROR: Unknown value for fieldtracing.fieldLineTracer: " << tracerString << endl;
      abort();
   }
}<|MERGE_RESOLUTION|>--- conflicted
+++ resolved
@@ -430,20 +430,17 @@
    RP::add("AMR.box_center_z", "z coordinate of the center of the box that is refined (for testing)", 0.0);
    RP::add("AMR.transShortPencils", "if true, use one-cell pencils", false);
    RP::addComposing("AMR.filterpasses", string("AMR filter passes for each individual refinement level"));
-<<<<<<< HEAD
    
-   Readparameters::add("fieldtracing.fieldLineTracer", "Field line tracing method to use for coupling ionosphere and magnetosphere (options are: Euler, BS)", std::string("Euler"));
-   Readparameters::add("fieldtracing.tracer_max_allowed_error", "Maximum allowed error for the adaptive field line tracers ", 1000);
-   Readparameters::add("fieldtracing.tracer_max_attempts", "Maximum allowed attempts for the adaptive field line tracers", 100);
-   Readparameters::add("fieldtracing.tracer_min_dx", "Minimum allowed field line tracer step length for the adaptive field line tracers (m)", 100e3);
-   Readparameters::add("fieldtracing.tracer_max_incomplete_fieldlines_fullbox", "Maximum fraction of field lines left incomplete when stopping tracing loop. Defaults to zero to process all, can be slow at scale!", 0);
-   Readparameters::add("fieldtracing.use_reconstruction_cache", "Use the cache to store reconstruction coefficients. (0: don't, 1: use)", 0);
-   Readparameters::add("fieldtracing.fluxrope_max_curvature_radii_to_trace", "Maximum number of seedpoint curvature radii to trace forward and backward from each DCCRG cell to find flux ropes", 10);
-   Readparameters::add("fieldtracing.fluxrope_max_curvature_radii_extent", "Maximum extent in seedpoint curvature radii from the seed a field line is allowed to extend to be counted as a flux rope", 2);
-   Readparameters::add("fieldtracing.fluxrope_max_m_to_trace", "Maximum distance to trace forward and backward from each DCCRG cell to find flux ropes, safeguard for areas with very large curvature radii (m)", 1e8);
-
-=======
->>>>>>> 04bb27cb
+   RP::add("fieldtracing.fieldLineTracer", "Field line tracing method to use for coupling ionosphere and magnetosphere (options are: Euler, BS)", std::string("Euler"));
+   RP::add("fieldtracing.tracer_max_allowed_error", "Maximum allowed error for the adaptive field line tracers ", 1000);
+   RP::add("fieldtracing.tracer_max_attempts", "Maximum allowed attempts for the adaptive field line tracers", 100);
+   RP::add("fieldtracing.tracer_min_dx", "Minimum allowed field line tracer step length for the adaptive field line tracers (m)", 100e3);
+   RP::add("fieldtracing.tracer_max_incomplete_fieldlines_fullbox", "Maximum fraction of field lines left incomplete when stopping tracing loop. Defaults to zero to process all, can be slow at scale!", 0);
+   RP::add("fieldtracing.use_reconstruction_cache", "Use the cache to store reconstruction coefficients. (0: don't, 1: use)", 0);
+   RP::add("fieldtracing.fluxrope_max_curvature_radii_to_trace", "Maximum number of seedpoint curvature radii to trace forward and backward from each DCCRG cell to find flux ropes", 10);
+   RP::add("fieldtracing.fluxrope_max_curvature_radii_extent", "Maximum extent in seedpoint curvature radii from the seed a field line is allowed to extend to be counted as a flux rope", 2);
+   RP::add("fieldtracing.fluxrope_max_m_to_trace", "Maximum distance to trace forward and backward from each DCCRG cell to find flux ropes, safeguard for areas with very large curvature radii (m)", 1e8);
+
    return true;
 }
 
@@ -776,15 +773,15 @@
       P::systemWrites.push_back(0);
    }
    
-   Readparameters::get("fieldtracing.fieldLineTracer", tracerString);
-   Readparameters::get("fieldtracing.tracer_max_allowed_error", FieldTracing::fieldTracingParameters.max_allowed_error);
-   Readparameters::get("fieldtracing.tracer_max_attempts", FieldTracing::fieldTracingParameters.max_field_tracer_attempts);
-   Readparameters::get("fieldtracing.tracer_min_dx", FieldTracing::fieldTracingParameters.min_tracer_dx);
-   Readparameters::get("fieldtracing.tracer_max_incomplete_fieldlines_fullbox", FieldTracing::fieldTracingParameters.max_incomplete_lines_fullbox);
-   Readparameters::get("fieldtracing.use_reconstruction_cache", FieldTracing::fieldTracingParameters.useCache);
-   Readparameters::get("fieldtracing.fluxrope_max_curvature_radii_to_trace", FieldTracing::fieldTracingParameters.fte_max_curvature_radii_to_trace);
-   Readparameters::get("fieldtracing.fluxrope_max_curvature_radii_extent", FieldTracing::fieldTracingParameters.fte_max_curvature_radii_extent);
-   Readparameters::get("fieldtracing.fluxrope_max_m_to_trace", FieldTracing::fieldTracingParameters.fte_max_m_to_trace);
+   RP::get("fieldtracing.fieldLineTracer", tracerString);
+   RP::get("fieldtracing.tracer_max_allowed_error", FieldTracing::fieldTracingParameters.max_allowed_error);
+   RP::get("fieldtracing.tracer_max_attempts", FieldTracing::fieldTracingParameters.max_field_tracer_attempts);
+   RP::get("fieldtracing.tracer_min_dx", FieldTracing::fieldTracingParameters.min_tracer_dx);
+   RP::get("fieldtracing.tracer_max_incomplete_fieldlines_fullbox", FieldTracing::fieldTracingParameters.max_incomplete_lines_fullbox);
+   RP::get("fieldtracing.use_reconstruction_cache", FieldTracing::fieldTracingParameters.useCache);
+   RP::get("fieldtracing.fluxrope_max_curvature_radii_to_trace", FieldTracing::fieldTracingParameters.fte_max_curvature_radii_to_trace);
+   RP::get("fieldtracing.fluxrope_max_curvature_radii_extent", FieldTracing::fieldTracingParameters.fte_max_curvature_radii_extent);
+   RP::get("fieldtracing.fluxrope_max_m_to_trace", FieldTracing::fieldTracingParameters.fte_max_m_to_trace);
    
    if(tracerString == "Euler") {
       FieldTracing::fieldTracingParameters.tracingMethod = FieldTracing::Euler;
