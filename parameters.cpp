--- conflicted
+++ resolved
@@ -145,10 +145,7 @@
 Realf P::amrBoxCenterY = 0.0;
 Realf P::amrBoxCenterZ = 0.0;
 
-<<<<<<< HEAD
 int P::openaccQueueNum = 8;
-=======
->>>>>>> 9cdba834
 
 bool Parameters::addParameters(){
    //the other default parameters we read through the add/get interface
