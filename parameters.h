/*
 * This file is part of Vlasiator.
 * Copyright 2010-2016 Finnish Meteorological Institute
 *
 * For details of usage, see the COPYING file and read the "Rules of the Road"
 * at http://www.physics.helsinki.fi/vlasiator/
 *
 * This program is free software; you can redistribute it and/or modify
 * it under the terms of the GNU General Public License as published by
 * the Free Software Foundation; either version 2 of the License, or
 * (at your option) any later version.

 * This program is distributed in the hope that it will be useful,
 * but WITHOUT ANY WARRANTY; without even the implied warranty of
 * MERCHANTABILITY or FITNESS FOR A PARTICULAR PURPOSE.  See the
 * GNU General Public License for more details.

 * You should have received a copy of the GNU General Public License along
 * with this program; if not, write to the Free Software Foundation, Inc.,
 * 51 Franklin Street, Fifth Floor, Boston, MA 02110-1301 USA.
 */

#ifndef PARAMETERS_H
#define PARAMETERS_H
#include <limits>
#include <mpi.h>
#include <stdint.h>
#include <string>
#include <vector>
#include <map>

#include "definitions.h"

const uint64_t INVALID_CELLID = 0;

struct Parameters {
   static int geometry; /**< Simulation geometry, one of the values defined in
                         * geometry::Setup. Defaults to geometry::XYZ6D.*/
   static Real xmin;    /*!< X-coordinate of the lower left corner of the spatial grid. */
   static Real xmax;    /*!< X-coordinate of the upper right corner of the spatial grid. */
   static Real ymin;    /*!< Y-coordinate of the lower left corner of the spatial grid. */
   static Real ymax;    /*!< Y-coordinate of the upper right corner of the spatial grid. */
   static Real zmin;    /*!< Z-coordinate of the lower left corner of the spatial grid. */
   static Real zmax;    /*!< Z-coordinate of the upper right corner of the spatial grid. */
   static Real dx_ini;  /*!< Initial size of spatial cell in x-direction. */
   static Real dy_ini;  /*!< Initial size of spatial cell in y-direction. */
   static Real dz_ini;  /*!< Initial size of spatial cell in z-direction. */

   static uint xcells_ini; /*!< Initial number of spatial cells in x-direction. */
   static uint ycells_ini; /*!< Initial number of spatial cells in y-direction. */
   static uint zcells_ini; /*!< Initial number of spatial cells in z-direction. */

   static Real t;     /*!< Current simulation time. */
   static Real t_min; /*!< Initial simulation time. */
   static Real t_max; /*!< Maximum simulation time. */
   static Real dt;    /*!< The value of the timestep to use in propagation. If CflLimit defined then it is dynamically
                         updated during simulation*/
   static Real vlasovSolverMaxCFL;   /*!< The maximum CFL limit for propagation of distribution function. Used to set
                                        timestep if useCFLlimit is true. */
   static Real vlasovSolverMinCFL;   /*!< The minimum CFL limit for propagation of distribution function. Used to set
                                        timestep if useCFLlimit is true. */
   static Real fieldSolverMinCFL;    /*!< The minimum CFL limit for propagation of fields. Used to set timestep if
                                        useCFLlimit is true.*/
   static Real fieldSolverMaxCFL;    /*!< The maximum CFL limit for propagation of fields. Used to set timestep if
                                        useCFLlimit is true.*/
   static uint fieldSolverSubcycles; /*!< The number of field solver subcycles to compute.*/

   static uint tstep_min; /*!< Timestep when simulation starts, needed for restarts.*/
   static uint tstep_max; /*!< Maximum timestep. */
   static uint tstep;     /*!< The number of the current timestep. 0=initial state. */

   static bool meshRepartitioned;         /*!< If true, mesh was repartitioned on this time step.*/
   static std::vector<CellID> localCells; /*!< Cached copy of spatial cell IDs on this process.*/

   static uint diagnosticInterval;
   static std::vector<std::string> systemWriteName;  /*!< Names for the different classes of grid output*/
   static std::vector<std::string> systemWritePath;  /*!< Save this series in this location. Default is ./ */
   static std::vector<Real> systemWriteTimeInterval; /*!< Interval in simusecond for output for each class*/
   static std::vector<int>
       systemWriteDistributionWriteStride; /*!< Every this many cells write out their velocity space in each class. */
   static std::vector<int>
       systemWriteDistributionWriteXlineStride; /*!< Every this many lines of cells along the x direction write out
                                                   their velocity space in each class. */
   static std::vector<int>
       systemWriteDistributionWriteYlineStride; /*!< Every this many lines of cells along the y direction write out
                                                   their velocity space in each class. */
   static std::vector<int>
       systemWriteDistributionWriteZlineStride; /*!< Every this many lines of cells along the z direction write out
                                                   their velocity space in each class. */
   static std::vector<Real>
       systemWriteDistributionWriteShellRadius; /*!< At cells intersecting spheres with those radii centred at the
                                                   origin write out their velocity space in each class. */
   static std::vector<int>
       systemWriteDistributionWriteShellStride; /*!< Every this many cells for those on selected shells write out their
                                                   velocity space in each class. */
   static std::vector<bool> systemWriteFsGrid; /*!< Write fg_ variables in this file class or not.*/
   static std::vector<int> systemWrites;        /*!< How many files have been written of each class*/
   static std::vector<std::pair<std::string, std::string>>
       systemWriteHints; /*!< Collection of MPI-IO hints passed for non-restart IO. Pairs of key-value strings. */
   static std::vector<std::pair<std::string, std::string>>
       restartReadHints; /*!< Collection of MPI-IO hints passed for restart IO. Pairs of key-value strings. */
   static std::vector<std::pair<std::string, std::string>>
       restartWriteHints; /*!< Collection of MPI-IO hints passed for restart IO. Pairs of key-value strings. */

   static bool writeInitialState; /*!< If true, initial state is written. This is useful for debugging as the restarts
                                     are always written out after propagation of 0.5dt in real space.*/
   static Real saveRestartWalltimeInterval; /*!< Interval in walltime seconds for restart data*/
   static uint exitAfterRestarts;           /*!< Exit after this many restarts*/
   static uint64_t vlsvBufferSize;          /*!< Buffer size in bytes passed to VLSV writer. */
   static int restartStripeFactor;          /*!< stripe_factor for restart writing*/
   static int systemStripeFactor;             /*!< stripe_factor for bulk and initial grid writing*/
   static std::string restartWritePath; /*!< Path to the location where restart files should be written. Defaults to the
                                           local directory, also if the specified destination is not writeable. */

   static uint transmit;
   /*!< Indicates the data that needs to be transmitted to remote nodes.
    * This is created with bitwise or from the values defined in
    * namespace Transmit.*/

   static bool recalculateStencils; /*!< If true, MPI stencils should be recalculated because of load balancing.*/

   static bool propagateField;              /*!< If true, magnetic field is propagated during the simulation.*/
   static bool propagateVlasovAcceleration; /*!< If true, distribution function is propagated in velocity space during
                                               the simulation.*/
   static bool propagateVlasovTranslation;  /*!< If true, distribution function is propagated in ordinary space during
                                               the simulation.*/

   static Real maxWaveVelocity;         /*!< Maximum wave velocity allowed in LDZ. */
   static uint maxFieldSolverSubcycles; /*!< Maximum allowed field solver subcycles. */
   static Real resistivity;             /*!< Resistivity in Ohm's law eta*J term. */
   static uint ohmHallTerm; /*!< Enable/choose spatial order of Hall term in Ohm's law JXB term. 0: off, 1: 1st spatial
                               order, 2: 2nd spatial order. */
   static uint ohmGradPeTerm; /*!< Enable/choose spatial order of the electron pressure gradient term in Ohm's law. 0:
                                 off, 1: 1st spatial order. */
   static Real electronTemperature; /*!< Upstream electron temperature to be used for the electron pressure gradient
                                       term (K). */
   static Real
       electronDensity; /*!< Upstream electron density to be used for the electron pressure gradient term (m^-3). */
   static Real electronPTindex; /*!> Polytropic index for electron pressure gradient term. 0 is isobaric, 1 is
                                   isothermal, 1.667 is adiabatic electrons */

   static bool fieldSolverDiffusiveEterms; /*!< Enable resistive terms in the computation of E*/

   static Real maxSlAccelerationRotation; /*!< Maximum rotation in acceleration for semilagrangian solver*/
   static int maxSlAccelerationSubcycles; /*!< Maximum number of subcycles in acceleration*/
   static bool vlasovAccelerateMaxwellianBoundaries; /*!< Accelerate also Maxwellian boundary cells*/

   static Real hallMinimumRhom; /*!< Minimum mass density value used in the field solver.*/
   static Real hallMinimumRhoq; /*!< Minimum charge density value used for the Hall and electron pressure gradient terms
                                   in the Lorentz force and in the field solver.*/

   static std::string loadBalanceAlgorithm; /*!< Algorithm to be used for load balance.*/
   static std::map<std::string, std::string> loadBalanceOptions;  // Other Load balancing options
   static uint rebalanceInterval;           /*!< Load rebalance interval (steps). */
   static bool prepareForRebalance; /**< If true, propagators should measure their time consumption in preparation
                                     * for mesh repartitioning.*/

   static std::vector<std::string>
       outputVariableList; /*!< List of data reduction operators (DROs) to add to the grid file output.*/
   static std::vector<std::string>
       diagnosticVariableList; /*!< List of data reduction operators (DROs) to add to the diagnostic runtime output.*/

   static std::string restartFileName; /*!< If defined, restart from this file*/
   static bool isRestart;              /*!< true if this is a restart, false otherwise */
   static int writeAsFloat;            /*!< true if writing into VLSV in floats instead of doubles, false otherwise */
   static int
       writeRestartAsFloat;     /*!< true if writing into restart files in floats instead of doubles, false otherwise */
   static bool dynamicTimestep; /*!< If true, timestep is set based on  CFL limit */

   static std::string projectName; /*!< Project to be used in this run. */

   static bool bailout_write_restart; /*!< If true, write a restart file on bailout. Gets reset when sending a STOP
                                         (true) or a KILL (false). */
   static Real bailout_min_dt;        /*!< Minimum time step below which bailout occurs (s). */
   static Real bailout_max_memory;    /*!< Maximum amount of memory used per node (in GiB) over which bailout occurs. */
   static uint bailout_velocity_space_wall_margin; /*!< Safety margin in number of blocks off the v-space wall beyond which bailout occurs. */

   static uint vamrMaxVelocityRefLevel; /**< Maximum velocity mesh refinement level, defaults to 0.*/
   static Realf vamrCoarsenLimit; /**< If the value of refinement criterion is below this value, block can be coarsened.
                                  * The value must be smaller than vamrRefineLimit.*/
   static Realf vamrRefineLimit;  /**< If the value of refinement criterion is larger than this value, block should be
                                  * refined.  The value must be larger than vamrCoarsenLimit.*/
   static std::string vamrVelRefCriterion; /**< Name of the velocity block refinement criterion function.*/

   static uint amrMaxSpatialRefLevel;
   static bool adaptRefinement;
   static bool refineOnRestart;
   static bool forceRefinement;
   static bool shouldFilter;
   static Real refineThreshold;
   static Real unrefineThreshold;
   static uint refineMultiplier;
   static Real refineAfter;
   static Real refineRadius;
   static bool useJPerB;
   static Real JPerBModifier;
   static int maxFilteringPasses;
   static uint amrBoxHalfWidthX;
   static uint amrBoxHalfWidthY;
   static uint amrBoxHalfWidthZ;
   static Realf amrBoxCenterX;
   static Realf amrBoxCenterY;
   static Realf amrBoxCenterZ;
   static bool amrTransShortPencils;        /*!< Use short or longpencils in AMR translation.*/
   static std::vector<std::string> blurPassString;
   static std::vector<int> numPasses;
<<<<<<< HEAD
   static bool artificialPADiff; // Artificial velocity space Diffusion
   static Realf PADcoefficient; // Artificial pitch-angle diffusion coefficient
   static Realf PADCFL; // Artificial pitch-angle diffusion CFL
   static int PADvbins; // Number of bins in velocity for pitch-angle diffusion
   static int PADmubins; // Number of bins in mu for pitch-angle diffusion
   static std::string PADnu0; // Path to txt file for nu0
=======
   
   static bool computeCurvature; /*<! Boolean flag, if true the curvature of magnetic field is computed. */
>>>>>>> 17a8d803

   /*! \brief Add the global parameters.
    *
    * This function adds all the parameters that are loaded at a global level.
    * More are being loaded e.g. in the projects and in the system boundary conditions.
    *
    * Note that due to the large number of parameters added here, no code is added to check
    * for consistency when they are read later. Please make sure when coding new parameters
    * here that the options in getParameters match the ones added here.
    *
    * \sa getParameters
    */
   static bool addParameters();

   /*! \brief Get the global parameters.
    *
    * This function gets all the parameters loaded at a global level.
    * More are being loaded e.g. in the projects and in the system boundary conditions.
    *
    * Note that due to the large number of parameters read here, no code is added to check
    * for consistency with the loaded options, or the code here would become much less
    * readable. Please make sure when coding new parameters here that the options in
    * addParameters match the ones read here.
    *
    * \param firstPass determines whether to only parse out particle populations (first pass),
    *                  to parse all other parameters.
    * \sa addParameters
    */
   static void getParameters();
};

#endif<|MERGE_RESOLUTION|>--- conflicted
+++ resolved
@@ -204,17 +204,14 @@
    static bool amrTransShortPencils;        /*!< Use short or longpencils in AMR translation.*/
    static std::vector<std::string> blurPassString;
    static std::vector<int> numPasses;
-<<<<<<< HEAD
    static bool artificialPADiff; // Artificial velocity space Diffusion
    static Realf PADcoefficient; // Artificial pitch-angle diffusion coefficient
    static Realf PADCFL; // Artificial pitch-angle diffusion CFL
    static int PADvbins; // Number of bins in velocity for pitch-angle diffusion
    static int PADmubins; // Number of bins in mu for pitch-angle diffusion
    static std::string PADnu0; // Path to txt file for nu0
-=======
    
    static bool computeCurvature; /*<! Boolean flag, if true the curvature of magnetic field is computed. */
->>>>>>> 17a8d803
 
    /*! \brief Add the global parameters.
     *
