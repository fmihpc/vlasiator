/*
 * This file is part of Vlasiator.
 * Copyright 2010-2016 Finnish Meteorological Institute
 *
 * For details of usage, see the COPYING file and read the "Rules of the Road"
 * at http://www.physics.helsinki.fi/vlasiator/
 *
 * This program is free software; you can redistribute it and/or modify
 * it under the terms of the GNU General Public License as published by
 * the Free Software Foundation; either version 2 of the License, or
 * (at your option) any later version.

 * This program is distributed in the hope that it will be useful,
 * but WITHOUT ANY WARRANTY; without even the implied warranty of
 * MERCHANTABILITY or FITNESS FOR A PARTICULAR PURPOSE.  See the
 * GNU General Public License for more details.

 * You should have received a copy of the GNU General Public License along
 * with this program; if not, write to the Free Software Foundation, Inc.,
 * 51 Franklin Street, Fifth Floor, Boston, MA 02110-1301 USA.
 */

#ifndef PARAMETERS_H
#define PARAMETERS_H
#include <limits>
#include <mpi.h>
#include <stdint.h>
#include <string>
#include <vector>
#include <map>
#include "fsgrid.hpp"

#include "definitions.h"

const uint64_t INVALID_CELLID = 0;

struct Parameters {
   static int geometry; /**< Simulation geometry, one of the values defined in
                         * geometry::Setup. Defaults to geometry::XYZ6D.*/
   static Real xmin;    /*!< X-coordinate of the lower left corner of the spatial grid. */
   static Real xmax;    /*!< X-coordinate of the upper right corner of the spatial grid. */
   static Real ymin;    /*!< Y-coordinate of the lower left corner of the spatial grid. */
   static Real ymax;    /*!< Y-coordinate of the upper right corner of the spatial grid. */
   static Real zmin;    /*!< Z-coordinate of the lower left corner of the spatial grid. */
   static Real zmax;    /*!< Z-coordinate of the upper right corner of the spatial grid. */
   static Real dx_ini;  /*!< Initial size of spatial cell in x-direction. */
   static Real dy_ini;  /*!< Initial size of spatial cell in y-direction. */
   static Real dz_ini;  /*!< Initial size of spatial cell in z-direction. */

   static uint xcells_ini; /*!< Initial number of spatial cells in x-direction. */
   static uint ycells_ini; /*!< Initial number of spatial cells in y-direction. */
   static uint zcells_ini; /*!< Initial number of spatial cells in z-direction. */

   static Real t;     /*!< Current simulation time. */
   static Real t_min; /*!< Initial simulation time. */
   static Real t_max; /*!< Maximum simulation time. */
   static Real dt;    /*!< The value of the timestep to use in propagation. If CflLimit defined then it is dynamically
                         updated during simulation*/
   static Real vlasovSolverMaxCFL;   /*!< The maximum CFL limit for propagation of distribution function. Used to set
                                        timestep if useCFLlimit is true. */
   static Real vlasovSolverMinCFL;   /*!< The minimum CFL limit for propagation of distribution function. Used to set
                                        timestep if useCFLlimit is true. */
   static Real fieldSolverMinCFL;    /*!< The minimum CFL limit for propagation of fields. Used to set timestep if
                                        useCFLlimit is true.*/
   static Real fieldSolverMaxCFL;    /*!< The maximum CFL limit for propagation of fields. Used to set timestep if
                                        useCFLlimit is true.*/
   static uint fieldSolverSubcycles; /*!< The number of field solver subcycles to compute.*/

   static uint tstep_min; /*!< Timestep when simulation starts, needed for restarts.*/
   static uint tstep_max; /*!< Maximum timestep. */
   static uint tstep;     /*!< The number of the current timestep. 0=initial state. */

   static bool meshRepartitioned;         /*!< If true, mesh was repartitioned on this time step.*/
   static std::vector<CellID> localCells; /*!< Cached copy of spatial cell IDs on this process.*/

   static uint diagnosticInterval;
   static std::vector<std::string> systemWriteName;  /*!< Names for the different classes of grid output*/
   static std::vector<std::string> systemWritePath;  /*!< Save this series in this location. Default is ./ */
   static std::vector<Real> systemWriteTimeInterval; /*!< Interval in simusecond for output for each class*/
   static std::vector<int>
       systemWriteDistributionWriteStride; /*!< Every this many cells write out their velocity space in each class. */
   static std::vector<int>
       systemWriteDistributionWriteXlineStride; /*!< Every this many lines of cells along the x direction write out
                                                   their velocity space in each class. */
   static std::vector<int>
       systemWriteDistributionWriteYlineStride; /*!< Every this many lines of cells along the y direction write out
                                                   their velocity space in each class. */
   static std::vector<int>
       systemWriteDistributionWriteZlineStride; /*!< Every this many lines of cells along the z direction write out
                                                   their velocity space in each class. */
   static std::vector<Real>
       systemWriteDistributionWriteShellRadius; /*!< At cells intersecting spheres with those radii centred at the
                                                   origin write out their velocity space in each class. */
   static std::vector<int>
       systemWriteDistributionWriteShellStride; /*!< Every this many cells for those on selected shells write out their
                                                   velocity space in each class. */
   static std::vector<bool> systemWriteFsGrid; /*!< Write fg_ variables in this file class or not.*/
   static bool systemWriteAllDROs; /*!< Write all output DROs or not.*/
   static bool diagnosticWriteAllDROs; /*!< Write all diagnostic DROs or not.*/
   static std::vector<int> systemWrites;        /*!< How many files have been written of each class*/
   static std::vector<std::pair<std::string, std::string>>
       systemWriteHints; /*!< Collection of MPI-IO hints passed for non-restart IO. Pairs of key-value strings. */
   static std::vector<std::pair<std::string, std::string>>
       restartReadHints; /*!< Collection of MPI-IO hints passed for restart IO. Pairs of key-value strings. */
   static std::vector<std::pair<std::string, std::string>>
       restartWriteHints; /*!< Collection of MPI-IO hints passed for restart IO. Pairs of key-value strings. */

   static bool writeInitialState; /*!< If true, initial state is written. This is useful for debugging as the restarts
                                     are always written out after propagation of 0.5dt in real space.*/
   static bool writeFullBGB; /*!< If true, write full BGB components and derivatives in a dedicated file, then exit.*/
   static Real saveRestartWalltimeInterval; /*!< Interval in walltime seconds for restart data*/
   static uint exitAfterRestarts;           /*!< Exit after this many restarts*/
   static uint64_t vlsvBufferSize;          /*!< Buffer size in bytes passed to VLSV writer. */
   static int restartStripeFactor;          /*!< stripe_factor for restart writing*/
   static int systemStripeFactor;             /*!< stripe_factor for bulk and initial grid writing*/
   static std::string restartWritePath; /*!< Path to the location where restart files should be written. Defaults to the
                                           local directory, also if the specified destination is not writeable. */

   static uint transmit;
   /*!< Indicates the data that needs to be transmitted to remote nodes.
    * This is created with bitwise or from the values defined in
    * namespace Transmit.*/

   static bool recalculateStencils; /*!< If true, MPI stencils should be recalculated because of load balancing.*/

   static bool propagateField;              /*!< If true, magnetic field is propagated during the simulation.*/
   static bool propagateVlasovAcceleration; /*!< If true, distribution function is propagated in velocity space during
                                               the simulation.*/
   static bool propagateVlasovTranslation;  /*!< If true, distribution function is propagated in ordinary space during
                                               the simulation.*/

   static Real maxWaveVelocity;         /*!< Maximum wave velocity allowed in LDZ. */
   static uint maxFieldSolverSubcycles; /*!< Maximum allowed field solver subcycles. */
   static Real resistivity;             /*!< Resistivity in Ohm's law eta*J term. */
   static uint ohmHallTerm; /*!< Enable/choose spatial order of Hall term in Ohm's law JXB term. 0: off, 1: 1st spatial
                               order, 2: 2nd spatial order. */
   static uint ohmGradPeTerm; /*!< Enable/choose spatial order of the electron pressure gradient term in Ohm's law. 0:
                                 off, 1: 1st spatial order. */
   static Real electronTemperature; /*!< Upstream electron temperature to be used for the electron pressure gradient
                                       term (K). */
   static Real
       electronDensity; /*!< Upstream electron density to be used for the electron pressure gradient term (m^-3). */
   static Real electronPTindex; /*!> Polytropic index for electron pressure gradient term. 0 is isobaric, 1 is
                                   isothermal, 1.667 is adiabatic electrons */

   static bool fieldSolverDiffusiveEterms; /*!< Enable resistive terms in the computation of E*/

   static Real maxSlAccelerationRotation; /*!< Maximum rotation in acceleration for semilagrangian solver*/
   static int maxSlAccelerationSubcycles; /*!< Maximum number of subcycles in acceleration*/
   static bool vlasovAccelerateMaxwellianBoundaries; /*!< Accelerate also Maxwellian boundary cells*/

   static Real hallMinimumRhom; /*!< Minimum mass density value used in the field solver.*/
   static Real hallMinimumRhoq; /*!< Minimum charge density value used for the Hall and electron pressure gradient terms
                                   in the Lorentz force and in the field solver.*/

   static std::string loadBalanceAlgorithm; /*!< Algorithm to be used for load balance.*/
   static std::map<std::string, std::string> loadBalanceOptions;  // Other Load balancing options
   static uint rebalanceInterval;           /*!< Load rebalance interval (steps). */
   static bool prepareForRebalance; /**< If true, propagators should measure their time consumption in preparation
                                     * for mesh repartitioning.*/

   static std::vector<std::string>
       outputVariableList; /*!< List of data reduction operators (DROs) to add to the grid file output.*/
   static std::vector<std::string>
       diagnosticVariableList; /*!< List of data reduction operators (DROs) to add to the diagnostic runtime output.*/

   static std::string restartFileName; /*!< If defined, restart from this file*/
   static bool isRestart;              /*!< true if this is a restart, false otherwise */
   static int writeAsFloat;            /*!< true if writing into VLSV in floats instead of doubles, false otherwise */
   static int
       writeRestartAsFloat;     /*!< true if writing into restart files in floats instead of doubles, false otherwise */
   static bool dynamicTimestep; /*!< If true, timestep is set based on  CFL limit */

   static std::string projectName; /*!< Project to be used in this run. */

   static bool bailout_write_restart; /*!< If true, write a restart file on bailout. Gets reset when sending a STOP
                                         (true) or a KILL (false). */
   static Real bailout_min_dt;        /*!< Minimum time step below which bailout occurs (s). */
   static Real bailout_max_memory;    /*!< Maximum amount of memory used per node (in GiB) over which bailout occurs. */
   static uint bailout_velocity_space_wall_margin; /*!< Safety margin in number of blocks off the v-space wall beyond which bailout occurs. */

   static uint vamrMaxVelocityRefLevel; /**< Maximum velocity mesh refinement level, defaults to 0.*/
   static Realf vamrCoarsenLimit; /**< If the value of refinement criterion is below this value, block can be coarsened.
                                  * The value must be smaller than vamrRefineLimit.*/
   static Realf vamrRefineLimit;  /**< If the value of refinement criterion is larger than this value, block should be
                                  * refined.  The value must be larger than vamrCoarsenLimit.*/
   static std::string vamrVelRefCriterion; /**< Name of the velocity block refinement criterion function.*/

   static int amrMaxSpatialRefLevel; /*!< Absolute maximum refinement level (conditions the fsgrid resolution), cannot be exceeded after initial setup of the grids. */
   static int amrMaxAllowedSpatialRefLevel; /*!< Maximum currently allowed refinement level for restart or dynamic refinement. */
   static bool adaptRefinement;
   static bool refineOnRestart;
   static bool forceRefinement;
   static bool shouldFilter;
   static bool useAlpha;
   static Real alphaRefineThreshold;
   static Real alphaCoarsenThreshold;
   static bool useJPerB;
   static Real jperbRefineThreshold;
   static Real jperbCoarsenThreshold;
   static uint refineCadence;
   static Real refineAfter;
   static Real refineRadius;
   static Real alphaDRhoWeight;
   static Real alphaDUWeight;
   static Real alphaDPSqWeight;
   static Real alphaDBSqWeight;
   static Real alphaDBWeight;
   static int maxFilteringPasses;
   static uint amrBoxHalfWidthX;
   static uint amrBoxHalfWidthY;
   static uint amrBoxHalfWidthZ;
   static Realf amrBoxCenterX;
   static Realf amrBoxCenterY;
   static Realf amrBoxCenterZ;
   static bool amrTransShortPencils;        /*!< Use short or longpencils in AMR translation.*/
   static std::vector<std::string> blurPassString;
   static std::vector<int> numPasses;
<<<<<<< HEAD
   static bool artificialPADiff; // Artificial velocity space Diffusion
   static Realf PADcoefficient; // Artificial pitch-angle diffusion coefficient
   static Realf PADCFL; // Artificial pitch-angle diffusion CFL
   static int PADvbins; // Number of bins in velocity for pitch-angle diffusion
   static int PADmubins; // Number of bins in mu for pitch-angle diffusion
   static std::string PADnu0; // Path to txt file for nu0
   static Realf PADfudge; // Fudge factore for diffusion   

=======

   static std::array<FsGridTools::Task_t,3> manualFsGridDecomposition;
   static std::array<FsGridTools::Task_t,3> overrideReadFsGridDecomposition;
   
>>>>>>> fdd64a04
   static bool computeCurvature; /*<! Boolean flag, if true the curvature of magnetic field is computed. */

   /*! \brief Add the global parameters.
    *
    * This function adds all the parameters that are loaded at a global level.
    * More are being loaded e.g. in the projects and in the system boundary conditions.
    *
    * Note that due to the large number of parameters added here, no code is added to check
    * for consistency when they are read later. Please make sure when coding new parameters
    * here that the options in getParameters match the ones added here.
    *
    * \sa getParameters
    */
   static bool addParameters();

   /*! \brief Get the global parameters.
    *
    * This function gets all the parameters loaded at a global level.
    * More are being loaded e.g. in the projects and in the system boundary conditions.
    *
    * Note that due to the large number of parameters read here, no code is added to check
    * for consistency with the loaded options, or the code here would become much less
    * readable. Please make sure when coding new parameters here that the options in
    * addParameters match the ones read here.
    *
    * \param firstPass determines whether to only parse out particle populations (first pass),
    *                  to parse all other parameters.
    * \sa addParameters
    */
   static void getParameters();
};

#endif<|MERGE_RESOLUTION|>--- conflicted
+++ resolved
@@ -216,7 +216,6 @@
    static bool amrTransShortPencils;        /*!< Use short or longpencils in AMR translation.*/
    static std::vector<std::string> blurPassString;
    static std::vector<int> numPasses;
-<<<<<<< HEAD
    static bool artificialPADiff; // Artificial velocity space Diffusion
    static Realf PADcoefficient; // Artificial pitch-angle diffusion coefficient
    static Realf PADCFL; // Artificial pitch-angle diffusion CFL
@@ -225,12 +224,9 @@
    static std::string PADnu0; // Path to txt file for nu0
    static Realf PADfudge; // Fudge factore for diffusion   
 
-=======
-
    static std::array<FsGridTools::Task_t,3> manualFsGridDecomposition;
    static std::array<FsGridTools::Task_t,3> overrideReadFsGridDecomposition;
    
->>>>>>> fdd64a04
    static bool computeCurvature; /*<! Boolean flag, if true the curvature of magnetic field is computed. */
 
    /*! \brief Add the global parameters.
