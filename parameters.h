--- conflicted
+++ resolved
@@ -180,20 +180,15 @@
    static Realf amrBoxCenterX;
    static Realf amrBoxCenterY;
    static Realf amrBoxCenterZ;
-<<<<<<< HEAD
 
    static int openaccQueueNum;
    
-    /*! \brief Add the global parameters.
-    * 
-=======
    static bool amrTransShortPencils;        /*!< Use short or longpencils in AMR translation.*/
    static std::vector<std::string> blurPassString;
    static std::vector<int> numPasses;
 
    /*! \brief Add the global parameters.
     *
->>>>>>> adcbac85
     * This function adds all the parameters that are loaded at a global level.
     * More are being loaded e.g. in the projects and in the system boundary conditions.
     *
