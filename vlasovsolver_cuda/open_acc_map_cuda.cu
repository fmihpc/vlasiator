--- conflicted
+++ resolved
@@ -132,27 +132,16 @@
         // swaps that is) of the lowest possible z plane for each i,j
         // index (i in vector)
         const Vec intersection_min =
-<<<<<<< HEAD
-          (*dev_intersection) +
-          (dev_columns[column].i * WID_DEVICE + to_realv(i_indices)) * (*dev_intersection_di) +
-          (dev_columns[column].j * WID_DEVICE + to_realv(j_indices)) * (*dev_intersection_dj);
-=======
            intersection +
            (dev_columns[column].i * WID_DEVICE + to_realv(i_indices)) * intersection_di +
            (dev_columns[column].j * WID_DEVICE + to_realv(j_indices)) * intersection_dj;
->>>>>>> 6280045d
 
         /*compute some initial values, that are used to set up the
          * shifting of values as we go through all blocks in
          * order. See comments where they are shifted for
          * explanations of their meaning*/
-<<<<<<< HEAD
-        Vec v_r0((WID_DEVICE * dev_columns[column].kBegin) * (*dev_dv) + (*dev_v_min) );
-        Vec lagrangian_v_r0((v_r0-intersection_min)/(*dev_intersection_dk) );
-=======
         Vec v_r0( (WID_DEVICE * dev_columns[column].kBegin) * dv + v_min);
         Vec lagrangian_v_r0((v_r0-intersection_min)/intersection_dk);
->>>>>>> 6280045d
 
         /* compute location of min and max, this does not change for one
         column (or even for this set of intersections, and can be used
@@ -213,13 +202,8 @@
            // (in reduced cell units), this will be shifted to target_density_1, see below.
            Vec target_density_r(0.0);
            // v_l, v_r are the left and right velocity coordinates of source cell.
-<<<<<<< HEAD
-           Vec v_r = v_r0  + (k+1) * (*dev_dv);
-           Vec v_l = v_r0  + k * (*dev_dv);
-=======
            Vec v_r = v_r0  + (k+1)* dv;
            Vec v_l = v_r0  + k* dv;
->>>>>>> 6280045d
            // left(l) and right(r) k values (global index) in the target
            // Lagrangian grid, the intersecting cells. Again old right is new left.
            Veci lagrangian_gk_l,lagrangian_gk_r;
@@ -236,13 +220,8 @@
             }
             */
             // I keep only this version with Fallback, because the version with Agner requires another call to CPU
-<<<<<<< HEAD
-            lagrangian_gk_l = truncate_to_int((v_l-intersection_min)/ (*dev_intersection_dk) );
-            lagrangian_gk_r = truncate_to_int((v_r-intersection_min)/ (*dev_intersection_dk) );
-=======
             lagrangian_gk_l = truncate_to_int((v_l-intersection_min)/intersection_dk);
             lagrangian_gk_r = truncate_to_int((v_r-intersection_min)/intersection_dk);
->>>>>>> 6280045d
            //limits in lagrangian k for target column. Also take into
            //account limits of target column
            int minGk = max(int(lagrangian_gk_l[minGkIndex]), int(dev_columns[column].minBlockK * WID_DEVICE));
@@ -267,11 +246,7 @@
               //then v_1,v_2 should be between v_l and v_r.
               //v_1 and v_2 normalized to be between 0 and 1 in the cell.
               //For vector elements where gk is already larger than needed (lagrangian_gk_r), v_2=v_1=v_r and thus the value is zero.
-<<<<<<< HEAD
-              const Vec v_norm_r = (  min(  max( (gk + 1) * (*dev_intersection_dk) + intersection_min, v_l), v_r) - v_l) * (1.0/(*dev_dv));
-=======
               const Vec v_norm_r = (  min(  max( (gk + 1) * intersection_dk + intersection_min, v_l), v_r) - v_l) * (1.0/dv);
->>>>>>> 6280045d
               /*shift, old right is new left*/
               const Vec target_density_l = target_density_r;
               // compute right integrand
@@ -412,23 +387,5 @@
   HANDLE_ERROR( cudaFree(dev_columns) );
   HANDLE_ERROR( cudaFree(dev_values) );
 
-<<<<<<< HEAD
-  Acceleration_1_struct acceleration_1_wrapper =
-  {
-    blockData,
-    intersection,
-    intersection_di,
-    intersection_dj,
-    intersection_dk,
-    v_min,
-    dv,
-    minValue,
-    columns,
-    values
-  };
-  return acceleration_1_wrapper;
-=======
   return blockData;
-
->>>>>>> 6280045d
 }