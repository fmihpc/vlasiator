--- conflicted
+++ resolved
@@ -242,13 +242,8 @@
 __host__ void gpu_vlasov_allocate(
    uint maxBlockCount // Largest found vmesh size
    ) {
-<<<<<<< HEAD
-   // Always prepare for at least 2500 blocks (affects also translation parallelism)
-   const uint maxBlocksPerCell = 300*(maxBlockCount > 2500 ? maxBlockCount : 2500);
-=======
    // Always prepare for at least 2500 blocks
    const uint maxBlocksPerCell = maxBlockCount > 2500 ? maxBlockCount : 2500;
->>>>>>> d33ce6fc
    const uint maxNThreads = gpu_getMaxThreads();
    for (uint i=0; i<maxNThreads; ++i) {
       gpu_vlasov_allocate_perthread(i, maxBlocksPerCell);
