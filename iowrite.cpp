--- conflicted
+++ resolved
@@ -637,14 +637,6 @@
       }
    }
 
-<<<<<<< HEAD
-   //Get the cells in x, y, z direction right off the bat (for the sake of clarity):
-   // const unsigned int xCells = P::xcells_ini;
-   // const unsigned int yCells = P::ycells_ini;
-   // const unsigned int zCells = P::zcells_ini;
-
-=======
->>>>>>> 3fee0488
    vector<uint64_t> globalIds;
    globalIds.reserve( local_cells.size() + ghost_cells.size() );
 
