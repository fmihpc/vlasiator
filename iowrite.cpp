--- conflicted
+++ resolved
@@ -1084,19 +1084,11 @@
 		    P::systemWriteDistributionWriteXlineStride[index] > 0 &&
 		    lineZ % P::systemWriteDistributionWriteZlineStride[index] == 0 &&
 		    lineX % P::systemWriteDistributionWriteXlineStride[index] == 0)
-<<<<<<< HEAD
-         ) {
-             velSpaceCells.push_back(cells[i]);
-             mpiGrid[cells[i]]->parameters[CellParams::ISCELLSAVINGF] = 1.0;
-             continue; // Avoid double entries in case the cell also matches following conditions.
-          }
-=======
 		   ) {
 		  velSpaceCells.push_back(cells[i]);
 		  mpiGrid[cells[i]]->parameters[CellParams::ISCELLSAVINGF] = 1.0;
                   break; // Avoid double entries in case the cell also matches following conditions.
 	       }
->>>>>>> 3c10de60
 	    }
 	 }
          // Avoid double entries in case the cell also matches following conditions.
