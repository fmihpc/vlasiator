--- conflicted
+++ resolved
@@ -966,10 +966,7 @@
    //write the velocity distribution data -- note: it's expecting a vector of pointers:
    // Note: restart should always write double values to ensure the accuracy of the restart runs. In case of distribution data it is not as important as they are mainly used for visualization purposes
    writeVelocityDistributionData<Realf>(vlsvWriter, mpiGrid, local_cells, MPI_COMM_WORLD);
-<<<<<<< HEAD
-=======
-
->>>>>>> 171bc720
+   
    vlsvWriter.close();
    //Updated newly adjusted velocity block lists on remote cells, and
    //prepare to receive block data
