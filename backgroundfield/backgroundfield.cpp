/*
 * This file is part of Vlasiator.
 * Copyright 2010-2016 Finnish Meteorological Institute
 *
 * For details of usage, see the COPYING file and read the "Rules of the Road"
 * at http://www.physics.helsinki.fi/vlasiator/
 *
 * This program is free software; you can redistribute it and/or modify
 * it under the terms of the GNU General Public License as published by
 * the Free Software Foundation; either version 2 of the License, or
 * (at your option) any later version.
 *
 * This program is distributed in the hope that it will be useful,
 * but WITHOUT ANY WARRANTY; without even the implied warranty of
 * MERCHANTABILITY or FITNESS FOR A PARTICULAR PURPOSE.  See the
 * GNU General Public License for more details.
 *
 * You should have received a copy of the GNU General Public License along
 * with this program; if not, write to the Free Software Foundation, Inc.,
 * 51 Franklin Street, Fifth Floor, Boston, MA 02110-1301 USA.
 */

#include "../common.h"
#include "../definitions.h"
#include "../parameters.h"
#include "cmath"
#include "backgroundfield.h"
#include "fieldfunction.hpp"
#include "integratefunction.hpp"
#include "phiprof.hpp"

//FieldFunction should be initialized
void setBackgroundField(
   const FieldFunction& bgFunction,
   FsGrid< std::array<Real, fsgrids::bgbfield::N_BGB>, FS_STENCIL_WIDTH> & BgBGrid,
   bool append) {

   using namespace std::placeholders;

   /*if we do not add a new background to the existing one we first put everything to zero*/
   if(append==false) {
      setBackgroundFieldToZero(BgBGrid);
   }

      //these are doubles, as the averaging functions copied from Gumics
      //use internally doubles. In any case, it should provide more
      //accurate results also for float simulations
      const double accuracy = 1e-17;
      unsigned int faceCoord1[3];
      unsigned int faceCoord2[3];

      //the coordinates of the edges face with a normal in the third coordinate direction, stored here to enable looping
      faceCoord1[0]=1;
      faceCoord2[0]=2;
      faceCoord1[1]=0;
      faceCoord2[1]=2;
      faceCoord1[2]=0;
      faceCoord2[2]=1;

      auto localSize = BgBGrid.getLocalSize();

<<<<<<< HEAD
=======
      int loopTopId {phiprof::initializeTimer("loop-top")};
      int loopFaceId {phiprof::initializeTimer("loop-face-averages")};
      int loopVolumeId {phiprof::initializeTimer("loop-volume-averages")};
      
>>>>>>> 82476d99
      // These are threaded now that the dipole field is threadsafe
      #pragma omp parallel for collapse(2)
      for (int z = 0; z < localSize[2]; ++z) {
         for (int y = 0; y < localSize[1]; ++y) {
<<<<<<< HEAD
            for (int x = 0; x < localSize[0]; ++x) {
               phiprof::start("loop-top");
=======
            for (int z = 0; z < localSize[2]; ++z) {
               phiprof::Timer loopTopTimer {loopTopId};
>>>>>>> 82476d99
               std::array<double, 3> start = BgBGrid.getPhysicalCoords(x, y, z);
               double dx[3];
               dx[0] = BgBGrid.DX;
               dx[1] = BgBGrid.DY;
               dx[2] = BgBGrid.DZ;
               double end[3];
               end[0]=start[0]+dx[0];
               end[1]=start[1]+dx[1];
               end[2]=start[2]+dx[2];
<<<<<<< HEAD
               phiprof::stop("loop-top");

               phiprof::start("loop-face-averages");
=======
               loopTopTimer.stop();
               
               phiprof::Timer loopFaceTimer {loopFaceId};
>>>>>>> 82476d99
               //Face averages
               for(uint fComponent=0; fComponent<3; fComponent++){
                  T3DFunction valueFunction = std::bind(bgFunction, std::placeholders::_1, std::placeholders::_2, std::placeholders::_3, (coordinate)fComponent, 0, (coordinate)0);
                  BgBGrid.get(x,y,z)->at(fsgrids::bgbfield::BGBX+fComponent) +=
                     surfaceAverage(valueFunction,
                        (coordinate)fComponent,
                                    accuracy,
                                    start.data(),
                                    dx[faceCoord1[fComponent]],
                                    dx[faceCoord2[fComponent]]
                                   );

                  //Compute derivatives. Note that we scale by dx[] as the arrays are assumed to contain differences, not true derivatives!
                  T3DFunction derivFunction1 = std::bind(bgFunction, std::placeholders::_1, std::placeholders::_2, std::placeholders::_3, (coordinate)fComponent, 1, (coordinate)faceCoord1[fComponent]);
                  BgBGrid.get(x,y,z)->at(fsgrids::bgbfield::dBGBxdy+2*fComponent) +=
                     dx[faceCoord1[fComponent]] *
                     surfaceAverage(derivFunction1,
                        (coordinate)fComponent,
                                    accuracy,
                                    start.data(),
                                    dx[faceCoord1[fComponent]],
                                    dx[faceCoord2[fComponent]]
                                   );

                  T3DFunction derivFunction2 = std::bind(bgFunction, std::placeholders::_1, std::placeholders::_2, std::placeholders::_3, (coordinate)fComponent, 1, (coordinate)faceCoord2[fComponent]);
                  BgBGrid.get(x,y,z)->at(fsgrids::bgbfield::dBGBxdy+1+2*fComponent) +=
                     dx[faceCoord2[fComponent]] *
                     surfaceAverage(derivFunction2,
                        (coordinate)fComponent,
                                    accuracy,
                                    start.data(),
                                    dx[faceCoord1[fComponent]],
                                    dx[faceCoord2[fComponent]]
                                   );
               }
<<<<<<< HEAD
               phiprof::stop("loop-face-averages");

               phiprof::start("loop-volume-averages");
=======
               loopFaceTimer.stop();
               
               phiprof::Timer loopVolumeTimer {loopVolumeId};
>>>>>>> 82476d99
               //Volume averages
               for(unsigned int fComponent=0;fComponent<3;fComponent++){
                  T3DFunction valueFunction = std::bind(bgFunction, std::placeholders::_1, std::placeholders::_2, std::placeholders::_3, (coordinate)fComponent, 0, (coordinate)0);
                  BgBGrid.get(x,y,z)->at(fsgrids::bgbfield::BGBXVOL+fComponent) += volumeAverage(valueFunction,accuracy,start.data(),end);

                  //Compute derivatives. Note that we scale by dx[] as the arrays are assumed to contain differences, not true derivatives!
                  T3DFunction derivFunction = std::bind(bgFunction, std::placeholders::_1, std::placeholders::_2, std::placeholders::_3, (coordinate)fComponent, 1, (coordinate)faceCoord1[fComponent]);
                  BgBGrid.get(x,y,z)->at(fsgrids::bgbfield::dBGBXVOLdy+2*fComponent) += dx[faceCoord1[fComponent]] * volumeAverage(derivFunction,accuracy,start.data(),end);
                  derivFunction = std::bind(bgFunction, std::placeholders::_1, std::placeholders::_2, std::placeholders::_3, (coordinate)fComponent, 1, (coordinate)faceCoord2[fComponent]);
                  BgBGrid.get(x,y,z)->at(fsgrids::bgbfield::dBGBXVOLdy+1+2*fComponent) += dx[faceCoord2[fComponent]] * volumeAverage(derivFunction,accuracy,start.data(),end);
               }
               loopVolumeTimer.stop();
            }
         }
      }
   //TODO
   //COmpute divergence and curl of volume averaged field and check that both are zero.
}

void setBackgroundFieldToZero(
   FsGrid< std::array<Real, fsgrids::bgbfield::N_BGB>, FS_STENCIL_WIDTH> & BgBGrid
) {
   auto localSize = BgBGrid.getLocalSize().data();

   #pragma omp parallel for collapse(2)
   for (int z = 0; z < localSize[2]; ++z) {
      for (int y = 0; y < localSize[1]; ++y) {
         for (int x = 0; x < localSize[0]; ++x) {
            for (int i = 0; i < fsgrids::bgbfield::N_BGB; ++i) {
               BgBGrid.get(x,y,z)->at(i) = 0;
            }
         }
      }
   }
}


void setPerturbedField(
   const FieldFunction& bfFunction,
   FsGrid< std::array<Real, fsgrids::bfield::N_BFIELD>, FS_STENCIL_WIDTH> & perBGrid,
   bool append) {

   using namespace std::placeholders;

   /*if we do not add a new background to the existing one we first put everything to zero*/
   if(append==false) {
      setPerturbedFieldToZero(perBGrid);
   }

   //these are doubles, as the averaging functions copied from Gumics
   //use internally doubles. In any case, it should provide more
   //accurate results also for float simulations
   const double accuracy = 1e-17;
   unsigned int faceCoord1[3];
   unsigned int faceCoord2[3];

   //the coordinates of the edges face with a normal in the third coordinate direction, stored here to enable looping
   faceCoord1[0]=1;
   faceCoord2[0]=2;
   faceCoord1[1]=0;
   faceCoord2[1]=2;
   faceCoord1[2]=0;
   faceCoord2[2]=1;

   auto localSize = perBGrid.getLocalSize();

   // These are threaded now that the stuff around here is threadsafe
   #pragma omp parallel for collapse(2)
   for (int z = 0; z < localSize[2]; ++z) {
      for (int y = 0; y < localSize[1]; ++y) {
         for (int x = 0; x < localSize[0]; ++x) {
            std::array<double, 3> start = perBGrid.getPhysicalCoords(x, y, z);
            double dx[3];
            dx[0] = perBGrid.DX;
            dx[1] = perBGrid.DY;
            dx[2] = perBGrid.DZ;

            //Face averages
            for(uint fComponent=0; fComponent<3; fComponent++){
               T3DFunction valueFunction = std::bind(bfFunction, std::placeholders::_1, std::placeholders::_2, std::placeholders::_3, (coordinate)fComponent, 0, (coordinate)0);
               perBGrid.get(x,y,z)->at(fsgrids::bfield::PERBX+fComponent) +=
                  surfaceAverage(valueFunction,
                     (coordinate)fComponent,
                                 accuracy,
                                 start.data(),
                                 dx[faceCoord1[fComponent]],
                                 dx[faceCoord2[fComponent]]
                                );

	    }
	    // Derivatives or volume averages are not calculated for the perBField
	 }
      }
   }
}

void setPerturbedFieldToZero(
   FsGrid< std::array<Real, fsgrids::bfield::N_BFIELD>, FS_STENCIL_WIDTH> & perBGrid) {
   auto localSize = perBGrid.getLocalSize().data();

   #pragma omp parallel for collapse(2)
   for (int z = 0; z < localSize[2]; ++z) {
      for (int y = 0; y < localSize[1]; ++y) {
         for (int x = 0; x < localSize[0]; ++x) {
            for (int i = 0; i < fsgrids::bfield::N_BFIELD; ++i) {
               perBGrid.get(x,y,z)->at(i) = 0;
            }
         }
      }
   }
}<|MERGE_RESOLUTION|>--- conflicted
+++ resolved
@@ -33,15 +33,18 @@
 void setBackgroundField(
    const FieldFunction& bgFunction,
    FsGrid< std::array<Real, fsgrids::bgbfield::N_BGB>, FS_STENCIL_WIDTH> & BgBGrid,
-   bool append) {
-
+   bool append
+   ) {
    using namespace std::placeholders;
 
    /*if we do not add a new background to the existing one we first put everything to zero*/
    if(append==false) {
       setBackgroundFieldToZero(BgBGrid);
    }
-
+   const int* gridDims = &BgBGrid.getLocalSize()[0];
+   const size_t N_cells = gridDims[0]*gridDims[1]*gridDims[2];
+   phiprof::Timer bgTimer {"set Background field"};
+   {
       //these are doubles, as the averaging functions copied from Gumics
       //use internally doubles. In any case, it should provide more
       //accurate results also for float simulations
@@ -59,24 +62,16 @@
 
       auto localSize = BgBGrid.getLocalSize();
 
-<<<<<<< HEAD
-=======
       int loopTopId {phiprof::initializeTimer("loop-top")};
       int loopFaceId {phiprof::initializeTimer("loop-face-averages")};
       int loopVolumeId {phiprof::initializeTimer("loop-volume-averages")};
-      
->>>>>>> 82476d99
+
       // These are threaded now that the dipole field is threadsafe
       #pragma omp parallel for collapse(2)
       for (int z = 0; z < localSize[2]; ++z) {
          for (int y = 0; y < localSize[1]; ++y) {
-<<<<<<< HEAD
             for (int x = 0; x < localSize[0]; ++x) {
-               phiprof::start("loop-top");
-=======
-            for (int z = 0; z < localSize[2]; ++z) {
                phiprof::Timer loopTopTimer {loopTopId};
->>>>>>> 82476d99
                std::array<double, 3> start = BgBGrid.getPhysicalCoords(x, y, z);
                double dx[3];
                dx[0] = BgBGrid.DX;
@@ -86,15 +81,9 @@
                end[0]=start[0]+dx[0];
                end[1]=start[1]+dx[1];
                end[2]=start[2]+dx[2];
-<<<<<<< HEAD
-               phiprof::stop("loop-top");
-
-               phiprof::start("loop-face-averages");
-=======
                loopTopTimer.stop();
-               
+
                phiprof::Timer loopFaceTimer {loopFaceId};
->>>>>>> 82476d99
                //Face averages
                for(uint fComponent=0; fComponent<3; fComponent++){
                   T3DFunction valueFunction = std::bind(bgFunction, std::placeholders::_1, std::placeholders::_2, std::placeholders::_3, (coordinate)fComponent, 0, (coordinate)0);
@@ -130,15 +119,9 @@
                                     dx[faceCoord2[fComponent]]
                                    );
                }
-<<<<<<< HEAD
-               phiprof::stop("loop-face-averages");
-
-               phiprof::start("loop-volume-averages");
-=======
                loopFaceTimer.stop();
-               
+
                phiprof::Timer loopVolumeTimer {loopVolumeId};
->>>>>>> 82476d99
                //Volume averages
                for(unsigned int fComponent=0;fComponent<3;fComponent++){
                   T3DFunction valueFunction = std::bind(bgFunction, std::placeholders::_1, std::placeholders::_2, std::placeholders::_3, (coordinate)fComponent, 0, (coordinate)0);
@@ -154,6 +137,9 @@
             }
          }
       }
+
+   }
+   bgTimer.stop(N_cells, "Spatial Cells");
    //TODO
    //COmpute divergence and curl of volume averaged field and check that both are zero.
 }
