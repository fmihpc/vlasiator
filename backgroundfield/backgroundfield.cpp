--- conflicted
+++ resolved
@@ -41,100 +41,14 @@
    if(append==false) {
       setBackgroundFieldToZero(BgBGrid);
    }
-<<<<<<< HEAD
-
-   //these are doubles, as the averaging functions copied from Gumics
-   //use internally doubles. In any case, it should provide more
-   //accurate results also for float simulations
-   double accuracy = 1e-17;
-   double start[3];
-   double end[3];
-   double dx[3];
-   unsigned int faceCoord1[3];
-   unsigned int faceCoord2[3];
-
-   //the coordinates of the edges face with a normal in the third coordinate direction, stored here to enable looping
-   faceCoord1[0]=1;
-   faceCoord2[0]=2;
-   faceCoord1[1]=0;
-   faceCoord2[1]=2;
-   faceCoord1[2]=0;
-   faceCoord2[2]=1;
-
-   auto localSize = BgBGrid.getLocalSize();
-
-   // TODO: These can be threaded now that the dipole field is threadsafe
-   for (int z = 0; z < localSize[2]; ++z) {
-      for (int y = 0; y < localSize[1]; ++y) {
-         for (int x = 0; x < localSize[0]; ++x) {
-            std::array<double, 3> start3 = BgBGrid.getPhysicalCoords(x, y, z);
-            start[0] = start3[0];
-            start[1] = start3[1];
-            start[2] = start3[2];
-
-            dx[0] = BgBGrid.DX;
-            dx[1] = BgBGrid.DY;
-            dx[2] = BgBGrid.DZ;
-
-            end[0]=start[0]+dx[0];
-            end[1]=start[1]+dx[1];
-            end[2]=start[2]+dx[2];
-
-            //Face averages
-            for(uint fComponent=0; fComponent<3; fComponent++){
-               T3DFunction valueFunction = std::bind(bgFunction, std::placeholders::_1, std::placeholders::_2, std::placeholders::_3, (coordinate)fComponent, 0, (coordinate)0);
-               BgBGrid.get(x,y,z)->at(fsgrids::bgbfield::BGBX+fComponent) +=
-                  surfaceAverage(valueFunction,
-                     (coordinate)fComponent,
-                                 accuracy,
-                                 start,
-                                 dx[faceCoord1[fComponent]],
-                                 dx[faceCoord2[fComponent]]
-                                );
-
-               //Compute derivatives. Note that we scale by dx[] as the arrays are assumed to contain differences, not true derivatives!
-               T3DFunction derivFunction1 = std::bind(bgFunction, std::placeholders::_1, std::placeholders::_2, std::placeholders::_3, (coordinate)fComponent, 1, (coordinate)faceCoord1[fComponent]);
-               BgBGrid.get(x,y,z)->at(fsgrids::bgbfield::dBGBxdy+2*fComponent) +=
-                  dx[faceCoord1[fComponent]] *
-                  surfaceAverage(derivFunction1,
-                     (coordinate)fComponent,
-                                 accuracy,
-                                 start,
-                                 dx[faceCoord1[fComponent]],
-                                 dx[faceCoord2[fComponent]]
-                                );
-
-               T3DFunction derivFunction2 = std::bind(bgFunction, std::placeholders::_1, std::placeholders::_2, std::placeholders::_3, (coordinate)fComponent, 1, (coordinate)faceCoord2[fComponent]);
-               BgBGrid.get(x,y,z)->at(fsgrids::bgbfield::dBGBxdy+1+2*fComponent) +=
-                  dx[faceCoord2[fComponent]] *
-                  surfaceAverage(derivFunction2,
-                     (coordinate)fComponent,
-                                 accuracy,
-                                 start,
-                                 dx[faceCoord1[fComponent]],
-                                 dx[faceCoord2[fComponent]]
-                                );
-            }
-
-            //Volume averages
-            for(unsigned int fComponent=0;fComponent<3;fComponent++){
-               T3DFunction valueFunction = std::bind(bgFunction, std::placeholders::_1, std::placeholders::_2, std::placeholders::_3, (coordinate)fComponent, 0, (coordinate)0);
-               BgBGrid.get(x,y,z)->at(fsgrids::bgbfield::BGBXVOL+fComponent) += volumeAverage(valueFunction,accuracy,start,end);
-
-               //Compute derivatives. Note that we scale by dx[] as the arrays are assumed to contain differences, not true derivatives!
-               T3DFunction derivFunction = std::bind(bgFunction, std::placeholders::_1, std::placeholders::_2, std::placeholders::_3, (coordinate)fComponent, 1, (coordinate)faceCoord1[fComponent]);
-               BgBGrid.get(x,y,z)->at(fsgrids::bgbfield::dBGBXVOLdy+2*fComponent) += dx[faceCoord1[fComponent]] * volumeAverage(derivFunction,accuracy,start,end);
-               derivFunction = std::bind(bgFunction, std::placeholders::_1, std::placeholders::_2, std::placeholders::_3, (coordinate)fComponent, 1, (coordinate)faceCoord2[fComponent]);
-               BgBGrid.get(x,y,z)->at(fsgrids::bgbfield::dBGBXVOLdy+1+2*fComponent) += dx[faceCoord2[fComponent]] * volumeAverage(derivFunction,accuracy,start,end);
-=======
-   
+
       //these are doubles, as the averaging functions copied from Gumics
       //use internally doubles. In any case, it should provide more
       //accurate results also for float simulations
       const double accuracy = 1e-17;
       unsigned int faceCoord1[3];
       unsigned int faceCoord2[3];
-      
+
       //the coordinates of the edges face with a normal in the third coordinate direction, stored here to enable looping
       faceCoord1[0]=1;
       faceCoord2[0]=2;
@@ -142,14 +56,14 @@
       faceCoord2[1]=2;
       faceCoord1[2]=0;
       faceCoord2[2]=1;
-      
+
       auto localSize = BgBGrid.getLocalSize();
-      
+
       // These are threaded now that the dipole field is threadsafe
-      #pragma omp parallel for collapse(3)
-      for (int x = 0; x < localSize[0]; ++x) {
+      #pragma omp parallel for collapse(2)
+      for (int z = 0; z < localSize[2]; ++z) {
          for (int y = 0; y < localSize[1]; ++y) {
-            for (int z = 0; z < localSize[2]; ++z) {
+            for (int x = 0; x < localSize[0]; ++x) {
                phiprof::start("loop-top");
                std::array<double, 3> start = BgBGrid.getPhysicalCoords(x, y, z);
                double dx[3];
@@ -161,12 +75,12 @@
                end[1]=start[1]+dx[1];
                end[2]=start[2]+dx[2];
                phiprof::stop("loop-top");
-               
+
                phiprof::start("loop-face-averages");
                //Face averages
                for(uint fComponent=0; fComponent<3; fComponent++){
                   T3DFunction valueFunction = std::bind(bgFunction, std::placeholders::_1, std::placeholders::_2, std::placeholders::_3, (coordinate)fComponent, 0, (coordinate)0);
-                  BgBGrid.get(x,y,z)->at(fsgrids::bgbfield::BGBX+fComponent) += 
+                  BgBGrid.get(x,y,z)->at(fsgrids::bgbfield::BGBX+fComponent) +=
                      surfaceAverage(valueFunction,
                         (coordinate)fComponent,
                                     accuracy,
@@ -174,11 +88,11 @@
                                     dx[faceCoord1[fComponent]],
                                     dx[faceCoord2[fComponent]]
                                    );
-                  
+
                   //Compute derivatives. Note that we scale by dx[] as the arrays are assumed to contain differences, not true derivatives!
                   T3DFunction derivFunction1 = std::bind(bgFunction, std::placeholders::_1, std::placeholders::_2, std::placeholders::_3, (coordinate)fComponent, 1, (coordinate)faceCoord1[fComponent]);
                   BgBGrid.get(x,y,z)->at(fsgrids::bgbfield::dBGBxdy+2*fComponent) +=
-                     dx[faceCoord1[fComponent]] * 
+                     dx[faceCoord1[fComponent]] *
                      surfaceAverage(derivFunction1,
                         (coordinate)fComponent,
                                     accuracy,
@@ -199,21 +113,20 @@
                                    );
                }
                phiprof::stop("loop-face-averages");
-               
+
                phiprof::start("loop-volume-averages");
                //Volume averages
                for(unsigned int fComponent=0;fComponent<3;fComponent++){
                   T3DFunction valueFunction = std::bind(bgFunction, std::placeholders::_1, std::placeholders::_2, std::placeholders::_3, (coordinate)fComponent, 0, (coordinate)0);
                   BgBGrid.get(x,y,z)->at(fsgrids::bgbfield::BGBXVOL+fComponent) += volumeAverage(valueFunction,accuracy,start.data(),end);
-                  
-                  //Compute derivatives. Note that we scale by dx[] as the arrays are assumed to contain differences, not true derivatives!      
+
+                  //Compute derivatives. Note that we scale by dx[] as the arrays are assumed to contain differences, not true derivatives!
                   T3DFunction derivFunction = std::bind(bgFunction, std::placeholders::_1, std::placeholders::_2, std::placeholders::_3, (coordinate)fComponent, 1, (coordinate)faceCoord1[fComponent]);
                   BgBGrid.get(x,y,z)->at(fsgrids::bgbfield::dBGBXVOLdy+2*fComponent) += dx[faceCoord1[fComponent]] * volumeAverage(derivFunction,accuracy,start.data(),end);
                   derivFunction = std::bind(bgFunction, std::placeholders::_1, std::placeholders::_2, std::placeholders::_3, (coordinate)fComponent, 1, (coordinate)faceCoord2[fComponent]);
                   BgBGrid.get(x,y,z)->at(fsgrids::bgbfield::dBGBXVOLdy+1+2*fComponent) += dx[faceCoord2[fComponent]] * volumeAverage(derivFunction,accuracy,start.data(),end);
                }
                phiprof::stop("loop-volume-averages");
->>>>>>> 17a8d803
             }
          }
       }
@@ -267,39 +180,18 @@
    faceCoord2[2]=1;
 
    auto localSize = perBGrid.getLocalSize();
-<<<<<<< HEAD
-
-   // Do not thread this blindly, the bfFunction.set* calls below are not thread-safe at the moment.
+
+   // These are threaded now that the stuff around here is threadsafe
+   #pragma omp parallel for collapse(2)
    for (int z = 0; z < localSize[2]; ++z) {
       for (int y = 0; y < localSize[1]; ++y) {
          for (int x = 0; x < localSize[0]; ++x) {
-            std::array<double, 3> start3 = perBGrid.getPhysicalCoords(x, y, z);
-            start[0] = start3[0];
-            start[1] = start3[1];
-            start[2] = start3[2];
-
-            dx[0] = perBGrid.DX;
-            dx[1] = perBGrid.DY;
-            dx[2] = perBGrid.DZ;
-
-            end[0]=start[0]+dx[0];
-            end[1]=start[1]+dx[1];
-            end[2]=start[2]+dx[2];
-
-=======
-   
-   // These are threaded now that the stuff around here is threadsafe
-   #pragma omp parallel for collapse(3)
-   for (int x = 0; x < localSize[0]; ++x) {
-      for (int y = 0; y < localSize[1]; ++y) {
-         for (int z = 0; z < localSize[2]; ++z) {
             std::array<double, 3> start = perBGrid.getPhysicalCoords(x, y, z);
             double dx[3];
             dx[0] = perBGrid.DX;
             dx[1] = perBGrid.DY;
             dx[2] = perBGrid.DZ;
-            
->>>>>>> 17a8d803
+
             //Face averages
             for(uint fComponent=0; fComponent<3; fComponent++){
                T3DFunction valueFunction = std::bind(bfFunction, std::placeholders::_1, std::placeholders::_2, std::placeholders::_3, (coordinate)fComponent, 0, (coordinate)0);
