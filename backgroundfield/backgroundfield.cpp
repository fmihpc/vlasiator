--- conflicted
+++ resolved
@@ -67,13 +67,8 @@
       #pragma omp parallel for collapse(2)
       for (int z = 0; z < localSize[2]; ++z) {
          for (int y = 0; y < localSize[1]; ++y) {
-<<<<<<< HEAD
             for (int x = 0; x < localSize[0]; ++x) {
-               phiprof::start("loop-top");
-=======
-            for (int z = 0; z < localSize[2]; ++z) {
                phiprof::Timer loopTopTimer {loopTopId};
->>>>>>> 82476d99
                std::array<double, 3> start = BgBGrid.getPhysicalCoords(x, y, z);
                double dx[3];
                dx[0] = BgBGrid.DX;
