--- conflicted
+++ resolved
@@ -48,13 +48,8 @@
 void setDipole(Real* cellParams)
 {
    using namespace CellParams;
-<<<<<<< HEAD
-// the dipole from gumics is not threadsafe
-#pragma omp critical
-=======
    // the dipole from gumics is not threadsafe
    #pragma omp critical
->>>>>>> 7ee38647
    {
       TB0 background_B;
       background_B.set_dipole_moment(8e15);
@@ -62,19 +57,6 @@
       background_B.set_constant_By(0.0);
       background_B.set_constant_Bz(0.0);
       background_B.initialize(1);
-<<<<<<< HEAD
-
-      creal
-         start_x = cellParams[CellParams::XCRD],
-         start_y = cellParams[CellParams::YCRD],
-         start_z = cellParams[CellParams::ZCRD],
-         end_x = start_x + cellParams[CellParams::DX],
-         end_y = start_y + cellParams[CellParams::DY],
-         end_z = start_z + cellParams[CellParams::DZ];
-      
-      Real Bx, By, Bz;
-
-=======
       
       creal
       start_x = cellParams[CellParams::XCRD],
@@ -86,48 +68,31 @@
       
       Real Bx, By, Bz;
       
->>>>>>> 7ee38647
       // set Bx at negative x face
       setDipoleBackgroundBNegX(
          background_B,
          start_x, start_y, start_z,
          end_x, end_y, end_z,
          Bx, By, Bz
-<<<<<<< HEAD
-                               );
-      cellParams[CellParams::BGBX] = Bx;
-
-=======
       );
       cellParams[CellParams::BGBX] = Bx;
       
->>>>>>> 7ee38647
       // By at -y face
       setDipoleBackgroundBNegY(
          background_B,
          start_x, start_y, start_z,
          end_x, end_y, end_z,
          Bx, By, Bz
-<<<<<<< HEAD
-                               );
-      cellParams[CellParams::BGBY] = By;
-
-=======
       );
       cellParams[CellParams::BGBY] = By;
       
->>>>>>> 7ee38647
       // Bz at -z
       setDipoleBackgroundBNegZ(
          background_B,
          start_x, start_y, start_z,
          end_x, end_y, end_z,
          Bx, By, Bz
-<<<<<<< HEAD
-                               );
-=======
       );
->>>>>>> 7ee38647
       cellParams[CellParams::BGBZ] = Bz;
    }
 }
