--- conflicted
+++ resolved
@@ -199,7 +199,6 @@
 	common.o parameters.o readparameters.o spatial_cell.o \
 	vlscommon.o vlsvreader2.o vlasovmover.o $(FIELDSOLVER).o fs_common.o fs_limiters.o
 
-<<<<<<< HEAD
 # Add Vlasov solver objects (depend on mesh: AMR or non-AMR)
 ifeq ($(MESH),AMR)
 
@@ -208,11 +207,10 @@
 	cpu_moments.o cpu_trans_map.o
 endif
 
+# Add field solver objects
+OBJS_FSOLVER = 	ldz_magnetic_field.o ldz_volume.o derivatives.o ldz_electric_field.o ldz_hall.o fs_cache.o
+
 # Add Poisson solver objects
-=======
-OBJS_FSOLVER = 	ldz_magnetic_field.o ldz_volume.o derivatives.o ldz_electric_field.o ldz_hall.o fs_cache.o
-
->>>>>>> 7b81ab33
 OBJS_POISSON = poisson_solver.o poisson_test.o poisson_solver_jacobi.o poisson_solver_sor.o
 
 help:
