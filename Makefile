--- conflicted
+++ resolved
@@ -195,16 +195,16 @@
 	common.o parameters.o readparameters.o spatial_cell.o \
 	vlscommon.o vlsvreader2.o vlasovmover.o $(FIELDSOLVER).o fs_common.o fs_limiters.o
 
-<<<<<<< HEAD
+# Add Vlasov solver objects (depend on mesh: AMR or non-AMR)
 ifeq ($(MESH),AMR)
 
 else
 OBJS += cpu_acc_intersections.o cpu_acc_map.o cpu_acc_sort_blocks.o cpu_acc_semilag.o cpu_acc_transform.o \
 	cpu_moments.o cpu_trans_map.o
 endif
-=======
+
+# Add Poisson solver objects
 OBJS_POISSON = poisson_solver.o poisson_test.o poisson_solver_jacobi.o poisson_solver_sor.o
->>>>>>> 217c088e
 
 help:
 	@echo ''
