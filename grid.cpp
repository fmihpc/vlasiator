--- conflicted
+++ resolved
@@ -167,16 +167,11 @@
    mpiGrid.balance_load(); // Direct DCCRG call, recalculate cache afterwards
    recalculateLocalCellsCache();
 
-<<<<<<< HEAD
+   SpatialCell::set_mpi_transfer_type(Transfer::VEL_BLOCK_DATA);
+   mpiGrid.update_copies_of_remote_neighbors(NEAREST_NEIGHBORHOOD_ID);
+
    if((P::amrMaxSpatialRefLevel > 0) && (!P::vlasovSolverLocalTranslate)) {
       setFaceNeighborRanks( mpiGrid ); // Only needed for remote contribution in translation
-=======
-   SpatialCell::set_mpi_transfer_type(Transfer::VEL_BLOCK_DATA);
-   mpiGrid.update_copies_of_remote_neighbors(NEAREST_NEIGHBORHOOD_ID);
-
-   if(P::amrMaxSpatialRefLevel > 0) {
-      setFaceNeighborRanks( mpiGrid );
->>>>>>> 0d917ecd
    }
    const vector<CellID>& cells = getLocalCells();
    initialLBTimer.stop();
@@ -321,14 +316,8 @@
    balanceLoad(mpiGrid, sysBoundaries);
    // Function includes re-calculation of local cells cache
 
-<<<<<<< HEAD
-   phiprof::initializeTimer("Fetch Neighbour data","MPI");
-   phiprof::start("Fetch Neighbour data");
-   // update complete cell spatial data for full stencil
-=======
    phiprof::Timer fetchNeighbourTimer {"Fetch Neighbour data", {"MPI"}};
    // update complete cell spatial data for full stencil (
->>>>>>> 0d917ecd
    SpatialCell::set_mpi_transfer_type(Transfer::ALL_SPATIAL_DATA);
    mpiGrid.update_copies_of_remote_neighbors(FULL_NEIGHBORHOOD_ID);
    fetchNeighbourTimer.stop();
@@ -596,8 +585,7 @@
    }
 
    // flag transfers if AMR
-<<<<<<< HEAD
-   phiprof::start("compute_amr_transfer_flags");
+   phiprof::Timer computeTransferTimer {"compute_amr_transfer_flags"};
    if (P::vlasovSolverLocalTranslate) {
       // Update (face and other) neighbor information for remote cells on boundary
       const vector<CellID> remote_cells = mpiGrid.get_remote_cells_on_process_boundary(FULL_NEIGHBORHOOD_ID);
@@ -609,12 +597,7 @@
    } else {
       flagSpatialCellsForAmrCommunication(mpiGrid,cells);
    }
-   phiprof::stop("compute_amr_transfer_flags");
-=======
-   phiprof::Timer computeTransferTimer {"compute_amr_transfer_flags"};
-   flagSpatialCellsForAmrCommunication(mpiGrid,cells);
    computeTransferTimer.stop();
->>>>>>> 0d917ecd
 
    // Communicate all spatial data for FULL neighborhood, which
    // includes all data with the exception of dist function data
@@ -624,19 +607,13 @@
    phiprof::Timer updateBlocksTimer {"update block lists"};
    //new partition, re/initialize blocklists of remote cells.
    for (uint popID=0; popID<getObjectWrapper().particleSpecies.size(); ++popID) {
-<<<<<<< HEAD
       if (P::vlasovSolverLocalTranslate) {
          updateRemoteVelocityBlockLists(mpiGrid,popID,FULL_NEIGHBORHOOD_ID);
       } else {
          updateRemoteVelocityBlockLists(mpiGrid,popID);
       }
    }
-   phiprof::stop("update block lists");
-=======
-      updateRemoteVelocityBlockLists(mpiGrid,popID);
-   }
    updateBlocksTimer.stop();
->>>>>>> 0d917ecd
 
    phiprof::Timer updateBoundariesTimer {"update sysboundaries"};
    sysBoundaries.updateSysBoundariesAfterLoadBalance( mpiGrid );
@@ -650,23 +627,12 @@
          exit(1);
       }
    }
-<<<<<<< HEAD
-
-   phiprof::stop("Init solvers");
-
+   initSolversTimer.stop();
+   
    // Record ranks of face neighbors
    if((P::amrMaxSpatialRefLevel > 0) && (!P::vlasovSolverLocalTranslate)) {
-      phiprof::start("set face neighbor ranks");
-      setFaceNeighborRanks( mpiGrid ); // Only needed for remote contribution in translation
-      phiprof::stop("set face neighbor ranks");
-=======
-   initSolversTimer.stop();
-   
-   // Record ranks of face neighbors
-   if(P::amrMaxSpatialRefLevel > 0) {
       phiprof::Timer timer {"set face neighbor ranks"};
       setFaceNeighborRanks( mpiGrid );
->>>>>>> 0d917ecd
    }
 
    // Prepare cellIDs and pencils for AMR translation
@@ -695,17 +661,7 @@
       mpiGrid[cells[i]]->update_velocity_block_content_lists(popID);
    }
    computeTimer.stop();
-   
-<<<<<<< HEAD
-   phiprof::initializeTimer("Transfer with_content_list","MPI");
-   phiprof::start("Transfer with_content_list");
-   SpatialCell::set_mpi_transfer_type(Transfer::VEL_BLOCK_WITH_CONTENT_STAGE1 );
-   mpiGrid.update_copies_of_remote_neighbors(NEAREST_NEIGHBORHOOD_ID);
-   SpatialCell::set_mpi_transfer_type(Transfer::VEL_BLOCK_WITH_CONTENT_STAGE2 );
-   mpiGrid.update_copies_of_remote_neighbors(NEAREST_NEIGHBORHOOD_ID);
-   phiprof::stop("Transfer with_content_list");
-
-=======
+
    if (doPrepareToReceiveBlocks) {
       // We are in the last substep of acceleration, so need to account for neighbours
       phiprof::Timer transferTimer {"Transfer with_content_list", {"MPI"}};
@@ -716,7 +672,6 @@
       transferTimer.stop();
    }
    
->>>>>>> 0d917ecd
    //Adjusts velocity blocks in local spatial cells, doesn't adjust velocity blocks in remote cells.
    phiprof::Timer adjustimer {"Adjusting blocks"};
    #pragma omp parallel for schedule(dynamic)
@@ -727,17 +682,6 @@
       SpatialCell* cell = mpiGrid[cell_id];
       
       vector<SpatialCell*> neighbor_ptrs;
-<<<<<<< HEAD
-      neighbor_ptrs.reserve(neighbors->size());
-
-      if (doPrepareToReceiveBlocks) { // Only consider neighbors if true
-         for ( const auto& nbrPair : *neighbors) {
-            CellID neighbor_id = nbrPair.first;
-            if (neighbor_id == 0 || neighbor_id == cell_id) {
-               continue;
-            }
-            neighbor_ptrs.push_back(mpiGrid[neighbor_id]);
-=======
       if (doPrepareToReceiveBlocks) {
          // gather spatial neighbor list and gather vector with pointers to cells
          // If we are within an acceleration substep prior to the last one,
@@ -749,10 +693,9 @@
          // account for diagonal propagation.
          neighbor_ptrs.reserve(neighbors->size());
          for ( const auto& [neighbor_id, dir] : *neighbors) {
-            if (neighbor_id != 0) {
+            if (neighbor_id != 0 && neighbor_id != cell_id) {
                neighbor_ptrs.push_back(mpiGrid[neighbor_id]);
             }
->>>>>>> 0d917ecd
          }
       }
       if (getObjectWrapper().particleSpecies[popID].sparse_conserve_mass) {
@@ -984,12 +927,6 @@
    xxx
     x
 
-<<<<<<< HEAD
------------
-   
-FULL (Includes all possible communication, possible AMR extension)
-=======
->>>>>>> 0d917ecd
 -----------
 
 
@@ -1024,10 +961,6 @@
          }
       }
    }
-<<<<<<< HEAD
-   mpiGrid.add_neighborhood(NEAREST_NEIGHBORHOOD_ID, neighborhood);
-   mpiGrid.add_neighborhood(SYSBOUNDARIES_NEIGHBORHOOD_ID, neighborhood);
-=======
    //mpiGrid.add_neighborhood(FIELD_SOLVER_NEIGHBORHOOD_ID, neighborhood);
    if (!mpiGrid.add_neighborhood(NEAREST_NEIGHBORHOOD_ID, neighborhood)){
       std::cerr << "Failed to add neighborhood NEAREST_NEIGHBORHOOD_ID \n";
@@ -1037,7 +970,6 @@
       std::cerr << "Failed to add neighborhood SYSBOUNDARIES_NEIGHBORHOOD_ID \n";
       abort();
    }
->>>>>>> 0d917ecd
 
    neighborhood.clear();
    for (int z = -2; z <= 2; z++) {
@@ -1070,18 +1002,6 @@
          }
       }
    }
-<<<<<<< HEAD
-   /* Add extra face neighbors if required by AMR */
-   for (int d = full_neighborhood_size+1; d <= full_neighborhood_size+addStencilDepth; d++) {
-      neighborhood.push_back({{ d, 0, 0}});
-      neighborhood.push_back({{-d, 0, 0}});
-      neighborhood.push_back({{0, d, 0}});
-      neighborhood.push_back({{0,-d, 0}});
-      neighborhood.push_back({{0, 0, d}});
-      neighborhood.push_back({{0, 0,-d}});
-   }
-=======
->>>>>>> 0d917ecd
    /*all possible communication pairs*/
    if( !mpiGrid.add_neighborhood(FULL_NEIGHBORHOOD_ID, neighborhood)){
       std::cerr << "Failed to add neighborhood FULL_NEIGHBORHOOD_ID \n";
@@ -1115,15 +1035,6 @@
          }
       }
    }
-<<<<<<< HEAD
-   mpiGrid.add_neighborhood(DIST_FUNC_NEIGHBORHOOD_ID, neighborhood);
-
-   neighborhood.clear();
-   for (int d = -VLASOV_STENCIL_WIDTH-addStencilDepth; d <= VLASOV_STENCIL_WIDTH+addStencilDepth; d++) {
-      if (d != 0) {
-         neighborhood.push_back({{d, 0, 0}});
-      }
-=======
    if( !mpiGrid.add_neighborhood(DIST_FUNC_NEIGHBORHOOD_ID, neighborhood)){
       std::cerr << "Failed to add neighborhood DIST_FUNC_NEIGHBORHOOD_ID \n";
       abort();
@@ -1134,7 +1045,6 @@
      if (d != 0) {
         neighborhood.push_back({{d, 0, 0}});
      }
->>>>>>> 0d917ecd
    }
    if( !mpiGrid.add_neighborhood(VLASOV_SOLVER_X_NEIGHBORHOOD_ID, neighborhood)){
       std::cerr << "Failed to add neighborhood VLASOV_SOLVER_X_NEIGHBORHOOD_ID \n";
@@ -1142,17 +1052,10 @@
    }
 
    neighborhood.clear();
-<<<<<<< HEAD
-   for (int d = -VLASOV_STENCIL_WIDTH-addStencilDepth; d <= VLASOV_STENCIL_WIDTH+addStencilDepth; d++) {
-      if (d != 0) {
-         neighborhood.push_back({{0, d, 0}});
-      }
-=======
    for (int d = -VLASOV_STENCIL_WIDTH; d <= VLASOV_STENCIL_WIDTH; d++) {
      if (d != 0) {
         neighborhood.push_back({{0, d, 0}});
      }
->>>>>>> 0d917ecd
    }
    if( !mpiGrid.add_neighborhood(VLASOV_SOLVER_Y_NEIGHBORHOOD_ID, neighborhood)){
       std::cerr << "Failed to add neighborhood VLASOV_SOLVER_Y_NEIGHBORHOOD_ID \n";
@@ -1160,17 +1063,10 @@
    }
 
    neighborhood.clear();
-<<<<<<< HEAD
-   for (int d = -VLASOV_STENCIL_WIDTH-addStencilDepth; d <= VLASOV_STENCIL_WIDTH+addStencilDepth; d++) {
-      if (d != 0) {
-         neighborhood.push_back({{0, 0, d}});
-      }
-=======
    for (int d = -VLASOV_STENCIL_WIDTH; d <= VLASOV_STENCIL_WIDTH; d++) {
      if (d != 0) {
         neighborhood.push_back({{0, 0, d}});
      }
->>>>>>> 0d917ecd
    }
    if (!mpiGrid.add_neighborhood(VLASOV_SOLVER_Z_NEIGHBORHOOD_ID, neighborhood)){
       std::cerr << "Failed to add neighborhood VLASOV_SOLVER_Z_NEIGHBORHOOD_ID \n";
