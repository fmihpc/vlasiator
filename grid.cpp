--- conflicted
+++ resolved
@@ -221,11 +221,7 @@
          mpiGrid[cells[i]]->parameters[CellParams::LBWEIGHTCOUNTER] = 0;
       }
 
-<<<<<<< HEAD
-      for (unsigned int popID=0; popID<getObjectWrapper().particleSpecies.size(); ++popID) {
-=======
       for (uint popID=0; popID<getObjectWrapper().particleSpecies.size(); ++popID) {
->>>>>>> 159c23b9
          adjustVelocityBlocks(mpiGrid,cells,true,popID);
          #ifdef DEBUG_AMR_VALIDATE
             writeVelMesh(mpiGrid);
@@ -435,11 +431,7 @@
 
    phiprof::start("update block lists");
    //new partition, re/initialize blocklists of remote cells.
-<<<<<<< HEAD
-   for (unsigned int popID=0; popID<getObjectWrapper().particleSpecies.size(); ++popID)
-=======
    for (uint popID=0; popID<getObjectWrapper().particleSpecies.size(); ++popID)
->>>>>>> 159c23b9
       updateRemoteVelocityBlockLists(mpiGrid,popID);
    phiprof::stop("update block lists");
 
@@ -622,11 +614,7 @@
       uint64_t cell_id=incoming_cells[i];
       SpatialCell* cell = mpiGrid[cell_id];
       if (cell != NULL) {
-<<<<<<< HEAD
-         for (unsigned int popID=0; popID<getObjectWrapper().particleSpecies.size(); ++popID)
-=======
          for (uint popID=0; popID<getObjectWrapper().particleSpecies.size(); ++popID)
->>>>>>> 159c23b9
             cell->clear(popID);
       }
    }
