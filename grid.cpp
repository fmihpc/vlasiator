--- conflicted
+++ resolved
@@ -1332,13 +1332,8 @@
    }
 }
 
-<<<<<<< HEAD
 bool adaptRefinement(dccrg::Dccrg<SpatialCell,dccrg::Cartesian_Geometry>& mpiGrid, FsGrid<fsgrids::technical, FS_STENCIL_WIDTH> & technicalGrid, SysBoundary& sysBoundaries, Project& project, int useStatic) {
-   phiprof::start("Re-refine spatial cells");
-=======
-bool adaptRefinement(dccrg::Dccrg<SpatialCell,dccrg::Cartesian_Geometry>& mpiGrid, FsGrid<fsgrids::technical, FS_STENCIL_WIDTH> & technicalGrid, SysBoundary& sysBoundaries, Project& project, bool useStatic) {
    phiprof::Timer amrTimer {"Re-refine spatial cells"};
->>>>>>> 0be5b501
    calculateScaledDeltasSimple(mpiGrid);
 
    int refines {0};
@@ -1362,9 +1357,9 @@
 
    phiprof::Timer dccrgTimer {"dccrg refinement"};
 
-   phiprof::Timer initimer {"initialize refines"};
+   phiprof::Timer initTimer {"initialize refines"};
    mpiGrid.initialize_refines();
-<<<<<<< HEAD
+   initTimer.stop();
    phiprof::stop("initialize refines");
 
    refines = mpiGrid.get_local_cells_to_refine().size();
@@ -1373,13 +1368,7 @@
    logFile << "(AMR) Refining " << refines << " cells after induces, " << 100.0 * ratio << "% of grid" << std::endl;
 
    double newBytes{0};
-   phiprof::start("Estimate memory usage");
-=======
-   double newBytes{0};
-   initimer.stop();
-
    phiprof::Timer estimateMemoryTimer {"Estimate memory usage"};
->>>>>>> 0be5b501
    for (auto id : mpiGrid.get_local_cells_to_refine()) {
       newBytes += 8 * mpiGrid[id]->get_cell_memory_capacity();
    }
