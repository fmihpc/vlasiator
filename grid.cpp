--- conflicted
+++ resolved
@@ -206,11 +206,6 @@
       phiprof::stop("Apply system boundary conditions state");
    }
 
-<<<<<<< HEAD
-   // Update technicalGrid
-   technicalGrid.updateGhostCells(); // This needs to be done at some point
-   
-=======
 
    // Map Refinement Level to FsGrid
    phiprof::start("Map Refinement Level to FsGrid");
@@ -235,7 +230,6 @@
    // Update technicalGrid
    technicalGrid.updateGhostCells(); // This needs to be done at some point
 
->>>>>>> 0a8fa204
    if (!P::isRestart) {
       //Initial state based on project, background field in all cells
       //and other initial values in non-sysboundary cells
