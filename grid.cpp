/*
 * This file is part of Vlasiator.
 * Copyright 2010-2016 Finnish Meteorological Institute
 *
 * For details of usage, see the COPYING file and read the "Rules of the Road"
 * at http://www.physics.helsinki.fi/vlasiator/
 *
 * This program is free software; you can redistribute it and/or modify
 * it under the terms of the GNU General Public License as published by
 * the Free Software Foundation; either version 2 of the License, or
 * (at your option) any later version.
 *
 * This program is distributed in the hope that it will be useful,
 * but WITHOUT ANY WARRANTY; without even the implied warranty of
 * MERCHANTABILITY or FITNESS FOR A PARTICULAR PURPOSE.  See the
 * GNU General Public License for more details.
 *
 * You should have received a copy of the GNU General Public License along
 * with this program; if not, write to the Free Software Foundation, Inc.,
 * 51 Franklin Street, Fifth Floor, Boston, MA 02110-1301 USA.
 */

#include <cstdlib>
#include <iostream>
#include <iomanip> // for setprecision()
#include <cmath>
#include <vector>
#include <sstream>
#include <ctime>
#ifdef _OPENMP
  #include <omp.h>
#endif
#include "grid.h"
#include "vlasovmover.h"
#include "definitions.h"
#include "mpiconversion.h"
#include "logger.h"
#include "parameters.h"
#include "datareduction/datareducer.h"
#include "sysboundary/sysboundary.h"
#include "fieldsolver/fs_common.h"
#include "fieldsolver/gridGlue.hpp"
#include "fieldsolver/derivatives.hpp"
#include "vlasovsolver/cpu_trans_map_amr.hpp"
#include "projects/project.h"
#include "iowrite.h"
#include "ioread.h"
#include "object_wrapper.h"

#ifdef PAPI_MEM
#include "papi.h"
#endif

#ifdef USE_CUDA
#include "vlasovsolver/cuda_acc_map.hpp"
#include "vlasovsolver/cuda_moments.h"
#include "cuda_context.cuh"
#endif

#ifndef NDEBUG
   #ifdef VAMR
      #define DEBUG_VAMR_VALIDATE
   #endif
#endif

using namespace std;

int globalflags::AMRstencilWidth = VLASOV_STENCIL_WIDTH;

extern Logger logFile, diagnostic;

void initVelocityGridGeometry(dccrg::Dccrg<SpatialCell,dccrg::Cartesian_Geometry>& mpiGrid);
void initSpatialCellCoordinates(dccrg::Dccrg<SpatialCell,dccrg::Cartesian_Geometry>& mpiGrid);
void initializeStencils(dccrg::Dccrg<SpatialCell,dccrg::Cartesian_Geometry>& mpiGrid);

void writeVelMesh(dccrg::Dccrg<SpatialCell,dccrg::Cartesian_Geometry>& mpiGrid) {
   const vector<CellID>& cells = getLocalCells();

   static int counter=0;

      stringstream fname;
   fname << "VelMesh.";
   fname.width(3);
   fname.fill(0);
   fname << counter << ".vlsv";

   vlsv::Writer vlsvWriter;
   vlsvWriter.open(fname.str(),MPI_COMM_WORLD,0,MPI_INFO_NULL);
   writeVelocityDistributionData(vlsvWriter,mpiGrid,cells,MPI_COMM_WORLD);
   vlsvWriter.close();

   ++counter;
}

void initializeGrids(
   int argn,
   char **argc,
   dccrg::Dccrg<SpatialCell,dccrg::Cartesian_Geometry>& mpiGrid,
   FsGrid< std::array<Real, fsgrids::bfield::N_BFIELD>, FS_STENCIL_WIDTH> & perBGrid,
   FsGrid< std::array<Real, fsgrids::bgbfield::N_BGB>, FS_STENCIL_WIDTH> & BgBGrid,
   FsGrid< std::array<Real, fsgrids::moments::N_MOMENTS>, FS_STENCIL_WIDTH> & momentsGrid,
   FsGrid< std::array<Real, fsgrids::moments::N_MOMENTS>, FS_STENCIL_WIDTH> & momentsDt2Grid,
   FsGrid< std::array<Real, fsgrids::efield::N_EFIELD>, FS_STENCIL_WIDTH> & EGrid,
   FsGrid< std::array<Real, fsgrids::egradpe::N_EGRADPE>, FS_STENCIL_WIDTH> & EGradPeGrid,
   FsGrid< std::array<Real, fsgrids::volfields::N_VOL>, FS_STENCIL_WIDTH> & volGrid,
   FsGrid< fsgrids::technical, FS_STENCIL_WIDTH> & technicalGrid,
   SysBoundary& sysBoundaries,
   Project& project
) {
   int myRank;
   MPI_Comm_rank(MPI_COMM_WORLD,&myRank);

   // Init Zoltan:
   float zoltanVersion;
   if (Zoltan_Initialize(argn,argc,&zoltanVersion) != ZOLTAN_OK) {
      if(myRank == MASTER_RANK) cerr << "\t ERROR: Zoltan initialization failed." << endl;
      exit(1);
   } else {
      logFile << "\t Zoltan " << zoltanVersion << " initialized successfully" << std::endl << writeVerbose;
   }

   MPI_Comm comm = MPI_COMM_WORLD;
   int neighborhood_size = VLASOV_STENCIL_WIDTH;
   if (P::amrMaxSpatialRefLevel > 0) {
      switch (VLASOV_STENCIL_WIDTH) {
         case 1:
            // Required cells will be included already
            break;
         case 2:
            // looking from high to low refinement: stencil 2 will only give 1 cell, so need to add 1
            neighborhood_size = VLASOV_STENCIL_WIDTH+1;
            break;
         case 3:
            // looking from high to low refinement: stencil 3 will only give 2 cells, so need to add 2
            // to reach surely into the third low-refinement neighbour
            neighborhood_size = VLASOV_STENCIL_WIDTH+2;
            break;
         default:
            std::cerr<<"Warning: unrecognized VLASOV_STENCIL_WIDTH in grid.cpp"<<std::endl;
      }
   }
   globalflags::AMRstencilWidth = neighborhood_size;

#ifdef USE_CUDA
   // Activate device, create streams
   cuda_set_device();
   const uint nPopulations = getObjectWrapper().particleSpecies.size();
   const uint maxThreads = omp_get_max_threads();
   cuda_allocateMomentCalculations(nPopulations,maxThreads);
#endif

   const std::array<uint64_t, 3> grid_length = {{P::xcells_ini, P::ycells_ini, P::zcells_ini}};
   dccrg::Cartesian_Geometry::Parameters geom_params;
   geom_params.start[0] = P::xmin;
   geom_params.start[1] = P::ymin;
   geom_params.start[2] = P::zmin;
   geom_params.level_0_cell_length[0] = P::dx_ini;
   geom_params.level_0_cell_length[1] = P::dy_ini;
   geom_params.level_0_cell_length[2] = P::dz_ini;

   mpiGrid.set_initial_length(grid_length)
      .set_load_balancing_method(&P::loadBalanceAlgorithm[0])
      .set_neighborhood_length(neighborhood_size)
      .set_maximum_refinement_level(P::amrMaxSpatialRefLevel)
      .set_periodic(sysBoundaries.isBoundaryPeriodic(0),
                    sysBoundaries.isBoundaryPeriodic(1),
                    sysBoundaries.isBoundaryPeriodic(2))
      .initialize(comm)
      .set_geometry(geom_params);


   phiprof::start("Refine spatial cells");
   // We need this first as well
   recalculateLocalCellsCache();
   if (!P::isRestart) {
      if (P::amrMaxSpatialRefLevel > 0 && project.refineSpatialCells(mpiGrid)) {
         mpiGrid.balance_load();
         recalculateLocalCellsCache();
         mapRefinement(mpiGrid, technicalGrid);
      }
   } else {
      if (readFileCells(mpiGrid, P::restartFileName)) {
         mpiGrid.balance_load();
         recalculateLocalCellsCache();
         mapRefinement(mpiGrid, technicalGrid);
      }
   }
   phiprof::stop("Refine spatial cells");

   initializeStencils(mpiGrid);
   
   for (const auto& [key, value] : P::loadBalanceOptions) {
      mpiGrid.set_partitioning_option(key, value);
   }
   phiprof::start("Initial load-balancing");
   if (myRank == MASTER_RANK) logFile << "(INIT): Starting initial load balance." << endl << writeVerbose;
   mpiGrid.balance_load(); // Direct DCCRG call, recalculate cache afterwards
   recalculateLocalCellsCache();

   SpatialCell::set_mpi_transfer_type(Transfer::VEL_BLOCK_DATA);
   mpiGrid.update_copies_of_remote_neighbors(NEAREST_NEIGHBORHOOD_ID);

   if(P::amrMaxSpatialRefLevel > 0) {
      setFaceNeighborRanks( mpiGrid );
   }
   const vector<CellID>& cells = getLocalCells();
   phiprof::stop("Initial load-balancing");

   if (myRank == MASTER_RANK) logFile << "(INIT): Set initial state." << endl << writeVerbose;
   phiprof::start("Set initial state");

   phiprof::start("Set spatial cell coordinates");
   initSpatialCellCoordinates(mpiGrid);
   phiprof::stop("Set spatial cell coordinates");

   phiprof::start("Initialize system boundary conditions");
   if(sysBoundaries.initSysBoundaries(project, P::t_min) == false) {
      if (myRank == MASTER_RANK) cerr << "Error in initialising the system boundaries." << endl;
      exit(1);
   }
   phiprof::stop("Initialize system boundary conditions");

   SpatialCell::set_mpi_transfer_type(Transfer::CELL_DIMENSIONS);
   mpiGrid.update_copies_of_remote_neighbors(SYSBOUNDARIES_NEIGHBORHOOD_ID);

   // We want this before restart refinement
   phiprof::start("Classify cells (sys boundary conditions)");
   if(sysBoundaries.classifyCells(mpiGrid,technicalGrid) == false) {
      cerr << "(MAIN) ERROR: System boundary conditions were not set correctly." << endl;
      exit(1);
   }
   phiprof::stop("Classify cells (sys boundary conditions)");

   if (P::isRestart) {
      logFile << "Restart from "<< P::restartFileName << std::endl << writeVerbose;
      phiprof::start("Read restart");
      if (readGrid(mpiGrid,perBGrid,EGrid,technicalGrid,P::restartFileName) == false) {
         logFile << "(MAIN) ERROR: restarting failed" << endl;
         exit(1);
      }
      phiprof::stop("Read restart");

      if (P::forceRefinement) {
         phiprof::start("Restart refinement");
         for (uint i = 0; i < P::amrMaxSpatialRefLevel; ++i) {
            adaptRefinement(mpiGrid, technicalGrid, sysBoundaries, project, true);
            balanceLoad(mpiGrid, sysBoundaries);
         }
         phiprof::stop("Restart refinement");
      } else if (P::refineOnRestart) {
         phiprof::start("Restart refinement");
         for (uint i = 0; i < P::amrMaxSpatialRefLevel; ++i) {
            adaptRefinement(mpiGrid, technicalGrid, sysBoundaries, project);
            balanceLoad(mpiGrid, sysBoundaries);
         }
         phiprof::stop("Restart refinement");
      }
   }

   // Check refined cells do not touch boundary cells
   phiprof::start("Check boundary refinement");
   if(!sysBoundaries.checkRefinement(mpiGrid)) {
      cerr << "(MAIN) WARNING: Boundary cells don't have identical refinement level " << endl;
      //exit(1);
   }
   phiprof::stop("Check boundary refinement");

   if (P::isRestart) {
      //initial state for sys-boundary cells, will skip those not set to be reapplied at restart
      phiprof::start("Apply system boundary conditions state");
      if (sysBoundaries.applyInitialState(mpiGrid, technicalGrid, perBGrid, project) == false) {
         cerr << " (MAIN) ERROR: System boundary conditions initial state was not applied correctly." << endl;
         exit(1);
      }
      phiprof::stop("Apply system boundary conditions state");
   }

   // Update technicalGrid
   technicalGrid.updateGhostCells(); // This needs to be done at some point

   if (!P::isRestart) {
      //Initial state based on project, background field in all cells
      //and other initial values in non-sysboundary cells
      phiprof::start("Apply initial state");
      // Go through every cell on this node and initialize the
      //  -Background field on all cells
      //  -Perturbed fields and ion distribution function in non-sysboundary cells
      // Each initialization has to be independent to avoid threading problems

      // Allow the project to set up data structures for it's setCell calls
      project.setupBeforeSetCell(cells);

      phiprof::start("setCell");
      #pragma omp parallel for schedule(dynamic)
      for (size_t i=0; i<cells.size(); ++i) {
         SpatialCell* cell = mpiGrid[cells[i]];
         if (cell->sysBoundaryFlag == sysboundarytype::NOT_SYSBOUNDARY) {
            project.setCell(cell);
         }
      }
      phiprof::stop("setCell");

      // Initial state for sys-boundary cells
      phiprof::stop("Apply initial state");
      phiprof::start("Apply system boundary conditions state");
      if (sysBoundaries.applyInitialState(mpiGrid, technicalGrid, perBGrid, project) == false) {
         cerr << " (MAIN) ERROR: System boundary conditions initial state was not applied correctly." << endl;
         exit(1);
      }
      phiprof::stop("Apply system boundary conditions state");
<<<<<<< HEAD

=======
      
      #pragma omp parallel for schedule(static)
>>>>>>> 8c47ac83
      for (size_t i=0; i<cells.size(); ++i) {
         mpiGrid[cells[i]]->parameters[CellParams::LBWEIGHTCOUNTER] = 0;
      }

      for (uint popID=0; popID<getObjectWrapper().particleSpecies.size(); ++popID) {
         adjustVelocityBlocks(mpiGrid,cells,true,popID);
         #ifdef DEBUG_VAMR_VALIDATE
            writeVelMesh(mpiGrid);
            validateMesh(mpiGrid,popID);
         #endif

         // set initial LB metric based on number of blocks, all others
         // will be based on time spent in acceleration
         #pragma omp parallel for schedule(static)
         for (size_t i=0; i<cells.size(); ++i) {
            mpiGrid[cells[i]]->parameters[CellParams::LBWEIGHTCOUNTER] += mpiGrid[cells[i]]->get_number_of_velocity_blocks(popID);
         }
      }

      shrink_to_fit_grid_data(mpiGrid); //get rid of excess data already here

      /*
      // Apply boundary conditions so that we get correct initial moments
      sysBoundaries.applySysBoundaryVlasovConditions(mpiGrid,Parameters::t);

      //compute moments, and set them  in RHO* and RHO_*_DT2. If restart, they are already read in
      phiprof::start("Init moments");
      calculateInitialVelocityMoments(mpiGrid);
      phiprof::stop("Init moments");
      */

   }

   // Balance load before we transfer all data below
   balanceLoad(mpiGrid, sysBoundaries);
   // Function includes re-calculation of local cells cache

   phiprof::initializeTimer("Fetch Neighbour data","MPI");
   phiprof::start("Fetch Neighbour data");
   // update complete cell spatial data for full stencil (
   SpatialCell::set_mpi_transfer_type(Transfer::ALL_SPATIAL_DATA);
   mpiGrid.update_copies_of_remote_neighbors(FULL_NEIGHBORHOOD_ID);

   phiprof::stop("Fetch Neighbour data");

   phiprof::start("setProjectBField");
   project.setProjectBField(perBGrid, BgBGrid, technicalGrid);
   perBGrid.updateGhostCells();
   BgBGrid.updateGhostCells();
   EGrid.updateGhostCells();

   // This will only have the BGB set up properly at this stage but we need the BGBvol for the Vlasov boundaries below.
   volGrid.updateGhostCells();
   getFieldsFromFsGrid(volGrid, BgBGrid, EGradPeGrid, technicalGrid, mpiGrid, cells);

   phiprof::stop("setProjectBField");

   if (P::isRestart == false) {
      // Apply boundary conditions so that we get correct initial moments
      sysBoundaries.applySysBoundaryVlasovConditions(mpiGrid,Parameters::t, true); // It doesn't matter here whether we put _R or _V moments

      //compute moments, and set them  in RHO* and RHO_*_DT2. If restart, they are already read in
      phiprof::start("Init moments");
      calculateInitialVelocityMoments(mpiGrid);
      phiprof::stop("Init moments");
   } else {
      phiprof::start("Init moments");
      for (size_t i=0; i<cells.size(); ++i) {
         calculateCellMoments(mpiGrid[cells[i]], true, true);
      }
      phiprof::stop("Init moments");
   }

   phiprof::start("Finish fsgrid setup");
   feedMomentsIntoFsGrid(mpiGrid, cells, momentsGrid,technicalGrid, false);
   if(!P::isRestart) {
      // WARNING this means moments and dt2 moments are the same here at t=0, which is a feature so far.
      feedMomentsIntoFsGrid(mpiGrid, cells, momentsDt2Grid, technicalGrid, false);
   } else {
      feedMomentsIntoFsGrid(mpiGrid, cells, momentsDt2Grid, technicalGrid, true);
   }
   momentsGrid.updateGhostCells();
   momentsDt2Grid.updateGhostCells();
   phiprof::stop("Finish fsgrid setup");

   // Set this so CFL doesn't break
   if(P::refineOnRestart) {
      // Half-step acceleration
      if( P::propagateVlasovAcceleration ) {
         calculateAcceleration(mpiGrid, -0.5*P::dt + 0.5*P::bailout_min_dt);
      } else {
         calculateAcceleration(mpiGrid, 0.0);
      }
      P::dt = P::bailout_min_dt;
   }

   phiprof::stop("Set initial state");
}

void initSpatialCellCoordinates(dccrg::Dccrg<SpatialCell,dccrg::Cartesian_Geometry>& mpiGrid) {
   vector<CellID> cells = mpiGrid.get_cells();
   #pragma omp parallel for
   for (size_t i=0; i<cells.size(); ++i) {
      std::array<double, 3> cell_min = mpiGrid.geometry.get_min(cells[i]);
      std::array<double, 3> cell_length = mpiGrid.geometry.get_length(cells[i]);

      mpiGrid[cells[i]]->parameters[CellParams::XCRD] = cell_min[0];
      mpiGrid[cells[i]]->parameters[CellParams::YCRD] = cell_min[1];
      mpiGrid[cells[i]]->parameters[CellParams::ZCRD] = cell_min[2];
      mpiGrid[cells[i]]->parameters[CellParams::DX  ] = cell_length[0];
      mpiGrid[cells[i]]->parameters[CellParams::DY  ] = cell_length[1];
      mpiGrid[cells[i]]->parameters[CellParams::DZ  ] = cell_length[2];

      mpiGrid[cells[i]]->parameters[CellParams::CELLID] = cells[i];
      mpiGrid[cells[i]]->parameters[CellParams::REFINEMENT_LEVEL] = mpiGrid.get_refinement_level(cells[i]);
   }
}

/*
Record for each cell which processes own one or more of its face neighbors
 */
void setFaceNeighborRanks( dccrg::Dccrg<SpatialCell,dccrg::Cartesian_Geometry>& mpiGrid ) {

   const vector<CellID>& cells = getLocalCells();
   // TODO: Try a #pragma omp parallel for
   for (const auto& cellid : cells) {

      if (cellid == INVALID_CELLID) continue;

      SpatialCell* cell = mpiGrid[cellid];

      if (!cell) continue;

      cell->face_neighbor_ranks.clear();

      const auto& faceNeighbors = mpiGrid.get_face_neighbors_of(cellid);

      for (const auto& nbr : faceNeighbors) {

         int neighborhood;

         // We store rank numbers into a map that has neighborhood ids as its key values.

         switch (nbr.second) {
         case -3:
            neighborhood = SHIFT_M_Z_NEIGHBORHOOD_ID;
            break;
         case -2:
            neighborhood = SHIFT_M_Y_NEIGHBORHOOD_ID;
            break;
         case -1:
            neighborhood = SHIFT_M_X_NEIGHBORHOOD_ID;
            break;
         case +1:
            neighborhood = SHIFT_P_X_NEIGHBORHOOD_ID;
            break;
         case +2:
            neighborhood = SHIFT_P_Y_NEIGHBORHOOD_ID;
            break;
         case +3:
            neighborhood = SHIFT_P_Z_NEIGHBORHOOD_ID;
            break;
         }

         cell->face_neighbor_ranks[neighborhood].insert(mpiGrid.get_process(nbr.first));

      }
   }
}

void balanceLoad(dccrg::Dccrg<SpatialCell,dccrg::Cartesian_Geometry>& mpiGrid, SysBoundary& sysBoundaries){
   // Invalidate cached cell lists
   Parameters::meshRepartitioned = true;

   // tell other processes which velocity blocks exist in remote spatial cells
   phiprof::initializeTimer("Balancing load", "Load balance");
   phiprof::start("Balancing load");

   phiprof::start("deallocate boundary data");
   //deallocate blocks in remote cells to decrease memory load
   deallocateRemoteCellBlocks(mpiGrid);

   phiprof::stop("deallocate boundary data");
   //set weights based on each cells LB weight counter
   const vector<CellID>& cells = getLocalCells();
   for (size_t i=0; i<cells.size(); ++i){
      //Set weight. If acceleration is enabled then we use the weight
      //counter which is updated in acceleration, otherwise we just
      //use the number of blocks.
//      if (P::propagateVlasovAcceleration)
      mpiGrid.set_cell_weight(cells[i], mpiGrid[cells[i]]->parameters[CellParams::LBWEIGHTCOUNTER]);
//      else
//         mpiGrid.set_cell_weight(cells[i], mpiGrid[cells[i]]->get_number_of_all_velocity_blocks());
      //reset counter
      //mpiGrid[cells[i]]->parameters[CellParams::LBWEIGHTCOUNTER] = 0.0;
   }
   phiprof::start("dccrg.initialize_balance_load");
   mpiGrid.initialize_balance_load(true);
   phiprof::stop("dccrg.initialize_balance_load");

   const std::unordered_set<CellID>& incoming_cells = mpiGrid.get_cells_added_by_balance_load();
   std::vector<CellID> incoming_cells_list (incoming_cells.begin(),incoming_cells.end());

   const std::unordered_set<CellID>& outgoing_cells = mpiGrid.get_cells_removed_by_balance_load();
   std::vector<CellID> outgoing_cells_list (outgoing_cells.begin(),outgoing_cells.end());

   /*transfer cells in parts to preserve memory*/
   phiprof::start("Data transfers");
   const uint64_t num_part_transfers=5;
   for (uint64_t transfer_part=0; transfer_part<num_part_transfers; transfer_part++) {
      //Set transfers on/off for the incoming cells in this transfer set and prepare for receive
      for (unsigned int i=0;i<incoming_cells_list.size();i++){
         CellID cell_id=incoming_cells_list[i];
         SpatialCell* cell = mpiGrid[cell_id];
         if (cell_id%num_part_transfers!=transfer_part) {
            cell->set_mpi_transfer_enabled(false);
         } else {
            cell->set_mpi_transfer_enabled(true);
         }
      }

      //Set transfers on/off for the outgoing cells in this transfer set
      for (unsigned int i=0; i<outgoing_cells_list.size(); i++) {
         CellID cell_id=outgoing_cells_list[i];
         SpatialCell* cell = mpiGrid[cell_id];
         if (cell_id%num_part_transfers!=transfer_part) {
            cell->set_mpi_transfer_enabled(false);
         } else {
            cell->set_mpi_transfer_enabled(true);
         }
      }

      for (size_t p=0; p<getObjectWrapper().particleSpecies.size(); ++p) {
         // Set active population
         SpatialCell::setCommunicatedSpecies(p);

         //Transfer velocity block list
         SpatialCell::set_mpi_transfer_type(Transfer::VEL_BLOCK_LIST_STAGE1);
         mpiGrid.continue_balance_load();
         SpatialCell::set_mpi_transfer_type(Transfer::VEL_BLOCK_LIST_STAGE2);
         mpiGrid.continue_balance_load();

         int receives = 0;
         for (unsigned int i=0; i<incoming_cells_list.size(); i++) {
            CellID cell_id=incoming_cells_list[i];
            SpatialCell* cell = mpiGrid[cell_id];
            if (cell_id % num_part_transfers == transfer_part) {
               receives++;
               phiprof::start("Preparing receives");
               // reserve space for velocity block data in arriving remote cells
               cell->prepare_to_receive_blocks(p);
               phiprof::stop("Preparing receives", 1, "Spatial cells");
            }
         }
         if(receives == 0) {
            //empty phiprof timer, to avoid unneccessary divergence in unique
            //profiles (keep order same)
            phiprof::start("Preparing receives");
            phiprof::stop("Preparing receives", 0, "Spatial cells");
         }

         //do the actual transfer of data for the set of cells to be transferred
         phiprof::start("transfer_all_data");
         SpatialCell::set_mpi_transfer_type(Transfer::ALL_DATA);
         mpiGrid.continue_balance_load();
         phiprof::stop("transfer_all_data");

         // Free memory for cells that have been sent (the block data)
         for (unsigned int i=0;i<outgoing_cells_list.size();i++){
            CellID cell_id=outgoing_cells_list[i];
            SpatialCell* cell = mpiGrid[cell_id];

            // Free memory of this cell as it has already been transferred,
            // it will not be used anymore. NOTE: Only clears memory allocated
            // to the active population.
            if (cell_id % num_part_transfers == transfer_part) cell->clear(p);
         }
      } // for-loop over populations
   } // for-loop over transfer parts
   phiprof::stop("Data transfers");

   //finish up load balancing
   phiprof::start("dccrg.finish_balance_load");
   mpiGrid.finish_balance_load();
   phiprof::stop("dccrg.finish_balance_load");

   //Make sure transfers are enabled for all cells
   recalculateLocalCellsCache();
   #pragma omp parallel for
   for (uint i=0; i<cells.size(); ++i) {
      mpiGrid[cells[i]]->set_mpi_transfer_enabled(true);
   }

   // flag transfers if AMR
   phiprof::start("compute_amr_transfer_flags");
   flagSpatialCellsForAmrCommunication(mpiGrid,cells);
   phiprof::stop("compute_amr_transfer_flags");

   // Communicate all spatial data for FULL neighborhood, which
   // includes all data with the exception of dist function data
   SpatialCell::set_mpi_transfer_type(Transfer::ALL_SPATIAL_DATA);
   mpiGrid.update_copies_of_remote_neighbors(FULL_NEIGHBORHOOD_ID);

   phiprof::start("update block lists");
   //new partition, re/initialize blocklists of remote cells.
   for (uint popID=0; popID<getObjectWrapper().particleSpecies.size(); ++popID)
      updateRemoteVelocityBlockLists(mpiGrid,popID);
   phiprof::stop("update block lists");

   phiprof::start("update sysboundaries");
   sysBoundaries.updateSysBoundariesAfterLoadBalance( mpiGrid );
   phiprof::stop("update sysboundaries");

   phiprof::start("Init solvers");
   // Initialize field propagator (only if in use):
   if (Parameters::propagateField == true) {
      if (initializeFieldPropagatorAfterRebalance() == false) {
         logFile << "(MAIN): Field propagator did not initialize correctly!" << endl << writeVerbose;
         exit(1);
      }
   }

   phiprof::stop("Init solvers");

   // Record ranks of face neighbors
   if(P::amrMaxSpatialRefLevel > 0) {
      phiprof::start("set face neighbor ranks");
      setFaceNeighborRanks( mpiGrid );
      phiprof::stop("set face neighbor ranks");
   }

   // Prepare cellIDs and pencils for AMR translation
   if(P::amrMaxSpatialRefLevel > 0) {
      phiprof::start("GetSeedIdsAndBuildPencils");
      for (int dimension=0; dimension<3; dimension++) {
         prepareSeedIdsAndPencils(mpiGrid,dimension);
      }
      phiprof::stop("GetSeedIdsAndBuildPencils");
   }

#ifdef USE_CUDA
   phiprof::start("CUDA_malloc");
   uint cudaMaxBlockCount = 0;
   vmesh::LocalID cudaBlockCount = 0;
   // Not parallelized
   for (uint i=0; i<cells.size(); ++i) {
      SpatialCell* SC = mpiGrid[cells[i]];
      for (size_t popID=0; popID<getObjectWrapper().particleSpecies.size(); ++popID) {
         const vmesh::VelocityMesh* vmesh = SC->get_velocity_mesh(popID);
         vmesh::VelocityBlockContainer* blockContainer = SC->get_velocity_blocks(popID);
         cudaBlockCount = vmesh->size();
         // dev_Allocate checks if increased allocation is necessary, also performs deallocation first if necessary
         blockContainer->dev_Allocate(cudaBlockCount);
         if (cudaBlockCount > cudaMaxBlockCount) {
            cudaMaxBlockCount = cudaBlockCount;
         }
      }
   }
   // if (cudaMaxBlockCount==0) {
   //    cerr << "Error in load balance: zero blocks" << std::endl;
   //    abort();
   // }
   // Call CUDA routines for per-thread memory allocation for ACC
   // deallocates first if necessary
   if (cudaMaxBlockCount>0) {
      cuda_acc_allocate(cudaMaxBlockCount);
   }
   phiprof::stop("CUDA_malloc");
#endif

   phiprof::stop("Balancing load");
}

/*
  Adjust sparse velocity space to make it consistent in all 6 dimensions.

  Further documentation in grid.h
*/
bool adjustVelocityBlocks(dccrg::Dccrg<SpatialCell,dccrg::Cartesian_Geometry>& mpiGrid,
                          const vector<CellID>& cellsToAdjust,
                          bool doPrepareToReceiveBlocks,
                          const uint popID) {
   phiprof::initializeTimer("re-adjust blocks","Block adjustment");
   phiprof::start("re-adjust blocks");
   SpatialCell::setCommunicatedSpecies(popID);

   const vector<CellID>& cells = getLocalCells();
   #pragma omp parallel
   {
      phiprof::start("Compute with_content_list");
      #pragma omp for schedule(dynamic,1)
#ifdef USE_CUDA
      for (uint i=0; i<cells.size(); ++i) {
         mpiGrid[cells[i]]->dev_attachToStream();
         mpiGrid[cells[i]]->updateSparseMinValue(popID);
         mpiGrid[cells[i]]->update_velocity_block_content_lists(popID);
         mpiGrid[cells[i]]->dev_detachFromStream();
      }
#else
      for (uint i=0; i<cells.size(); ++i) {
         mpiGrid[cells[i]]->updateSparseMinValue(popID);
         mpiGrid[cells[i]]->update_velocity_block_content_lists(popID);
      }
#endif
      phiprof::stop("Compute with_content_list");
   }
   // Note: We could try not updating remote lists unless explicitly wanting to keep remote contributions?
   phiprof::initializeTimer("Transfer with_content_list","MPI");
   phiprof::start("Transfer with_content_list");
   SpatialCell::set_mpi_transfer_type(Transfer::VEL_BLOCK_WITH_CONTENT_STAGE1 );
   mpiGrid.update_copies_of_remote_neighbors(NEAREST_NEIGHBORHOOD_ID);
   SpatialCell::set_mpi_transfer_type(Transfer::VEL_BLOCK_WITH_CONTENT_STAGE2 );
   mpiGrid.update_copies_of_remote_neighbors(NEAREST_NEIGHBORHOOD_ID);
   phiprof::stop("Transfer with_content_list");

#ifdef USE_CUDA
   // Now loop over ghost cells and upload their velocity block lists into GPU memory
   const std::vector<CellID> remote_cells = mpiGrid.get_remote_cells_on_process_boundary(NEAREST_NEIGHBORHOOD_ID);
   #pragma omp parallel
   {
      phiprof::start("Upload with_content_list to device");
      #pragma omp for schedule(dynamic,1)
      for(size_t i=0; i<remote_cells.size(); ++i) {
         mpiGrid[remote_cells[i]]->dev_uploadContentLists();
      }
      phiprof::stop("Upload with_content_list to device");
   }
#endif

   //Adjusts velocity blocks in local spatial cells, doesn't adjust velocity blocks in remote cells.
#pragma omp parallel
   {
      phiprof::start("Adjusting blocks");
      //#pragma omp parallel for schedule(dynamic,1)
#pragma omp for schedule(dynamic,1)
      for (size_t i=0; i<cellsToAdjust.size(); ++i) {
         Real density_pre_adjust=0.0;
         Real density_post_adjust=0.0;
         CellID cell_id=cellsToAdjust[i];
         SpatialCell* cell = mpiGrid[cell_id];

         // gather spatial neighbor list and create vector with pointers to neighbor spatial cells
         const auto* neighbors = mpiGrid.get_neighbors_of(cell_id, NEAREST_NEIGHBORHOOD_ID);
         // Note: at AMR refinement boundaries this can cause blocks to propagate further than absolutely required
         vector<SpatialCell*> neighbor_ptrs;
         neighbor_ptrs.reserve(neighbors->size());

         for ( const auto& nbrPair : *neighbors) {
            CellID neighbor_id = nbrPair.first;
            if (neighbor_id == 0 || neighbor_id == cell_id) {
               continue;
            }
            neighbor_ptrs.push_back(mpiGrid[neighbor_id]);
         }

#ifdef USE_CUDA
         cell->dev_attachToStream();
#endif
         // CUDATODO: Vectorize / GPUify
         if (getObjectWrapper().particleSpecies[popID].sparse_conserve_mass) {
            for (size_t i=0; i<cell->get_number_of_velocity_blocks(popID)*WID3; ++i) {
               density_pre_adjust += cell->get_data(popID)[i];
            }
         }
         cell->adjust_velocity_blocks(neighbor_ptrs,popID);

         // CUDATODO: Vectorize / GPUify
         if (getObjectWrapper().particleSpecies[popID].sparse_conserve_mass) {
            for (size_t i=0; i<cell->get_number_of_velocity_blocks(popID)*WID3; ++i) {
               density_post_adjust += cell->get_data(popID)[i];
            }
            if (density_post_adjust != 0.0) {
               for (size_t i=0; i<cell->get_number_of_velocity_blocks(popID)*WID3; ++i) {
                  cell->get_data(popID)[i] *= density_pre_adjust/density_post_adjust;
               }
            }
         }
#ifdef USE_CUDA
         cell->dev_detachFromStream();
#endif
      }
      phiprof::stop("Adjusting blocks");
   }

   #ifdef USE_CUDA
   // Now loop over ghost cells and free up the temborary buffer memory
   #pragma omp parallel for
   for(size_t i=0; i<remote_cells.size(); ++i) {
      mpiGrid[remote_cells[i]]->dev_clearContentLists();
   }
   #endif

   //Updated newly adjusted velocity block lists on remote cells, and
   //prepare to receive block data
   if (doPrepareToReceiveBlocks) {
      updateRemoteVelocityBlockLists(mpiGrid,popID);
   }
   phiprof::stop("re-adjust blocks");
   return true;
}

/*! Shrink to fit velocity space data to save memory.
 * \param mpiGrid Spatial grid
 */
void shrink_to_fit_grid_data(dccrg::Dccrg<SpatialCell,dccrg::Cartesian_Geometry>& mpiGrid) {
   const std::vector<CellID>& cells = getLocalCells();
   const std::vector<CellID> remote_cells = mpiGrid.get_remote_cells_on_process_boundary(FULL_NEIGHBORHOOD_ID);
   #pragma omp parallel for
   for(size_t i=0; i<cells.size() + remote_cells.size(); ++i) {
      if(i < cells.size())
         mpiGrid[cells[i]]->shrink_to_fit();
      else
         mpiGrid[remote_cells[i - cells.size()]]->shrink_to_fit();
   }
}

/*! Estimates memory consumption and writes it into logfile. Collective operation on MPI_COMM_WORLD
 * \param mpiGrid Spatial grid
 */
void report_grid_memory_consumption(dccrg::Dccrg<SpatialCell,dccrg::Cartesian_Geometry>& mpiGrid) {
   /*now report memory consumption into logfile*/
   const vector<CellID>& cells = getLocalCells();
   const std::vector<CellID> remote_cells = mpiGrid.get_remote_cells_on_process_boundary();
   int rank,n_procs;
   MPI_Comm_size(MPI_COMM_WORLD, &n_procs);
   MPI_Comm_rank(MPI_COMM_WORLD, &rank);
   /* Compute memory statistics of the memory consumption of the spatial cells.
    * Internally we use double as MPI does
    * not define proper uint64_t datatypes for MAXLOCNot Real, as we
    * want double here not to loose accuracy.
    */

   /*report data for memory needed by blocks*/
   double mem[6] = {0};
   double sum_mem[6];

   for(unsigned int i=0;i<cells.size();i++){
      mem[0] += mpiGrid[cells[i]]->get_cell_memory_size();
      mem[3] += mpiGrid[cells[i]]->get_cell_memory_capacity();
   }

   for(unsigned int i=0;i<remote_cells.size();i++){
      mem[1] += mpiGrid[remote_cells[i]]->get_cell_memory_size();
      mem[4] += mpiGrid[remote_cells[i]]->get_cell_memory_capacity();
   }

   mem[2] = mem[0] + mem[1];//total meory according to size()
   mem[5] = mem[3] + mem[4];//total memory according to capacity()


   MPI_Reduce(mem, sum_mem, 6, MPI_DOUBLE, MPI_SUM, 0, MPI_COMM_WORLD);

   logFile << "(MEM) Total size: " << sum_mem[2] << endl;
   logFile << "(MEM) Total capacity " << sum_mem[5] << endl;

   struct {
      double val;
      int   rank;
   } max_mem[3],mem_usage_loc[3],min_mem[3];
   for(uint i = 0; i<3; i++){
      mem_usage_loc[i].val = mem[i + 3]; //report on capacity numbers (6: local cells, 7: remote cells, 8: all cells)
      mem_usage_loc[i].rank = rank;
   }

   MPI_Reduce(mem_usage_loc, max_mem, 3, MPI_DOUBLE_INT, MPI_MAXLOC, 0, MPI_COMM_WORLD);
   MPI_Reduce(mem_usage_loc, min_mem, 3, MPI_DOUBLE_INT, MPI_MINLOC, 0, MPI_COMM_WORLD);

   logFile << "(MEM)   Average capacity: " << sum_mem[5]/n_procs << " local cells " << sum_mem[3]/n_procs << " remote cells " << sum_mem[4]/n_procs << endl;
   logFile << "(MEM)   Max capacity:     " << max_mem[2].val   << " on  process " << max_mem[2].rank << endl;
   logFile << "(MEM)   Min capacity:     " << min_mem[2].val   << " on  process " << min_mem[2].rank << endl;
   logFile << writeVerbose;
}

/*! Deallocates all block data in remote cells in order to save
 *  memory
 * \param mpiGrid Spatial grid
 */
void deallocateRemoteCellBlocks(dccrg::Dccrg<SpatialCell,dccrg::Cartesian_Geometry>& mpiGrid) {
   const std::vector<uint64_t> incoming_cells
      = mpiGrid.get_remote_cells_on_process_boundary(VLASOV_SOLVER_NEIGHBORHOOD_ID);
   for(unsigned int i=0;i<incoming_cells.size();i++){
      uint64_t cell_id=incoming_cells[i];
      SpatialCell* cell = mpiGrid[cell_id];
      if (cell != NULL) {
         for (uint popID=0; popID<getObjectWrapper().particleSpecies.size(); ++popID)
            cell->clear(popID);
      }
   }

}

/*
Updates velocity block lists between remote neighbors and prepares local
copies of remote neighbors for receiving velocity block data.
*/
void updateRemoteVelocityBlockLists(
   dccrg::Dccrg<SpatialCell,dccrg::Cartesian_Geometry>& mpiGrid,
   const uint popID,
   const uint neighborhood/*=DIST_FUNC_NEIGHBORHOOD_ID default*/
)
{
   SpatialCell::setCommunicatedSpecies(popID);

   // update velocity block lists For small velocity spaces it is
   // faster to do it in one operation, and not by first sending size,
   // then list. For large we do it in two steps
   phiprof::initializeTimer("Velocity block list update","MPI");
   phiprof::start("Velocity block list update");
   SpatialCell::set_mpi_transfer_type(Transfer::VEL_BLOCK_LIST_STAGE1);
   mpiGrid.update_copies_of_remote_neighbors(neighborhood);
   SpatialCell::set_mpi_transfer_type(Transfer::VEL_BLOCK_LIST_STAGE2);
   mpiGrid.update_copies_of_remote_neighbors(neighborhood);
   phiprof::stop("Velocity block list update");

   // Prepare spatial cells for receiving velocity block data
   phiprof::start("Preparing receives");
   const std::vector<uint64_t> incoming_cells
      = mpiGrid.get_remote_cells_on_process_boundary(neighborhood);
   #pragma omp parallel for

   for (unsigned int i=0; i<incoming_cells.size(); ++i) {
     uint64_t cell_id = incoming_cells[i];
     SpatialCell* cell = mpiGrid[cell_id];
     if (cell == NULL) {
        //for (const auto& cell: mpiGrid.local_cells()) {
        for (const auto& cell: mpiGrid.local_cells) {
	 if (cell.id == cell_id) {
	   cerr << __FILE__ << ":" << __LINE__ << std::endl;
	   abort();
	 }
	 for (const auto& neighbor: cell.neighbors_of) {
	   if (neighbor.id == cell_id) {
	     cerr << __FILE__ << ":" << __LINE__ << std::endl;
	     abort();
	   }
	 }
       }
       continue;
     }
     cell->prepare_to_receive_blocks(popID);
   }

   phiprof::stop("Preparing receives", incoming_cells.size(), "SpatialCells");
}

/*
  Set stencils. These are the stencils (in 2D, real ones in 3D of
  course). x are stencil neighbor to cell local cell o:

NEAREST SYSBOUNDARIES  (nearest neighbor)
-----------
  xxx
  xox
  xxx
-----------

EXTENDED_SYSBOUNDARIES (second nearest neighbor, also in diagonal)
-----------
  xxxxx
  xxxxx
  xxoxx
  xxxxx
  xxxxx
-----------

VLASOV
-----------
    x
    x
  xxoxx
    x
    x
-----------

VLASOV_{XYZ}
-----------
 xxoxxx
-----------

VLASOV_TARGET_{XYZ}
-----------
  xox

-----------

DIST_FUNC  (Includes all cells which should know about each others blocks and have space for them. VLASOV + SYSBOUNDARIES.
-----------
    x
   xxx
  xxoxx
   xxx
    x

-----------


FULL (Includes all possible communication, possible AMR extension)
-----------
    A
  xxxxx
  xxxxx
 AxxoxxA
  xxxxx
  xxxxx
    A
-----------

SHIFT_M_X    ox
SHIFT_P_X   xo
 Y, Z in the same way
*/

void initializeStencils(dccrg::Dccrg<SpatialCell,dccrg::Cartesian_Geometry>& mpiGrid){
   // set reduced neighborhoods
   typedef dccrg::Types<3>::neighborhood_item_t neigh_t;

   // set a reduced neighborhood for nearest neighbours
   std::vector<neigh_t> neighborhood;
   for (int z = -1; z <= 1; z++) {
      for (int y = -1; y <= 1; y++) {
         for (int x = -1; x <= 1; x++) {
            if (x == 0 && y == 0 && z == 0) {
               continue;
            }
            neigh_t offsets = {{x, y, z}};
            neighborhood.push_back(offsets);
         }
      }
   }
   //mpiGrid.add_neighborhood(FIELD_SOLVER_NEIGHBORHOOD_ID, neighborhood);
   mpiGrid.add_neighborhood(NEAREST_NEIGHBORHOOD_ID, neighborhood);
   mpiGrid.add_neighborhood(SYSBOUNDARIES_NEIGHBORHOOD_ID, neighborhood);

   neighborhood.clear();
   for (int z = -2; z <= 2; z++) {
      for (int y = -2; y <= 2; y++) {
         for (int x = -2; x <= 2; x++) {
            if (x == 0 && y == 0 && z == 0) {
               continue;
            }
            neigh_t offsets = {{x, y, z}};
            neighborhood.push_back(offsets);
         }
      }
   }
   mpiGrid.add_neighborhood(SYSBOUNDARIES_EXTENDED_NEIGHBORHOOD_ID, neighborhood);

   // In spatial AMR using DCCRG, the neighbors are considered relative to a given cell's size.
   // To get two coarse neighbors from a fine cell at interfaces, the stencil size needs to be increased by one.
   int addStencilDepth = 0;
   if (P::amrMaxSpatialRefLevel > 0) {
      switch (VLASOV_STENCIL_WIDTH) {
	 case 1:
	    // Required cells will be included already
	    break;
	 case 2:
	    // looking from high to low refinement: stencil 2 will only give 1 cell, so need to add 1
	    addStencilDepth = 1;
            break;
         case 3:
	    // looking from high to low refinement: stencil 3 will only give 2 cells, so need to add 2
	    // to reach surely into the third low-refinement neighbour
            addStencilDepth = 2;
            break;
         default:
            std::cerr<<"Warning: unrecognized VLASOV_STENCIL_WIDTH in grid.cpp"<<std::endl;
      }
   }
   int full_neighborhood_size = max(2, VLASOV_STENCIL_WIDTH);

   neighborhood.clear();
   for (int z = -full_neighborhood_size; z <= full_neighborhood_size; z++) {
      for (int y = -full_neighborhood_size; y <= full_neighborhood_size; y++) {
         for (int x = -full_neighborhood_size; x <= full_neighborhood_size; x++) {
            if (x == 0 && y == 0 && z == 0) {
               continue;
            }
            neigh_t offsets = {{x, y, z}};
            neighborhood.push_back(offsets);
         }
      }
   }
   /* Add extra face neighbors if required by AMR */
   for (int d = full_neighborhood_size+1; d <= full_neighborhood_size+addStencilDepth; d++) {
      neighborhood.push_back({{ d, 0, 0}});
      neighborhood.push_back({{-d, 0, 0}});
      neighborhood.push_back({{0, d, 0}});
      neighborhood.push_back({{0,-d, 0}});
      neighborhood.push_back({{0, 0, d}});
      neighborhood.push_back({{0, 0,-d}});
   }
   /*all possible communication pairs*/
   mpiGrid.add_neighborhood(FULL_NEIGHBORHOOD_ID, neighborhood);

   /*stencils for semilagrangian propagators*/
   neighborhood.clear();
   for (int d = -VLASOV_STENCIL_WIDTH-addStencilDepth; d <= VLASOV_STENCIL_WIDTH+addStencilDepth; d++) {
     if (d != 0) {
        neighborhood.push_back({{d, 0, 0}});
        neighborhood.push_back({{0, d, 0}});
        neighborhood.push_back({{0, 0, d}});
     }
   }
   mpiGrid.add_neighborhood(VLASOV_SOLVER_NEIGHBORHOOD_ID, neighborhood);

   // add remaining nearest neighbors for DIST_FUNC neighborhood
   for (int z = -1; z <= 1; z++) {
      for (int y = -1; y <= 1; y++) {
         for (int x = -1; x <= 1; x++) {
            //do not add cells already in neighborhood (vlasov solver)
            if (x == 0 && y == 0 ) continue;
            if (x == 0 && z == 0 ) continue;
            if (y == 0 && z == 0 ) continue;

            neigh_t offsets = {{x, y, z}};
            neighborhood.push_back(offsets);
         }
      }
   }
   mpiGrid.add_neighborhood(DIST_FUNC_NEIGHBORHOOD_ID, neighborhood);

   neighborhood.clear();
   for (int d = -VLASOV_STENCIL_WIDTH-addStencilDepth; d <= VLASOV_STENCIL_WIDTH+addStencilDepth; d++) {
     if (d != 0) {
        neighborhood.push_back({{d, 0, 0}});
     }
   }
   mpiGrid.add_neighborhood(VLASOV_SOLVER_X_NEIGHBORHOOD_ID, neighborhood);


   neighborhood.clear();
   for (int d = -VLASOV_STENCIL_WIDTH-addStencilDepth; d <= VLASOV_STENCIL_WIDTH+addStencilDepth; d++) {
     if (d != 0) {
        neighborhood.push_back({{0, d, 0}});
     }
   }
   mpiGrid.add_neighborhood(VLASOV_SOLVER_Y_NEIGHBORHOOD_ID, neighborhood);


   neighborhood.clear();
   for (int d = -VLASOV_STENCIL_WIDTH-addStencilDepth; d <= VLASOV_STENCIL_WIDTH+addStencilDepth; d++) {
     if (d != 0) {
        neighborhood.push_back({{0, 0, d}});
     }
   }
   mpiGrid.add_neighborhood(VLASOV_SOLVER_Z_NEIGHBORHOOD_ID, neighborhood);

   neighborhood.clear();
   for (int d = -1; d <= 1; d++) {
     if (d != 0) {
        neighborhood.push_back({{d, 0, 0}});
     }
   }
   mpiGrid.add_neighborhood(VLASOV_SOLVER_TARGET_X_NEIGHBORHOOD_ID, neighborhood);

   neighborhood.clear();
   for (int d = -1; d <= 1; d++) {
     if (d != 0) {
        neighborhood.push_back({{0, d, 0}});
     }
   }
   mpiGrid.add_neighborhood(VLASOV_SOLVER_TARGET_Y_NEIGHBORHOOD_ID, neighborhood);

   neighborhood.clear();
   for (int d = -1; d <= 1; d++) {
     if (d != 0) {
        neighborhood.push_back({{0, 0, d}});
     }
   }
   mpiGrid.add_neighborhood(VLASOV_SOLVER_TARGET_Z_NEIGHBORHOOD_ID, neighborhood);


   neighborhood.clear();
   neighborhood.push_back({{1, 0, 0}});
   mpiGrid.add_neighborhood(SHIFT_M_X_NEIGHBORHOOD_ID, neighborhood);
   neighborhood.clear();
   neighborhood.push_back({{0, 1, 0}});
   mpiGrid.add_neighborhood(SHIFT_M_Y_NEIGHBORHOOD_ID, neighborhood);
   neighborhood.clear();
   neighborhood.push_back({{0, 0, 1}});
   mpiGrid.add_neighborhood(SHIFT_M_Z_NEIGHBORHOOD_ID, neighborhood);
   neighborhood.clear();
   neighborhood.push_back({{-1, 0, 0}});
   mpiGrid.add_neighborhood(SHIFT_P_X_NEIGHBORHOOD_ID, neighborhood);
   neighborhood.clear();
   neighborhood.push_back({{0, -1, 0}});
   mpiGrid.add_neighborhood(SHIFT_P_Y_NEIGHBORHOOD_ID, neighborhood);
   neighborhood.clear();
   neighborhood.push_back({{0, 0, -1}});
   mpiGrid.add_neighborhood(SHIFT_P_Z_NEIGHBORHOOD_ID, neighborhood);
}

bool validateMesh(dccrg::Dccrg<SpatialCell,dccrg::Cartesian_Geometry>& mpiGrid,const uint popID) {
   bool rvalue = true;
   #ifndef VAMR
      return rvalue;
   #else

   phiprof::start("mesh validation (init)");

   // First make sure that all cells local to this process have a valid mesh.
   // After the mesh is internally valid, we will update mesh structures
   // with remote neighbors for as many times as needed.
   //
   // Note that we still assume that each spatial cell has a valid mesh
   // with respect to velocity neighbors, i.e., we only validate the mesh
   // with respect to spatial neighbors here.
   const vector<CellID>& cells = getLocalCells();
   int iter=0;

   do {
      #ifdef DEBUG_VAMR_VALIDATE
      if (iter == 0) {
         writeVelMesh(mpiGrid);
      }
      #endif

      // Update velocity mesh in remote cells
      phiprof::start("MPI");
      SpatialCell::set_mpi_transfer_type(Transfer::VEL_BLOCK_LIST_STAGE1);
      mpiGrid.update_copies_of_remote_neighbors(NEAREST_NEIGHBORHOOD_ID);
      SpatialCell::set_mpi_transfer_type(Transfer::VEL_BLOCK_LIST_STAGE2);
      mpiGrid.update_copies_of_remote_neighbors(NEAREST_NEIGHBORHOOD_ID);
      phiprof::stop("MPI");

      // Iterate over all local spatial cells and calculate
      // the necessary velocity block refinements
      phiprof::start("calc refinements");
      vector<set<vmesh::GlobalID> > refinements(cells.size());

      #pragma omp parallel for
      for (size_t c=0; c<cells.size(); ++c) {
         SpatialCell* cell = mpiGrid[cells[c]];

         // Get all spatial neighbors
         //const vector<CellID>* neighbors = mpiGrid.get_neighbors_of(cells[c],NEAREST_NEIGHBORHOOD_ID);
         const auto* neighbors = mpiGrid.get_neighbors_of(cells[c], NEAREST_NEIGHBORHOOD_ID);
	 //#warning TODO should VAMR grandparents be checked only for face neighbors instead of NEAREST_NEIGHBORHOOD_ID?

         // Iterate over all spatial neighbors
         // for (size_t n=0; n<neighbors->size(); ++n) {

         for (const auto& nbrPair : *neighbors) {

            // CellID nbrCellID = (*neighbors)[n];
            CellID nbrCellID = nbrPair.first;
            const SpatialCell* nbr = mpiGrid[nbrCellID];

            // Iterate over all blocks in the spatial neighbor,
            // and check that the neighbor block does not have
            // existing grandparent in this cell
            for (vmesh::LocalID b=0; b<nbr->get_number_of_velocity_blocks(popID); ++b) {
               vmesh::GlobalID blockGID = nbr->get_velocity_block_global_id(b,popID);
               vmesh::GlobalID grandParentGID = cell->velocity_block_has_grandparent(blockGID,popID);
               if (grandParentGID != cell->invalid_global_id()) {
                  //cerr << "spatial nbr block " << blockGID << " has gparent " << grandParentGID << endl;

                  refinements[c].insert(cell->get_velocity_block_parent(popID,blockGID));
               }
            }
         }
      }
      phiprof::stop("calc refinements");

      // Apply refinements
      phiprof::start("refine mesh");
      bool needAnotherPass=false;
      vector<vector<pair<vmesh::GlobalID,vmesh::LocalID> > > newBlocks(cells.size());

      #pragma omp parallel for
      for (size_t c=0; c<cells.size(); ++c) {
         // Refine blocks (touches mesh structure, cannot be threaded)
         if (refinements[c].size() > 0) needAnotherPass = true;
         SpatialCell* cell = mpiGrid[cells[c]];
         map<vmesh::GlobalID,vmesh::LocalID> insertedBlocks;
         for (set<vmesh::GlobalID>::const_iterator b=refinements[c].begin(); b!=refinements[c].end(); ++b) {
            cell->refine_block(*b,insertedBlocks,popID);
         }

         // Store all new block local IDs
         for (map<vmesh::GlobalID,vmesh::LocalID>::const_iterator it=insertedBlocks.begin(); it!=insertedBlocks.end(); ++it) {
            vmesh::LocalID newLocalID = cell->get_velocity_block_local_id(it->first,popID);
            if (newLocalID != cell->invalid_local_id()) {
               newBlocks[c].push_back(make_pair(it->first,newLocalID));
            }
         }
      }
      phiprof::stop("refine mesh");

      // Recalculate distribution function values on all blocks that were refined
      phiprof::start("recalculate distrib. functions");
      vector<vector<vmesh::GlobalID> > removedBlocks(cells.size());

#ifdef _OPENMP
      #warning Chance for false sharing, counters may be on same cache line
      int counter[omp_get_max_threads()];
      vector<vector<vmesh::GlobalID> > threadRemBlocks(omp_get_max_threads());

      #pragma omp parallel
      {
         const int tid = omp_get_thread_num();
         for (size_t c=0; c<newBlocks.size(); ++c) {
            SpatialCell* cell = mpiGrid[cells[c]];
            counter[tid] = 0;

            // Recalculate distribution function and if f is below the sparse
            // min value, add the block to remove list
            #pragma omp for
            for (size_t b=0; b<newBlocks[c].size(); ++b) {
               if (getObjectWrapper().project->setVelocityBlock(cell,newBlocks[c][b].second,popID) <= cell->getVelocityBlockMinValue(popID)) {
                  threadRemBlocks[tid].push_back(newBlocks[c][b].first);
                  ++counter[tid];
               }
            }

            // Sum up the number of removed blocks to master thread
            // and resize the per-cell vector to correct size
            if (tid == 0) {
               size_t sum = 0;
               for (int t=0; t<omp_get_max_threads(); ++t) sum += counter[t];
               removedBlocks[c].resize(sum);
            }
            #pragma omp barrier

            // Copy global IDs of removed blocks to the per-cell vector
            size_t myOffset = 0;
            for (int t=0; t<tid; ++t) myOffset += counter[t];

            for (int b=0; b<counter[tid]; ++b) {
               removedBlocks[c][b+myOffset] = threadRemBlocks[tid][b];
            }
         }
      }
#else // No openmp version
      int counter[1];
      std::vector<vmesh::GlobalID> remBlocks;
      for (size_t c=0; c<newBlocks.size(); ++c) {
         SpatialCell* cell = mpiGrid[cells[c]];

         // Recalculate distribution function and if f is below the sparse
         // min value, add the block to remove list
         for (size_t b=0; b<newBlocks[c].size(); ++b) {
            if (getObjectWrapper().project->setVelocityBlock(cell,newBlocks[c][b].second,popID) <= cell->getVelocityBlockMinValue(popID)) {
               removedBlocks[c].push_back(newBlocks[c][b].first);
            }
         }
      }
#endif


      // Remove blocks with f below sparse min value
      #pragma omp parallel for
      for (size_t c=0; c<removedBlocks.size(); ++c) {
         SpatialCell* cell = mpiGrid[cells[c]];
         // We touch mesh structure here, cannot be threaded
         for (size_t b=0; b<removedBlocks[c].size(); ++b) {
            cell->remove_velocity_block(removedBlocks[c][b],popID);
         }
      }
      phiprof::stop("recalculate distrib. functions");

      #ifdef DEBUG_VAMR_VALIDATE
         writeVelMesh(mpiGrid);
      #endif
      ++iter;

      // Exit if all processes are done with mesh refinements
      int16_t globalSuccess = 0;
      int16_t localSuccess = 0;
      if (needAnotherPass == true) localSuccess=1;
      MPI_Allreduce(&localSuccess,&globalSuccess,1,MPI_Type<int16_t>(),MPI_MAX,MPI_COMM_WORLD);
      if (globalSuccess == 0) break;
   } while (true);

   phiprof::stop("mesh validation (init)");
   return rvalue;
   #endif
}

void mapRefinement(dccrg::Dccrg<SpatialCell,dccrg::Cartesian_Geometry>& mpiGrid, FsGrid<fsgrids::technical, FS_STENCIL_WIDTH> & technicalGrid) {
   phiprof::start("Map Refinement Level to FsGrid");
   const int *localDims = &technicalGrid.getLocalSize()[0];

   // #pragma omp parallel for collapse(3)
   for (int k=0; k<localDims[2]; k++) {
      for (int j=0; j<localDims[1]; j++) {
         for (int i=0; i<localDims[0]; i++) {

            const std::array<int, 3> mapIndices = technicalGrid.getGlobalIndices(i,j,k);
            const dccrg::Types<3>::indices_t  indices = {{(uint64_t)mapIndices[0],(uint64_t)mapIndices[1],(uint64_t)mapIndices[2]}}; //cast to avoid warnings
            CellID dccrgCellID2 = mpiGrid.get_existing_cell(indices, 0, mpiGrid.mapping.get_maximum_refinement_level());
            int amrLevel= mpiGrid.get_refinement_level(dccrgCellID2);
            technicalGrid.get(i, j, k)-> refLevel =amrLevel ;
         }
      }
   }
   phiprof::stop("Map Refinement Level to FsGrid");
}

bool adaptRefinement(dccrg::Dccrg<SpatialCell,dccrg::Cartesian_Geometry>& mpiGrid, FsGrid<fsgrids::technical, FS_STENCIL_WIDTH> & technicalGrid, SysBoundary& sysBoundaries, Project& project, bool useStatic) {
   phiprof::start("Re-refine spatial cells");
   calculateScaledDeltasSimple(mpiGrid);

   if (useStatic) {
      project.forceRefinement(mpiGrid);
   } else {
      project.adaptRefinement(mpiGrid);
   }

   phiprof::start("dccrg refinement");

   phiprof::start("initialize refines");
   mpiGrid.initialize_refines();
   double newBytes{0};
   phiprof::stop("initialize refines");

   phiprof::start("Estimate memory usage");
   for (auto id : mpiGrid.get_local_cells_to_refine()) {
      newBytes += 8 * mpiGrid[id]->get_cell_memory_capacity();
   }

   // Rougher estimate than above
   for (auto id : mpiGrid.get_local_cells_to_unrefine()) {
      newBytes += mpiGrid[id]->get_cell_memory_capacity() / 8.0;
   }

   report_process_memory_consumption(newBytes);
   phiprof::stop("Estimate memory usage");

   // Bailout from estimate
   // clunky...
   int bailout {0};
   phiprof::start("Bailout-allreduce");
   MPI_Allreduce(&(globalflags::bailingOut), &bailout, 1, MPI_INT, MPI_SUM, MPI_COMM_WORLD);
   phiprof::stop("Bailout-allreduce");

   if (bailout) {
      return false;
   }

   // New cells created by refinement
   phiprof::start("execute refines");
   auto newChildren = mpiGrid.execute_refines();
   phiprof::stop("execute refines");

   std::vector<CellID> receives;
   for (auto const& [key, val] : mpiGrid.get_cells_to_receive()) {
      for (auto i : val) {
         receives.push_back(i.first);
      }
   }

   phiprof::start("transfers");
   for (size_t p=0; p<getObjectWrapper().particleSpecies.size(); ++p) {
      // Set active population
      SpatialCell::setCommunicatedSpecies(p);

      //Transfer velocity block list
      SpatialCell::set_mpi_transfer_type(Transfer::VEL_BLOCK_LIST_STAGE1);
      mpiGrid.continue_refining();
      SpatialCell::set_mpi_transfer_type(Transfer::VEL_BLOCK_LIST_STAGE2);
      mpiGrid.continue_refining();

      for (CellID id : receives) {
         phiprof::start("Preparing receives");
         // reserve space for velocity block data in arriving remote cells
         mpiGrid[id]->prepare_to_receive_blocks(p);
         phiprof::stop("Preparing receives", 1, "Spatial cells");
      }

      if(receives.empty()) {
         //empty phiprof timer, to avoid unneccessary divergence in unique
         //profiles (keep order same)
         phiprof::start("Preparing receives");
         phiprof::stop("Preparing receives", 0, "Spatial cells");
      }

      //do the actual transfer of data for the set of cells to be transferred
      phiprof::start("transfer_all_data");
      SpatialCell::set_mpi_transfer_type(Transfer::ALL_DATA);
      mpiGrid.continue_refining();
      phiprof::stop("transfer_all_data");
   }
   phiprof::stop("transfers");

   phiprof::start("copy to children");
   for (CellID id : newChildren) {
      *mpiGrid[id] = *mpiGrid[mpiGrid.get_parent(id)];
      // Irrelevant?
      // mpiGrid[id]->parameters[CellParams::AMR_ALPHA] /= P::refineMultiplier;
      mpiGrid[id]->parameters[CellParams::AMR_ALPHA] /= 2.0;
      mpiGrid[id]->parameters[CellParams::RECENTLY_REFINED] = 1;
   }
   phiprof::stop("copy to children");

   // Old cells removed by refinement
   phiprof::start("copy to parents");
   std::set<CellID> processed;
   for (CellID id : mpiGrid.get_removed_cells()) {
      CellID parent = mpiGrid.get_existing_cell(mpiGrid.get_center(id));
      if (!processed.count(parent)) {
         std::vector<CellID> children = mpiGrid.get_all_children(parent);
         // Make sure cell contents aren't garbage
         *mpiGrid[parent] = *mpiGrid[id];

         for (uint popID=0; popID<getObjectWrapper().particleSpecies.size(); ++popID) {
            SBC::averageCellData(mpiGrid, children, mpiGrid[parent], popID);
         }

         // Averaging moments
         calculateCellMoments(mpiGrid[parent], true, false);

         processed.insert(parent);
      }
   }
   phiprof::stop("copy to parents");

   phiprof::start("finish refining");
   mpiGrid.finish_refining();
   phiprof::stop("finish refining");
   phiprof::stop("dccrg refinement");

   recalculateLocalCellsCache();
   initSpatialCellCoordinates(mpiGrid);

   SpatialCell::set_mpi_transfer_type(Transfer::CELL_DIMENSIONS);
   mpiGrid.update_copies_of_remote_neighbors(SYSBOUNDARIES_NEIGHBORHOOD_ID);

   mapRefinement(mpiGrid, technicalGrid);

   // Initialise system boundary conditions (they need the initialised positions!!)
	// This needs to be done before LB
   if(sysBoundaries.classifyCells(mpiGrid,technicalGrid) == false) {
      cerr << "(MAIN) ERROR: System boundary conditions were not set correctly." << endl;
      exit(1);
   }

   //SpatialCell::set_mpi_transfer_type(Transfer::ALL_DATA);
   SpatialCell::set_mpi_transfer_type(Transfer::CELL_PARAMETERS);
   mpiGrid.update_copies_of_remote_neighbors(NEAREST_NEIGHBORHOOD_ID);

   // Is this needed?
   technicalGrid.updateGhostCells(); // This needs to be done at some point
   for (size_t p=0; p<getObjectWrapper().particleSpecies.size(); ++p) {
      updateRemoteVelocityBlockLists(mpiGrid, p, NEAREST_NEIGHBORHOOD_ID);
   }

   if (P::shouldFilter) {
      project.filterRefined(mpiGrid);
   }

   phiprof::stop("Re-refine spatial cells");
   return true;
}<|MERGE_RESOLUTION|>--- conflicted
+++ resolved
@@ -308,12 +308,8 @@
          exit(1);
       }
       phiprof::stop("Apply system boundary conditions state");
-<<<<<<< HEAD
-
-=======
       
       #pragma omp parallel for schedule(static)
->>>>>>> 8c47ac83
       for (size_t i=0; i<cells.size(); ++i) {
          mpiGrid[cells[i]]->parameters[CellParams::LBWEIGHTCOUNTER] = 0;
       }
