--- conflicted
+++ resolved
@@ -358,10 +358,6 @@
 
    }
 
-<<<<<<< HEAD
-   //Balance load before we transfer all data below
-   balanceLoad(mpiGrid, sysBoundaries);
-=======
 
    // Init mesh data container
    if (getObjectWrapper().meshData.initialize("SpatialGrid") == false) {
@@ -380,7 +376,6 @@
    mpiGrid.update_copies_of_remote_neighbors(FULL_NEIGHBORHOOD_ID);
    
    phiprof::stop("Fetch Neighbour data");
->>>>>>> b94817ce
    
    if (P::isRestart == false) {
       // Apply boundary conditions so that we get correct initial moments
