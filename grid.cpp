--- conflicted
+++ resolved
@@ -229,31 +229,20 @@
          // Adapt refinement to match new static refinement parameters
          phiprof::Timer timer {"Restart refinement"};
          for (int i = 0; i < P::amrMaxSpatialRefLevel; ++i) {
-<<<<<<< HEAD
-            adaptRefinement(mpiGrid, technicalGrid, sysBoundaries, project, true);
-=======
             // (un)Refinement is done one level at a time so we don't blow up memory
             if (!adaptRefinement(mpiGrid, technicalGrid, sysBoundaries, project, i)) {
                cerr << "(MAIN) ERROR: Forcing refinement takes too much memory" << endl;
                exit(1);
             }
->>>>>>> d37f8e29
             balanceLoad(mpiGrid, sysBoundaries);
          }
       } else if (P::refineOnRestart) {
          // Considered deprecated
          phiprof::Timer timer {"Restart refinement"};
-<<<<<<< HEAD
-         for (int i = 0; i < P::amrMaxSpatialRefLevel; ++i) {
-            adaptRefinement(mpiGrid, technicalGrid, sysBoundaries, project);
-            balanceLoad(mpiGrid, sysBoundaries);
-         }
-=======
          // Get good load balancing for refinement
          balanceLoad(mpiGrid, sysBoundaries);
          adaptRefinement(mpiGrid, technicalGrid, sysBoundaries, project);
          balanceLoad(mpiGrid, sysBoundaries);
->>>>>>> d37f8e29
       }
    }
 
