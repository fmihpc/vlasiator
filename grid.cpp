--- conflicted
+++ resolved
@@ -244,17 +244,6 @@
       bool needCurl=false;
       project.setupBeforeSetCell(cells, mpiGrid, needCurl);
       if (needCurl==true) {
-<<<<<<< HEAD
-	 // Communicate the perturbed B-fields read from the start file over to FSgrid
-	 feedPerBIntoFsGrid(mpiGrid, cells, perBGrid);
-	 perBGrid.updateGhostCells();
-	 // Calculate volumetric derivatives of B for curl
-         calculateDerivativesOnlyPerB(perBGrid, dPerBGrid, technicalGrid);
-	 calculateVolumeAveragedFields(perBGrid, EGrid, dPerBGrid,volGrid,technicalGrid);
-	 calculateBVOLDerivativesSimple(volGrid, technicalGrid, sysBoundaries);
-	 // Gather values back to mpiGrid
-	 getdBvolFieldsFromFsGrid(volGrid, technicalGrid, mpiGrid, cells);	 
-=======
 	 // Communicate the perturbed B-fields and E-fileds read from the start file over to FSgrid
 	 feedPerBIntoFsGrid(mpiGrid, cells, perBGrid);
 	 perBGrid.updateGhostCells();
@@ -268,7 +257,6 @@
 	 calculateBVOLDerivativesSimple(volGrid, technicalGrid, sysBoundaries);
 	 // Gather values back to mpiGrid
 	 getdBvolFieldsFromFsGrid(volGrid, BgBGrid, technicalGrid, mpiGrid, cells);	 
->>>>>>> 158dfce1
       }
 
       phiprof::start("setCell");
