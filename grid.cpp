/*
 * This file is part of Vlasiator.
 * Copyright 2010-2016 Finnish Meteorological Institute
 *
 * For details of usage, see the COPYING file and read the "Rules of the Road"
 * at http://www.physics.helsinki.fi/vlasiator/
 *
 * This program is free software; you can redistribute it and/or modify
 * it under the terms of the GNU General Public License as published by
 * the Free Software Foundation; either version 2 of the License, or
 * (at your option) any later version.
 *
 * This program is distributed in the hope that it will be useful,
 * but WITHOUT ANY WARRANTY; without even the implied warranty of
 * MERCHANTABILITY or FITNESS FOR A PARTICULAR PURPOSE.  See the
 * GNU General Public License for more details.
 *
 * You should have received a copy of the GNU General Public License along
 * with this program; if not, write to the Free Software Foundation, Inc.,
 * 51 Franklin Street, Fifth Floor, Boston, MA 02110-1301 USA.
 */

#include <cstdlib>
#include <iostream>
#include <iomanip> // for setprecision()
#include <cmath>
#include <vector>
#include <sstream>
#include <ctime>
#ifdef _OPENMP
  #include <omp.h>
#endif
#include "grid.h"
#include "vlasovsolver/vlasovmover.h"
#include "definitions.h"
#include "mpiconversion.h"
#include "logger.h"
#include "parameters.h"
#include "datareduction/datareducer.h"
#include "sysboundary/sysboundary.h"
#include "fieldsolver/fs_common.h"
#include "fieldsolver/gridGlue.hpp"
#include "fieldsolver/derivatives.hpp"
<<<<<<< HEAD
=======
#include "vlasovsolver/cpu_trans_pencils.hpp"
>>>>>>> c18728ee
#include "projects/project.h"
#include "iowrite.h"
#include "ioread.h"
#include "object_wrapper.h"

#ifdef PAPI_MEM
#include "papi.h"
#endif

#include "vlasovsolver/cpu_trans_pencils.hpp"
#ifdef USE_GPU
#include "arch/gpu_base.hpp"
#endif

#ifdef DEBUG_VLASIATOR
#define DEBUG_GRID
#endif

using namespace std;

int globalflags::AMRstencilWidth = VLASOV_STENCIL_WIDTH;

extern Logger logFile, diagnostic;

void initVelocityGridGeometry(dccrg::Dccrg<SpatialCell,dccrg::Cartesian_Geometry>& mpiGrid);
void initSpatialCellCoordinates(dccrg::Dccrg<SpatialCell,dccrg::Cartesian_Geometry>& mpiGrid);
void initializeStencils(dccrg::Dccrg<SpatialCell,dccrg::Cartesian_Geometry>& mpiGrid);

void writeVelMesh(dccrg::Dccrg<SpatialCell,dccrg::Cartesian_Geometry>& mpiGrid) {
   const vector<CellID>& cells = getLocalCells();

   static int counter=0;

      stringstream fname;
   fname << "VelMesh.";
   fname.width(3);
   fname.fill(0);
   fname << counter << ".vlsv";

   vlsv::Writer vlsvWriter;
   vlsvWriter.open(fname.str(),MPI_COMM_WORLD,0,MPI_INFO_NULL);
   writeVelocityDistributionData(vlsvWriter,mpiGrid,cells,MPI_COMM_WORLD);
   vlsvWriter.close();

   ++counter;
}

void initializeGrids(
   int argn,
   char **argc,
   dccrg::Dccrg<SpatialCell,dccrg::Cartesian_Geometry>& mpiGrid,
   FsGrid< std::array<Real, fsgrids::bfield::N_BFIELD>, FS_STENCIL_WIDTH> & perBGrid,
   FsGrid< std::array<Real, fsgrids::bgbfield::N_BGB>, FS_STENCIL_WIDTH> & BgBGrid,
   FsGrid< std::array<Real, fsgrids::moments::N_MOMENTS>, FS_STENCIL_WIDTH> & momentsGrid,
   FsGrid< std::array<Real, fsgrids::moments::N_MOMENTS>, FS_STENCIL_WIDTH> & momentsDt2Grid,
   FsGrid< std::array<Real, fsgrids::efield::N_EFIELD>, FS_STENCIL_WIDTH> & EGrid,
   FsGrid< std::array<Real, fsgrids::egradpe::N_EGRADPE>, FS_STENCIL_WIDTH> & EGradPeGrid,
   FsGrid< std::array<Real, fsgrids::volfields::N_VOL>, FS_STENCIL_WIDTH> & volGrid,
   FsGrid< fsgrids::technical, FS_STENCIL_WIDTH> & technicalGrid,
   SysBoundary& sysBoundaries,
   Project& project
) {
   int myRank;
   MPI_Comm_rank(MPI_COMM_WORLD,&myRank);

   // Init Zoltan:
   float zoltanVersion;
   if (Zoltan_Initialize(argn,argc,&zoltanVersion) != ZOLTAN_OK) {
      if(myRank == MASTER_RANK) cerr << "\t ERROR: Zoltan initialization failed." << endl;
      exit(1);
   } else {
      logFile << "\t Zoltan " << zoltanVersion << " initialized successfully" << std::endl << writeVerbose;
   }

   MPI_Comm comm = MPI_COMM_WORLD;
   int neighborhood_size = VLASOV_STENCIL_WIDTH;
   if (P::amrMaxSpatialRefLevel > 0) {
      switch (VLASOV_STENCIL_WIDTH) {
         case 1:
            // Required cells will be included already
            break;
         case 2:
            // looking from high to low refinement: stencil 2 will only give 1 cell, so need to add 1
            neighborhood_size = VLASOV_STENCIL_WIDTH+1;
            break;
         case 3:
            // looking from high to low refinement: stencil 3 will only give 2 cells, so need to add 2
            // to reach surely into the third low-refinement neighbour
            neighborhood_size = VLASOV_STENCIL_WIDTH+2;
            break;
         default:
            std::cerr<<"Warning: unrecognized VLASOV_STENCIL_WIDTH in grid.cpp"<<std::endl;
      }
   }
   globalflags::AMRstencilWidth = neighborhood_size;

   const std::array<uint64_t, 3> grid_length = {{P::xcells_ini, P::ycells_ini, P::zcells_ini}};
   dccrg::Cartesian_Geometry::Parameters geom_params;
   geom_params.start[0] = P::xmin;
   geom_params.start[1] = P::ymin;
   geom_params.start[2] = P::zmin;
   geom_params.level_0_cell_length[0] = P::dx_ini;
   geom_params.level_0_cell_length[1] = P::dy_ini;
   geom_params.level_0_cell_length[2] = P::dz_ini;

   mpiGrid.set_initial_length(grid_length)
      .set_load_balancing_method(&P::loadBalanceAlgorithm[0])
      .set_neighborhood_length(neighborhood_size)
      .set_maximum_refinement_level(P::amrMaxSpatialRefLevel)
      .set_periodic(sysBoundaries.isPeriodic(0),
                    sysBoundaries.isPeriodic(1),
                    sysBoundaries.isPeriodic(2))
      .initialize(comm)
      .set_geometry(geom_params);


   phiprof::Timer refineTimer {"Refine spatial cells"};
   // We need this first as well
   recalculateLocalCellsCache();
   if (!P::isRestart) {
      if (P::amrMaxSpatialRefLevel > 0 && project.refineSpatialCells(mpiGrid)) {
         mpiGrid.balance_load();
         recalculateLocalCellsCache();
         mapRefinement(mpiGrid, technicalGrid);
      }
   } else {
      if (readFileCells(mpiGrid, P::restartFileName)) {
         mpiGrid.balance_load();
         recalculateLocalCellsCache();
         mapRefinement(mpiGrid, technicalGrid);
      }
   }
   refineTimer.stop();
   initializeStencils(mpiGrid);

   for (const auto& [key, value] : P::loadBalanceOptions) {
      mpiGrid.set_partitioning_option(key, value);
   }
   phiprof::Timer initialLBTimer {"Initial load-balancing"};
   if (myRank == MASTER_RANK) logFile << "(INIT): Starting initial load balance." << endl << writeVerbose;
   mpiGrid.balance_load(); // Direct DCCRG call, recalculate cache afterwards
   recalculateLocalCellsCache();

   SpatialCell::set_mpi_transfer_type(Transfer::VEL_BLOCK_DATA);
   mpiGrid.update_copies_of_remote_neighbors(NEAREST_NEIGHBORHOOD_ID);

   setFaceNeighborRanks( mpiGrid );
   const vector<CellID>& cells = getLocalCells();
   initialLBTimer.stop();
   
   if (myRank == MASTER_RANK) {
      logFile << "(INIT): Set initial state." << endl << writeVerbose;
   }

   phiprof::Timer initialStateTimer {"Set initial state"};

   phiprof::Timer setCoordsTimer {"Set spatial cell coordinates"};
   initSpatialCellCoordinates(mpiGrid);
   setCoordsTimer.stop();
   
   phiprof::Timer initBoundaryTimer {"Initialize system boundary conditions"};
   sysBoundaries.initSysBoundaries(project, P::t_min);
   initBoundaryTimer.stop();
   
   SpatialCell::set_mpi_transfer_type(Transfer::CELL_DIMENSIONS);
   mpiGrid.update_copies_of_remote_neighbors(SYSBOUNDARIES_NEIGHBORHOOD_ID);

   // We want this before restart refinement
   phiprof::Timer classifyTimer {"Classify cells (sys boundary conditions)"};
   sysBoundaries.classifyCells(mpiGrid,technicalGrid);
   classifyTimer.stop();
   
   if (P::isRestart) {
      logFile << "Restart from "<< P::restartFileName << std::endl << writeVerbose;
      phiprof::Timer restartReadTimer {"Read restart"};
      if (readGrid(mpiGrid,perBGrid,EGrid,technicalGrid,P::restartFileName) == false) {
         logFile << "(MAIN) ERROR: restarting failed" << endl;
         exit(1);
      }
      restartReadTimer.stop();

      if (P::forceRefinement) {
         // Adapt refinement to match new static refinement parameters
         phiprof::Timer timer {"Restart refinement"};
         for (int i = 0; i < P::amrMaxSpatialRefLevel; ++i) {
            // (un)Refinement is done one level at a time so we don't blow up memory
            if (!adaptRefinement(mpiGrid, technicalGrid, sysBoundaries, project, i)) {
               cerr << "(MAIN) ERROR: Forcing refinement takes too much memory" << endl;
               exit(1);
            }
            balanceLoad(mpiGrid, sysBoundaries);
         }
      } else if (P::refineOnRestart) {
         // Considered deprecated
         phiprof::Timer timer {"Restart refinement"};
         // Get good load balancing for refinement
         balanceLoad(mpiGrid, sysBoundaries);
         adaptRefinement(mpiGrid, technicalGrid, sysBoundaries, project);
         balanceLoad(mpiGrid, sysBoundaries);
      }
   }

   // Check refined cells do not touch boundary cells
   phiprof::Timer boundaryCheckTimer {"Check boundary refinement"};
   sysBoundaries.checkRefinement(mpiGrid);
   boundaryCheckTimer.stop();

   if (P::isRestart) {
      //initial state for sys-boundary cells, will skip those not set to be reapplied at restart
      phiprof::Timer timer {"Apply system boundary conditions state"};
      sysBoundaries.applyInitialState(mpiGrid, technicalGrid, perBGrid, BgBGrid, project);
   }

   // Update technicalGrid
   technicalGrid.updateGhostCells(); // This needs to be done at some point

   if (!P::isRestart && !P::writeFullBGB) {
      // If we are starting a new regular simulation, we need to prepare all cells with their initial state.
      // If we're only after writing out the full BGB we don't need all this shebang EXCEPT the weights!

      //Initial state based on project, background field in all cells
      //and other initial values in non-sysboundary cells
      phiprof::Timer applyInitialTimer {"Apply initial state"};
      // Go through every cell on this node and initialize the 
      //  -Background field on all cells
      //  -Perturbed fields and ion distribution function in non-sysboundary cells
      // Each initialization has to be independent to avoid threading problems

      // Allow the project to set up data structures for it's setCell calls
      project.setupBeforeSetCell(cells);
      
      phiprof::Timer setCellTimer {"setCell"};
      #pragma omp parallel for schedule(dynamic)
      for (size_t i=0; i<cells.size(); ++i) {
         SpatialCell* cell = mpiGrid[cells[i]];
         if (cell->sysBoundaryFlag == sysboundarytype::NOT_SYSBOUNDARY) {
            project.setCell(cell);
         }
      }
      setCellTimer.stop();
      
      // Initial state for sys-boundary cells
      applyInitialTimer.stop();
      phiprof::Timer applyBCTimer {"Apply system boundary conditions state"};
      sysBoundaries.applyInitialState(mpiGrid, technicalGrid, perBGrid, BgBGrid, project);
      applyBCTimer.stop();
      
      #pragma omp parallel for schedule(static)
      for (size_t i=0; i<cells.size(); ++i) {
         mpiGrid[cells[i]]->parameters[CellParams::LBWEIGHTCOUNTER] = 0;
      }

      for (uint popID=0; popID<getObjectWrapper().particleSpecies.size(); ++popID) {
         adjustVelocityBlocks(mpiGrid,cells,true,popID);
         // set initial LB metric based on number of blocks, all others
         // will be based on time spent in acceleration
         #pragma omp parallel for schedule(static)
         for (size_t i=0; i<cells.size(); ++i) {
            mpiGrid[cells[i]]->parameters[CellParams::LBWEIGHTCOUNTER] += mpiGrid[cells[i]]->get_number_of_velocity_blocks(popID);
         }
      }

      shrink_to_fit_grid_data(mpiGrid); //get rid of excess data already here

      /*
      // Apply boundary conditions so that we get correct initial moments
      sysBoundaries.applySysBoundaryVlasovConditions(mpiGrid,Parameters::t);

      //compute moments, and set them  in RHO* and RHO_*_DT2. If restart, they are already read in
      phiprof::Timer initMomentsTimer {"Init moments"};
      calculateInitialVelocityMoments(mpiGrid);
      initMomentsTimer.stop();
      */

   } else if (P::writeFullBGB) {
      // If, instead of starting a regular simulation, we are only writing out the background field, it is enough to set a dummy load balance value of 1 here.
      for (size_t i=0; i<cells.size(); ++i) {
         mpiGrid[cells[i]]->parameters[CellParams::LBWEIGHTCOUNTER] = 1;
      }
   }


   // Balance load before we transfer all data below
   balanceLoad(mpiGrid, sysBoundaries);
   // Function includes re-calculation of local cells cache

   phiprof::Timer fetchNeighbourTimer {"Fetch Neighbour data", {"MPI"}};
   // update complete cell spatial data for full stencil (
   SpatialCell::set_mpi_transfer_type(Transfer::ALL_SPATIAL_DATA);
   mpiGrid.update_copies_of_remote_neighbors(FULL_NEIGHBORHOOD_ID);
   fetchNeighbourTimer.stop();
   
   phiprof::Timer setBTimer {"project.setProjectBField"};
   project.setProjectBField(perBGrid, BgBGrid, technicalGrid);
   setBTimer.stop();
   phiprof::Timer fsGridGhostTimer {"fsgrid-ghost-updates"};
   perBGrid.updateGhostCells();
   BgBGrid.updateGhostCells();
   EGrid.updateGhostCells();

   // This will only have the BGB set up properly at this stage but we need the BGBvol for the Vlasov boundaries below.
   volGrid.updateGhostCells();
   fsGridGhostTimer.stop();
   phiprof::Timer getFieldsTimer {"getFieldsFromFsGrid"};
   getFieldsFromFsGrid(volGrid, BgBGrid, EGradPeGrid, technicalGrid, mpiGrid, cells);
   getFieldsTimer.stop();

   setBTimer.stop();

   // If we only want the full BGB for writeout, we have it now and we can return early.
   if(P::writeFullBGB == true) {
      return;
   }

   if (P::isRestart == false) {
      // Apply boundary conditions so that we get correct initial moments
      sysBoundaries.applySysBoundaryVlasovConditions(mpiGrid,Parameters::t, true); // It doesn't matter here whether we put _R or _V moments

      //compute moments, and set them  in RHO* and RHO_*_DT2. If restart, they are already read in
      phiprof::Timer timer {"Init moments"};
      calculateInitialVelocityMoments(mpiGrid);
   } else {
      phiprof::Timer timer {"Init moments"};
      for (size_t i=0; i<cells.size(); ++i) {
         calculateCellMoments(mpiGrid[cells[i]], true, true);
      }
   }
   
   phiprof::Timer finishFSGridTimer {"Finish fsgrid setup"};
   feedMomentsIntoFsGrid(mpiGrid, cells, momentsGrid,technicalGrid, false);
   if(!P::isRestart) {
      // WARNING this means moments and dt2 moments are the same here at t=0, which is a feature so far.
      feedMomentsIntoFsGrid(mpiGrid, cells, momentsDt2Grid, technicalGrid, false);
   } else {
      feedMomentsIntoFsGrid(mpiGrid, cells, momentsDt2Grid, technicalGrid, true);
   }
   momentsGrid.updateGhostCells();
   momentsDt2Grid.updateGhostCells();
   finishFSGridTimer.stop();

   // Set this so CFL doesn't break
   if(P::refineOnRestart) {
      // Half-step acceleration
      if( P::propagateVlasovAcceleration ) {
         calculateAcceleration(mpiGrid, -0.5*P::dt + 0.5*P::bailout_min_dt);
      } else {
         calculateAcceleration(mpiGrid, 0.0);
      }
      P::dt = P::bailout_min_dt;
   }
}

void initSpatialCellCoordinates(dccrg::Dccrg<SpatialCell,dccrg::Cartesian_Geometry>& mpiGrid) {
   vector<CellID> cells = mpiGrid.get_cells();
   #pragma omp parallel for
   for (size_t i=0; i<cells.size(); ++i) {
      std::array<double, 3> cell_min = mpiGrid.geometry.get_min(cells[i]);
      std::array<double, 3> cell_length = mpiGrid.geometry.get_length(cells[i]);

      mpiGrid[cells[i]]->parameters[CellParams::XCRD] = cell_min[0];
      mpiGrid[cells[i]]->parameters[CellParams::YCRD] = cell_min[1];
      mpiGrid[cells[i]]->parameters[CellParams::ZCRD] = cell_min[2];
      mpiGrid[cells[i]]->parameters[CellParams::DX  ] = cell_length[0];
      mpiGrid[cells[i]]->parameters[CellParams::DY  ] = cell_length[1];
      mpiGrid[cells[i]]->parameters[CellParams::DZ  ] = cell_length[2];

      mpiGrid[cells[i]]->parameters[CellParams::CELLID] = cells[i];
      mpiGrid[cells[i]]->parameters[CellParams::REFINEMENT_LEVEL] = mpiGrid.get_refinement_level(cells[i]);
   }
}

/*
Record for each cell which processes own one or more of its face neighbors
 */
void setFaceNeighborRanks( dccrg::Dccrg<SpatialCell,dccrg::Cartesian_Geometry>& mpiGrid ) {

   const vector<CellID>& cells = getLocalCells();
   // TODO: Try a #pragma omp parallel for
   for (const auto& cellid : cells) {

      if (cellid == INVALID_CELLID) continue;

      SpatialCell* cell = mpiGrid[cellid];

      if (!cell) continue;

      cell->face_neighbor_ranks.clear();
      
      for (const auto& [neighbor, dir] : mpiGrid.get_face_neighbors_of(cellid)) {

         int neighborhood;

         // We store rank numbers into a map that has neighborhood ids as its key values.
         
         switch (dir) {
         case -3:
            neighborhood = SHIFT_M_Z_NEIGHBORHOOD_ID;
            break;
         case -2:
            neighborhood = SHIFT_M_Y_NEIGHBORHOOD_ID;
            break;
         case -1:
            neighborhood = SHIFT_M_X_NEIGHBORHOOD_ID;
            break;
         case +1:
            neighborhood = SHIFT_P_X_NEIGHBORHOOD_ID;
            break;
         case +2:
            neighborhood = SHIFT_P_Y_NEIGHBORHOOD_ID;
            break;
         case +3:
            neighborhood = SHIFT_P_Z_NEIGHBORHOOD_ID;
            break;
         default:
            cerr << "Invalid face neighbor dimension: " << dir << " in " << __FILE__ << ":" << __LINE__ << std::endl;
            abort();
         }

         cell->face_neighbor_ranks[neighborhood].insert(mpiGrid.get_process(neighbor));
         
      }      
   }
}

void balanceLoad(dccrg::Dccrg<SpatialCell,dccrg::Cartesian_Geometry>& mpiGrid, SysBoundary& sysBoundaries){
   // Invalidate cached cell lists
   Parameters::meshRepartitioned = true;

   // tell other processes which velocity blocks exist in remote spatial cells
   phiprof::Timer balanceLoadTimer {"Balancing load", {"Load balance"}};

   // memory deallocation for dAMR. Do we want this got GPUs as well?
   phiprof::Timer deallocTimer {"deallocate boundary data"};
   //deallocate blocks in remote cells to decrease memory load
   deallocateRemoteCellBlocks(mpiGrid);
   deallocTimer.stop();

   //set weights based on each cells LB weight counter
   const vector<CellID>& cells = getLocalCells();
   for (size_t i=0; i<cells.size(); ++i){
<<<<<<< HEAD
      //Set weight. If acceleration is enabled then we use the weight
      //counter which is updated in acceleration, otherwise we just
      //use the number of blocks.
//      if (P::propagateVlasovAcceleration)
      mpiGrid.set_cell_weight(cells[i], mpiGrid[cells[i]]->parameters[CellParams::LBWEIGHTCOUNTER]);
//      else
//         mpiGrid.set_cell_weight(cells[i], mpiGrid[cells[i]]->get_number_of_all_velocity_blocks());
      //reset counter
      //mpiGrid[cells[i]]->parameters[CellParams::LBWEIGHTCOUNTER] = 0.0;
=======
      // Set cell weight. We could use different counters or number of blocks if different solvers are active.     
      // if (P::propagateVlasovAcceleration)
      // When using the FS-SPLIT functionality, Jaro Hokkanen reported issues with using the regular
      // CellParams::LBWEIGHTCOUNTER, so use of blockscounts + 1 might be required.
      mpiGrid.set_cell_weight(cells[i], (Real)1 + mpiGrid[cells[i]]->parameters[CellParams::LBWEIGHTCOUNTER]);
>>>>>>> c18728ee
   }

   phiprof::Timer initLBTimer {"dccrg.initialize_balance_load"};
   mpiGrid.initialize_balance_load(true);
   initLBTimer.stop();

   const std::unordered_set<CellID>& incoming_cells = mpiGrid.get_cells_added_by_balance_load();
   std::vector<CellID> incoming_cells_list (incoming_cells.begin(),incoming_cells.end());

   const std::unordered_set<CellID>& outgoing_cells = mpiGrid.get_cells_removed_by_balance_load();
   std::vector<CellID> outgoing_cells_list (outgoing_cells.begin(),outgoing_cells.end());

   /*transfer cells in parts to preserve memory*/
   phiprof::Timer transfersTimer {"Data transfers"};
   const uint64_t num_part_transfers=5;
   for (uint64_t transfer_part=0; transfer_part<num_part_transfers; transfer_part++) {
      //Set transfers on/off for the incoming cells in this transfer set and prepare for receive
      for (unsigned int i=0;i<incoming_cells_list.size();i++){
         CellID cell_id=incoming_cells_list[i];
         SpatialCell* cell = mpiGrid[cell_id];
         if (cell_id%num_part_transfers!=transfer_part) {
            cell->set_mpi_transfer_enabled(false);
         } else {
            cell->set_mpi_transfer_enabled(true);
         }
      }

      //Set transfers on/off for the outgoing cells in this transfer set
      for (unsigned int i=0; i<outgoing_cells_list.size(); i++) {
         CellID cell_id=outgoing_cells_list[i];
         SpatialCell* cell = mpiGrid[cell_id];
         if (cell_id%num_part_transfers!=transfer_part) {
            cell->set_mpi_transfer_enabled(false);
         } else {
            cell->set_mpi_transfer_enabled(true);
         }
      }

      for (size_t p=0; p<getObjectWrapper().particleSpecies.size(); ++p) {
         // Set active population
         SpatialCell::setCommunicatedSpecies(p);

         //Transfer velocity block list
         SpatialCell::set_mpi_transfer_type(Transfer::VEL_BLOCK_LIST_STAGE1);
         mpiGrid.continue_balance_load();
         SpatialCell::set_mpi_transfer_type(Transfer::VEL_BLOCK_LIST_STAGE2);
         mpiGrid.continue_balance_load();

         int prepareReceives {phiprof::initializeTimer("Preparing receives")};
         int receives = 0;
         #pragma omp parallel for
         for (unsigned int i=0; i<incoming_cells_list.size(); i++) {
            CellID cell_id=incoming_cells_list[i];
            SpatialCell* cell = mpiGrid[cell_id];
            if (cell_id % num_part_transfers == transfer_part) {
               receives++;
               // reserve space for velocity block data in arriving remote cells
               phiprof::Timer timer {prepareReceives};
               cell->prepare_to_receive_blocks(p);
               timer.stop(1, "Spatial cells");
            }
         }
         if(receives == 0) {
            //empty phiprof timer, to avoid unneccessary divergence in unique
            //profiles (keep order same)
            phiprof::Timer timer {prepareReceives};
            timer.stop(0, "Spatial cells");
         }

         //do the actual transfer of data for the set of cells to be transferred
         phiprof::Timer transferTimer {"transfer_all_data"};
         SpatialCell::set_mpi_transfer_type(Transfer::ALL_DATA);
         mpiGrid.continue_balance_load();
         transferTimer.stop();

         // Free memory for cells that have been sent (the block data)
         for (unsigned int i=0;i<outgoing_cells_list.size();i++){
            CellID cell_id=outgoing_cells_list[i];
            SpatialCell* cell = mpiGrid[cell_id];

            // Free memory of this cell as it has already been transferred,
            // it will not be used anymore. NOTE: Only clears memory allocated
            // to the active population.
            if (cell_id % num_part_transfers == transfer_part) cell->clear(p);
         }
      } // for-loop over populations
   } // for-loop over transfer parts
   transfersTimer.stop();

   //finish up load balancing
   phiprof::Timer finishLBTimer {"dccrg.finish_balance_load"};
   mpiGrid.finish_balance_load();
   finishLBTimer.stop();

   //Make sure transfers are enabled for all cells
   recalculateLocalCellsCache();
   #pragma omp parallel for
   for (uint i=0; i<cells.size(); ++i) {
      mpiGrid[cells[i]]->set_mpi_transfer_enabled(true);
   }

   // flag transfers if AMR
   phiprof::Timer computeTransferTimer {"compute_amr_transfer_flags"};
   flagSpatialCellsForAmrCommunication(mpiGrid,cells);
   computeTransferTimer.stop();

   // Communicate all spatial data for FULL neighborhood, which
   // includes all data with the exception of dist function data
   SpatialCell::set_mpi_transfer_type(Transfer::ALL_SPATIAL_DATA);
   mpiGrid.update_copies_of_remote_neighbors(FULL_NEIGHBORHOOD_ID);

   phiprof::Timer updateBlocksTimer {"update block lists"};
   //new partition, re/initialize blocklists of remote cells.
   for (uint popID=0; popID<getObjectWrapper().particleSpecies.size(); ++popID) {
      updateRemoteVelocityBlockLists(mpiGrid,popID);
   }
   updateBlocksTimer.stop();

   phiprof::Timer updateBoundariesTimer {"update sysboundaries"};
   sysBoundaries.updateSysBoundariesAfterLoadBalance( mpiGrid );
   updateBoundariesTimer.stop();

   phiprof::Timer initSolversTimer {"Init solvers"};
   // Initialize field propagator (only if in use):
   if (Parameters::propagateField == true) {
      if (initializeFieldPropagatorAfterRebalance() == false) {
         logFile << "(MAIN): Field propagator did not initialize correctly!" << endl << writeVerbose;
         exit(1);
      }
   }
   initSolversTimer.stop();

   // Record ranks of face neighbors
   phiprof::Timer setRanksTimer("set face neighbor ranks");
   setFaceNeighborRanks( mpiGrid );
   setRanksTimer.stop();

   // Prepare cellIDs and pencils for AMR translation
<<<<<<< HEAD
   phiprof::Timer seedIdsTimer("GetSeedIdsAndBuildPencils");
   for (int dimension=0; dimension<3; dimension++) {
      prepareSeedIdsAndPencils(mpiGrid,dimension);
   }

#ifdef USE_GPU
   phiprof::Timer gpuMallocTimer("GPU_malloc");
   uint gpuMaxBlockCount = 0;
   vmesh::LocalID gpuBlockCount = 0;
   // Not parallelized
   const vector<CellID>& newCells = getLocalCells();
   // TODO: Also remote cells?
   for (uint i=0; i<newCells.size(); ++i) {
      SpatialCell* SC = mpiGrid[newCells[i]];
      for (size_t popID=0; popID<getObjectWrapper().particleSpecies.size(); ++popID) {
         const vmesh::VelocityMesh* vmesh = SC->get_velocity_mesh(popID);
         vmesh::VelocityBlockContainer* blockContainer = SC->get_velocity_blocks(popID);
         gpuBlockCount = vmesh->size();
         // checks if increased allocation is necessary, also performs deallocation first if necessary
         blockContainer->setNewCapacity(gpuBlockCount);
         if (gpuBlockCount > gpuMaxBlockCount) {
            gpuMaxBlockCount = gpuBlockCount;
         }
         // Ensure cell has sufficient reservation, then apply it
         SC->setReservation(popID,gpuBlockCount);
         SC->applyReservation(popID);
         SC->dev_upload_population(popID);
      }
=======
   if(P::amrMaxSpatialRefLevel > 0) {
      prepareSeedIdsAndPencils(mpiGrid);
>>>>>>> c18728ee
   }
   // Call GPU routines for per-thread memory allocation for Vlasov solvers
   // deallocates first if necessary
   //GPUTODO: Also count how many pencils exist
   gpu_vlasov_allocate(gpuMaxBlockCount);
   gpu_acc_allocate(gpuMaxBlockCount);
   gpuMallocTimer.stop();
#endif

   seedIdsTimer.stop();
}

/*
  Adjust sparse velocity space to make it consistent in all 6 dimensions.

  Further documentation in grid.h
*/
bool adjustVelocityBlocks(dccrg::Dccrg<SpatialCell,dccrg::Cartesian_Geometry>& mpiGrid,
                          const vector<CellID>& cellsToAdjust,
                          bool doPrepareToReceiveBlocks,
                          const uint popID) {
   phiprof::Timer readjustBlocksTimer {"re-adjust blocks", {"Block adjustment"}};
   SpatialCell::setCommunicatedSpecies(popID);

   const vector<CellID>& cells = getLocalCells();
   int computeId {phiprof::initializeTimer("Compute with_content_list")};
   #pragma omp parallel
   {
      phiprof::Timer timer {computeId};
      #pragma omp for schedule(dynamic,1)
      for (uint i=0; i<cells.size(); ++i) {
         mpiGrid[cells[i]]->updateSparseMinValue(popID);
         mpiGrid[cells[i]]->update_velocity_block_content_lists(popID);
      }
      timer.stop();
   }
   if (doPrepareToReceiveBlocks) {
      // We are in the last substep of acceleration, so need to account for neighbours
      phiprof::Timer transferTimer {"Transfer with_content_list", {"MPI"}};
      SpatialCell::set_mpi_transfer_type(Transfer::VEL_BLOCK_WITH_CONTENT_STAGE1 );
      mpiGrid.update_copies_of_remote_neighbors(NEAREST_NEIGHBORHOOD_ID);
      SpatialCell::set_mpi_transfer_type(Transfer::VEL_BLOCK_WITH_CONTENT_STAGE2 );
      mpiGrid.update_copies_of_remote_neighbors(NEAREST_NEIGHBORHOOD_ID);
      transferTimer.stop();
   }
   //Adjusts velocity blocks in local spatial cells, doesn't adjust velocity blocks in remote cells.
   int adjustId {phiprof::initializeTimer("Adjusting blocks")};
   #pragma omp parallel
   {
      phiprof::Timer timer {adjustId};
      #pragma omp for schedule(dynamic,1)
      for (size_t i=0; i<cellsToAdjust.size(); ++i) {
         Real density_pre_adjust=0.0;
         Real density_post_adjust=0.0;
         CellID cell_id=cellsToAdjust[i];
         SpatialCell* cell = mpiGrid[cell_id];
         vector<SpatialCell*> neighbor_ptrs;
         if (doPrepareToReceiveBlocks) {
            // gather spatial neighbor list and gather vector with pointers to cells
            // If we are within an acceleration substep prior to the last one,
            // it's enough to adjust blocks based on local data only, and in
            // that case we simply pass an empty list of pointers.
            const auto* neighbors = mpiGrid.get_neighbors_of(cell_id, NEAREST_NEIGHBORHOOD_ID);
            // Note: at AMR refinement boundaries this can cause blocks to propagate further
            // than absolutely required. Face neighbours, however, are not enough as we must
            // account for diagonal propagation.
            neighbor_ptrs.reserve(neighbors->size());
            uint reservationSize = cell->getReservation(popID);
            for ( const auto& [neighbor_id, dir] : *neighbors) {
               if ((neighbor_id != 0) && (neighbor_id != cell_id)) {
                  neighbor_ptrs.push_back(mpiGrid[neighbor_id]);
               }
               // Ensure cell has sufficient reservation
               reservationSize = (mpiGrid[neighbor_id]->velocity_block_with_content_list_size > reservationSize) ?
                  mpiGrid[neighbor_id]->velocity_block_with_content_list_size : reservationSize;
            }
            cell->setReservation(popID,reservationSize);
         }

         // GPUTODO: Vectorize / GPUify
         if (getObjectWrapper().particleSpecies[popID].sparse_conserve_mass) {
            for (size_t i=0; i<cell->get_number_of_velocity_blocks(popID)*WID3; ++i) {
               density_pre_adjust += cell->get_data(popID)[i];
            }
         }

         cell->adjust_velocity_blocks(neighbor_ptrs,popID);

         // GPUTODO: Vectorize / GPUify
         if (getObjectWrapper().particleSpecies[popID].sparse_conserve_mass) {
            for (size_t i=0; i<cell->get_number_of_velocity_blocks(popID)*WID3; ++i) {
               density_post_adjust += cell->get_data(popID)[i];
            }
            if (density_post_adjust != 0.0) {
               for (size_t i=0; i<cell->get_number_of_velocity_blocks(popID)*WID3; ++i) {
                  cell->get_data(popID)[i] *= density_pre_adjust/density_post_adjust;
               }
            }
         }
      }
      timer.stop();
   }

   //Updated newly adjusted velocity block lists on remote cells, and
   //prepare to receive block data
   if (doPrepareToReceiveBlocks) {
      updateRemoteVelocityBlockLists(mpiGrid,popID);
   }
   return true;
}

/*! Shrink to fit velocity space data to save memory.
 * \param mpiGrid Spatial grid
 */
void shrink_to_fit_grid_data(dccrg::Dccrg<SpatialCell,dccrg::Cartesian_Geometry>& mpiGrid) {
   const std::vector<CellID>& cells = getLocalCells();
   const std::vector<CellID>& remote_cells = mpiGrid.get_remote_cells_on_process_boundary(FULL_NEIGHBORHOOD_ID);
   #pragma omp parallel for
   for(size_t i=0; i<cells.size() + remote_cells.size(); ++i) {
      if(i < cells.size()){
         SpatialCell* target= mpiGrid[cells[i]];
         if (target!=nullptr){
            target->shrink_to_fit();
         }
      }else{
         SpatialCell* target= mpiGrid[remote_cells[i - cells.size()]];
         if (target!=nullptr){
            target->shrink_to_fit();
         }
      }
   }
}

/*! Estimates memory consumption and writes it into logfile. Collective operation on MPI_COMM_WORLD
 * \param mpiGrid Spatial grid
 */
void report_grid_memory_consumption(dccrg::Dccrg<SpatialCell,dccrg::Cartesian_Geometry>& mpiGrid) {
   /*now report memory consumption into logfile*/
   const vector<CellID>& cells = getLocalCells();
   const std::vector<CellID> remote_cells = mpiGrid.get_remote_cells_on_process_boundary();
   int rank,n_procs;
   MPI_Comm_size(MPI_COMM_WORLD, &n_procs);
   MPI_Comm_rank(MPI_COMM_WORLD, &rank);
   /* Compute memory statistics of the memory consumption of the spatial cells.
    * Internally we use double as MPI does
    * not define proper uint64_t datatypes for MAXLOCNot Real, as we
    * want double here not to loose accuracy.
    */

   /*report data for memory needed by blocks*/
   double mem[6] = {0};
   double sum_mem[6];

   for(unsigned int i=0;i<cells.size();i++){
      mem[0] += mpiGrid[cells[i]]->get_cell_memory_size();
      mem[3] += mpiGrid[cells[i]]->get_cell_memory_capacity();
   }

   for(unsigned int i=0;i<remote_cells.size();i++){
      mem[1] += mpiGrid[remote_cells[i]]->get_cell_memory_size();
      mem[4] += mpiGrid[remote_cells[i]]->get_cell_memory_capacity();
   }

   mem[2] = mem[0] + mem[1];//total meory according to size()
   mem[5] = mem[3] + mem[4];//total memory according to capacity()


   MPI_Reduce(mem, sum_mem, 6, MPI_DOUBLE, MPI_SUM, 0, MPI_COMM_WORLD);

   logFile << "(MEM) Total size: " << sum_mem[2] << endl;
   logFile << "(MEM) Total capacity " << sum_mem[5] << endl;

   struct {
      double val;
      int   rank;
   } max_mem[3],mem_usage_loc[3],min_mem[3];
   for(uint i = 0; i<3; i++){
      mem_usage_loc[i].val = mem[i + 3]; //report on capacity numbers (6: local cells, 7: remote cells, 8: all cells)
      mem_usage_loc[i].rank = rank;
   }

   MPI_Reduce(mem_usage_loc, max_mem, 3, MPI_DOUBLE_INT, MPI_MAXLOC, 0, MPI_COMM_WORLD);
   MPI_Reduce(mem_usage_loc, min_mem, 3, MPI_DOUBLE_INT, MPI_MINLOC, 0, MPI_COMM_WORLD);

   logFile << "(MEM)   Average capacity: " << sum_mem[5]/n_procs << " local cells " << sum_mem[3]/n_procs << " remote cells " << sum_mem[4]/n_procs << endl;
   logFile << "(MEM)   Max capacity:     " << max_mem[2].val   << " on  process " << max_mem[2].rank << endl;
   logFile << "(MEM)   Min capacity:     " << min_mem[2].val   << " on  process " << min_mem[2].rank << endl;
   logFile << writeVerbose;
}

/*! Deallocates all block data in remote cells in order to save
 *  memory
 * \param mpiGrid Spatial grid
 */
void deallocateRemoteCellBlocks(dccrg::Dccrg<SpatialCell,dccrg::Cartesian_Geometry>& mpiGrid) {
   const std::vector<uint64_t> incoming_cells
      = mpiGrid.get_remote_cells_on_process_boundary(VLASOV_SOLVER_NEIGHBORHOOD_ID);
   for(unsigned int i=0;i<incoming_cells.size();i++){
      uint64_t cell_id=incoming_cells[i];
      SpatialCell* cell = mpiGrid[cell_id];
      if (cell != NULL) {
         for (uint popID=0; popID<getObjectWrapper().particleSpecies.size(); ++popID)
            cell->clear(popID);
      }
   }

}

/*
Updates velocity block lists between remote neighbors and prepares local
copies of remote neighbors for receiving velocity block data.
*/
void updateRemoteVelocityBlockLists(
   dccrg::Dccrg<SpatialCell,dccrg::Cartesian_Geometry>& mpiGrid,
   const uint popID,
   const uint neighborhood/*=DIST_FUNC_NEIGHBORHOOD_ID default*/
)
{
   SpatialCell::setCommunicatedSpecies(popID);

   // update velocity block lists For small velocity spaces it is
   // faster to do it in one operation, and not by first sending size,
   // then list. For large we do it in two steps
   phiprof::Timer updateTimer {"Velocity block list update", {"MPI"}};
   SpatialCell::set_mpi_transfer_type(Transfer::VEL_BLOCK_LIST_STAGE1);
   mpiGrid.update_copies_of_remote_neighbors(neighborhood);
   SpatialCell::set_mpi_transfer_type(Transfer::VEL_BLOCK_LIST_STAGE2);
   mpiGrid.update_copies_of_remote_neighbors(neighborhood);
   updateTimer.stop();

   // Prepare spatial cells for receiving velocity block data
   phiprof::Timer receivesTimer {"Preparing receives"};
   const std::vector<uint64_t> incoming_cells = mpiGrid.get_remote_cells_on_process_boundary(neighborhood);

   #pragma omp parallel for
   for (unsigned int i=0; i<incoming_cells.size(); ++i) {
     uint64_t cell_id = incoming_cells[i];
     SpatialCell* cell = mpiGrid[cell_id];
     if (cell == NULL) {
        #ifdef DEBUG_VLASIATOR
        for (const auto& cell: mpiGrid.local_cells) {
           if (cell.id == cell_id) {
              cerr << __FILE__ << ":" << __LINE__ << std::endl;
              abort();
           }
           for (const auto& neighbor: cell.neighbors_of) {
              if (neighbor.id == cell_id) {
                 cerr << __FILE__ << ":" << __LINE__ << std::endl;
                 abort();
              }
           }
        }
        #endif
        continue;
     }
     cell->prepare_to_receive_blocks(popID);
   }

   receivesTimer.stop(incoming_cells.size(), "SpatialCells");
}

/*
  Set stencils. These are the stencils (in 2D, real ones in 3D of
  course). x are stencil neighbor to cell local cell o:

NEAREST SYSBOUNDARIES  (nearest neighbor)
-----------
  xxx
  xox
  xxx
-----------

EXTENDED_SYSBOUNDARIES (second nearest neighbor, also in diagonal)
-----------
  xxxxx
  xxxxx
  xxoxx
  xxxxx
  xxxxx
-----------

VLASOV
-----------
    x
    x
  xxoxx
    x
    x
-----------

VLASOV_{XYZ}
-----------
 xxoxxx
-----------

VLASOV_TARGET_{XYZ}
-----------
  xox

-----------

DIST_FUNC  (Includes all cells which should know about each others blocks and have space for them. VLASOV + SYSBOUNDARIES.
-----------
    x
   xxx
  xxoxx
   xxx
    x

-----------


FULL (Includes all possible communication, possible AMR extension)
-----------
    A
  xxxxx
  xxxxx
 AxxoxxA
  xxxxx
  xxxxx
    A
-----------

SHIFT_M_X    ox
SHIFT_P_X   xo
 Y, Z in the same way
*/

void initializeStencils(dccrg::Dccrg<SpatialCell,dccrg::Cartesian_Geometry>& mpiGrid){
   // set reduced neighborhoods
   typedef dccrg::Types<3>::neighborhood_item_t neigh_t;

   // set a reduced neighborhood for nearest neighbours
   std::vector<neigh_t> neighborhood;
   for (int z = -1; z <= 1; z++) {
      for (int y = -1; y <= 1; y++) {
         for (int x = -1; x <= 1; x++) {
            if (x == 0 && y == 0 && z == 0) {
               continue;
            }
            neigh_t offsets = {{x, y, z}};
            neighborhood.push_back(offsets);
         }
      }
   }
   //mpiGrid.add_neighborhood(FIELD_SOLVER_NEIGHBORHOOD_ID, neighborhood);
   if (!mpiGrid.add_neighborhood(NEAREST_NEIGHBORHOOD_ID, neighborhood)){
      std::cerr << "Failed to add neighborhood NEAREST_NEIGHBORHOOD_ID \n";
      abort();
   }
   if (!mpiGrid.add_neighborhood(SYSBOUNDARIES_NEIGHBORHOOD_ID, neighborhood)){
      std::cerr << "Failed to add neighborhood SYSBOUNDARIES_NEIGHBORHOOD_ID \n";
      abort();
   }

   neighborhood.clear();
   for (int z = -2; z <= 2; z++) {
      for (int y = -2; y <= 2; y++) {
         for (int x = -2; x <= 2; x++) {
            if (x == 0 && y == 0 && z == 0) {
               continue;
            }
            neigh_t offsets = {{x, y, z}};
            neighborhood.push_back(offsets);
         }
      }
   }
   if (!mpiGrid.add_neighborhood(SYSBOUNDARIES_EXTENDED_NEIGHBORHOOD_ID, neighborhood)){
      std::cerr << "Failed to add neighborhood SYSBOUNDARIES_EXTENDED_NEIGHBORHOOD_ID \n";
      abort();
   }

   // In spatial AMR using DCCRG, the neighbors are considered relative to a given cell's size.
   // To get two coarse neighbors from a fine cell at interfaces, the stencil size needs to be increased by one.
   int addStencilDepth = 0;
   if (P::amrMaxSpatialRefLevel > 0) {
      switch (VLASOV_STENCIL_WIDTH) {
	 case 1:
	    // Required cells will be included already
	    break;
	 case 2:
	    // looking from high to low refinement: stencil 2 will only give 1 cell, so need to add 1
	    addStencilDepth = 1;
            break;
         case 3:
	    // looking from high to low refinement: stencil 3 will only give 2 cells, so need to add 2
	    // to reach surely into the third low-refinement neighbour
            addStencilDepth = 2;
            break;
         default:
            std::cerr<<"Warning: unrecognized VLASOV_STENCIL_WIDTH in grid.cpp"<<std::endl;
      }
   }
   int full_neighborhood_size = max(2, VLASOV_STENCIL_WIDTH);

   neighborhood.clear();
   for (int z = -full_neighborhood_size; z <= full_neighborhood_size; z++) {
      for (int y = -full_neighborhood_size; y <= full_neighborhood_size; y++) {
         for (int x = -full_neighborhood_size; x <= full_neighborhood_size; x++) {
            if (x == 0 && y == 0 && z == 0) {
               continue;
            }
            neigh_t offsets = {{x, y, z}};
            neighborhood.push_back(offsets);
         }
      }
   }
   /* Add extra face neighbors if required by AMR */
   for (int d = full_neighborhood_size+1; d <= full_neighborhood_size+addStencilDepth; d++) {
      neighborhood.push_back({{ d, 0, 0}});
      neighborhood.push_back({{-d, 0, 0}});
      neighborhood.push_back({{0, d, 0}});
      neighborhood.push_back({{0,-d, 0}});
      neighborhood.push_back({{0, 0, d}});
      neighborhood.push_back({{0, 0,-d}});
   }
   /*all possible communication pairs*/
   if( !mpiGrid.add_neighborhood(FULL_NEIGHBORHOOD_ID, neighborhood)){
      std::cerr << "Failed to add neighborhood FULL_NEIGHBORHOOD_ID \n";
      abort();
   }
   
   /*stencils for semilagrangian propagators*/ 
   neighborhood.clear();
   for (int d = -VLASOV_STENCIL_WIDTH-addStencilDepth; d <= VLASOV_STENCIL_WIDTH+addStencilDepth; d++) {
     if (d != 0) {
        neighborhood.push_back({{d, 0, 0}});
        neighborhood.push_back({{0, d, 0}});
        neighborhood.push_back({{0, 0, d}});
     }
   }
   if( !mpiGrid.add_neighborhood(VLASOV_SOLVER_NEIGHBORHOOD_ID, neighborhood)){
      std::cerr << "Failed to add neighborhood VLASOV_SOLVER_NEIGHBORHOOD_ID \n";
      abort();
   }

   // add remaining nearest neighbors for DIST_FUNC neighborhood
   for (int z = -1; z <= 1; z++) {
      for (int y = -1; y <= 1; y++) {
         for (int x = -1; x <= 1; x++) {
            //do not add cells already in neighborhood (vlasov solver)
            if (x == 0 && y == 0 ) continue;
            if (x == 0 && z == 0 ) continue;
            if (y == 0 && z == 0 ) continue;

            neigh_t offsets = {{x, y, z}};
            neighborhood.push_back(offsets);
         }
      }
   }
   if( !mpiGrid.add_neighborhood(DIST_FUNC_NEIGHBORHOOD_ID, neighborhood)){
      std::cerr << "Failed to add neighborhood DIST_FUNC_NEIGHBORHOOD_ID \n";
      abort();
   }
   
   neighborhood.clear();
   for (int d = -VLASOV_STENCIL_WIDTH-addStencilDepth; d <= VLASOV_STENCIL_WIDTH+addStencilDepth; d++) {
     if (d != 0) {
        neighborhood.push_back({{d, 0, 0}});
     }
   }
   if( !mpiGrid.add_neighborhood(VLASOV_SOLVER_X_NEIGHBORHOOD_ID, neighborhood)){
      std::cerr << "Failed to add neighborhood VLASOV_SOLVER_X_NEIGHBORHOOD_ID \n";
      abort();
   }


   neighborhood.clear();
   for (int d = -VLASOV_STENCIL_WIDTH-addStencilDepth; d <= VLASOV_STENCIL_WIDTH+addStencilDepth; d++) {
     if (d != 0) {
        neighborhood.push_back({{0, d, 0}});
     }
   }
   if( !mpiGrid.add_neighborhood(VLASOV_SOLVER_Y_NEIGHBORHOOD_ID, neighborhood)){
      std::cerr << "Failed to add neighborhood VLASOV_SOLVER_Y_NEIGHBORHOOD_ID \n";
      abort();
   }


   neighborhood.clear();
   for (int d = -VLASOV_STENCIL_WIDTH-addStencilDepth; d <= VLASOV_STENCIL_WIDTH+addStencilDepth; d++) {
     if (d != 0) {
        neighborhood.push_back({{0, 0, d}});
     }
   }
   if (!mpiGrid.add_neighborhood(VLASOV_SOLVER_Z_NEIGHBORHOOD_ID, neighborhood)){
      std::cerr << "Failed to add neighborhood VLASOV_SOLVER_Z_NEIGHBORHOOD_ID \n";
      abort();
   }

   neighborhood.clear();
   for (int d = -1; d <= 1; d++) {
     if (d != 0) {
        neighborhood.push_back({{d, 0, 0}});
     }
   }
   if (!mpiGrid.add_neighborhood(VLASOV_SOLVER_TARGET_X_NEIGHBORHOOD_ID, neighborhood)){
      std::cerr << "Failed to add neighborhood VLASOV_SOLVER_TARGET_X_NEIGHBORHOOD_ID \n";
      abort();
   }

   neighborhood.clear();
   for (int d = -1; d <= 1; d++) {
     if (d != 0) {
        neighborhood.push_back({{0, d, 0}});
     }
   }
   if (!mpiGrid.add_neighborhood(VLASOV_SOLVER_TARGET_Y_NEIGHBORHOOD_ID, neighborhood)){
      std::cerr << "Failed to add neighborhood VLASOV_SOLVER_TARGET_Y_NEIGHBORHOOD_ID \n";
      abort();
   }

   neighborhood.clear();
   for (int d = -1; d <= 1; d++) {
     if (d != 0) {
        neighborhood.push_back({{0, 0, d}});
     }
   }
   if (!mpiGrid.add_neighborhood(VLASOV_SOLVER_TARGET_Z_NEIGHBORHOOD_ID, neighborhood)){
      std::cerr << "Failed to add neighborhood VLASOV_SOLVER_TARGET_Z_NEIGHBORHOOD_ID \n";
      abort();
   }


   neighborhood.clear();
   neighborhood.push_back({{1, 0, 0}});
   if (!mpiGrid.add_neighborhood(SHIFT_M_X_NEIGHBORHOOD_ID, neighborhood)){
      std::cerr << "Failed to add neighborhood SHIFT_M_X_NEIGHBORHOOD_ID \n";
      abort();
   }
   neighborhood.clear();
   neighborhood.push_back({{0, 1, 0}});
   if (!mpiGrid.add_neighborhood(SHIFT_M_Y_NEIGHBORHOOD_ID, neighborhood)){
      std::cerr << "Failed to add neighborhood SHIFT_M_Y_NEIGHBORHOOD_ID \n";
      abort();
   }
   neighborhood.clear();
   neighborhood.push_back({{0, 0, 1}});
   if (!mpiGrid.add_neighborhood(SHIFT_M_Z_NEIGHBORHOOD_ID, neighborhood)){
      std::cerr << "Failed to add neighborhood SHIFT_M_Z_NEIGHBORHOOD_ID \n";
      abort();
   }
   neighborhood.clear();
   neighborhood.push_back({{-1, 0, 0}});
   if (!mpiGrid.add_neighborhood(SHIFT_P_X_NEIGHBORHOOD_ID, neighborhood)){
      std::cerr << "Failed to add neighborhood SHIFT_P_X_NEIGHBORHOOD_ID \n";
      abort();
   }
   neighborhood.clear();
   neighborhood.push_back({{0, -1, 0}});
   if (!mpiGrid.add_neighborhood(SHIFT_P_Y_NEIGHBORHOOD_ID, neighborhood)){
      std::cerr << "Failed to add neighborhood SHIFT_P_Y_NEIGHBORHOOD_ID \n";
      abort();
   }
   neighborhood.clear();
   neighborhood.push_back({{0, 0, -1}});
   if (!mpiGrid.add_neighborhood(SHIFT_P_Z_NEIGHBORHOOD_ID, neighborhood)){
      std::cerr << "Failed to add neighborhood SHIFT_P_Z_NEIGHBORHOOD_ID \n";
      abort();
   }
}

void mapRefinement(dccrg::Dccrg<SpatialCell,dccrg::Cartesian_Geometry>& mpiGrid, FsGrid<fsgrids::technical, FS_STENCIL_WIDTH> & technicalGrid) {
   phiprof::Timer timer {"Map Refinement Level to FsGrid"};
   const FsGridTools::FsIndex_t *localDims = &technicalGrid.getLocalSize()[0];

   // #pragma omp parallel for collapse(3)
   for (FsGridTools::FsIndex_t k=0; k<localDims[2]; k++) {
      for (FsGridTools::FsIndex_t j=0; j<localDims[1]; j++) {
         for (FsGridTools::FsIndex_t i=0; i<localDims[0]; i++) {

            const std::array<FsGridTools::FsIndex_t, 3> mapIndices = technicalGrid.getGlobalIndices(i,j,k);
            const dccrg::Types<3>::indices_t  indices = {{(uint64_t)mapIndices[0],(uint64_t)mapIndices[1],(uint64_t)mapIndices[2]}}; //cast to avoid warnings
            CellID dccrgCellID2 = mpiGrid.get_existing_cell(indices, 0, mpiGrid.mapping.get_maximum_refinement_level());
            int amrLevel= mpiGrid.get_refinement_level(dccrgCellID2);
            technicalGrid.get(i, j, k)-> refLevel =amrLevel ;
         }
      }
   }
}

bool adaptRefinement(dccrg::Dccrg<SpatialCell,dccrg::Cartesian_Geometry>& mpiGrid, FsGrid<fsgrids::technical, FS_STENCIL_WIDTH> & technicalGrid, SysBoundary& sysBoundaries, Project& project, int useStatic) {
   phiprof::Timer amrTimer {"Re-refine spatial cells"};
   int refines {0};
   if (useStatic > -1) {
      project.forceRefinement(mpiGrid, useStatic);
   } else {
      // Restarts don't have all the data needed to calculate indices so they are read directly
      if (P::tstep != P::tstep_min) {
         calculateScaledDeltasSimple(mpiGrid);
      }
      SpatialCell::set_mpi_transfer_type(Transfer::REFINEMENT_PARAMETERS);
      mpiGrid.update_copies_of_remote_neighbors(NEAREST_NEIGHBORHOOD_ID);

      refines = project.adaptRefinement(mpiGrid);
   }

   int cells = getLocalCells().size();
   MPI_Allreduce(MPI_IN_PLACE, &refines, 1, MPI_INT, MPI_SUM, MPI_COMM_WORLD);
   MPI_Allreduce(MPI_IN_PLACE, &cells, 1, MPI_INT, MPI_SUM, MPI_COMM_WORLD);
   double ratio_refines = static_cast<double>(refines) / static_cast<double>(cells);
   logFile << "(AMR) Refining " << refines << " cells, " << 100.0 * ratio_refines << "% of grid" << std::endl;

   phiprof::Timer dccrgTimer {"dccrg refinement"};

   phiprof::Timer initTimer {"initialize refines"};
   mpiGrid.initialize_refines();
   initTimer.stop();

   refines = mpiGrid.get_local_cells_to_refine().size();
   double coarsens = mpiGrid.get_local_cells_to_unrefine().size();
   MPI_Allreduce(MPI_IN_PLACE, &refines, 1, MPI_INT, MPI_SUM, MPI_COMM_WORLD);
   MPI_Allreduce(MPI_IN_PLACE, &coarsens, 1, MPI_INT, MPI_SUM, MPI_COMM_WORLD);
   ratio_refines = static_cast<double>(refines) / static_cast<double>(cells);
   double ratio_coarsens = static_cast<double>(coarsens) / static_cast<double>(cells);
   logFile << "(AMR) Refining " << refines << " cells after induces, " << 100.0 * ratio_refines << "% of grid" << std::endl;
   logFile << "(AMR) Coarsening " << coarsens << " cells after induces, " << 100.0 * ratio_coarsens << "% of grid" << std::endl;

   double newBytes{0};
   phiprof::Timer estimateMemoryTimer {"Estimate memory usage"};
   for (auto id : mpiGrid.get_local_cells_to_refine()) {
      newBytes += 8 * mpiGrid[id]->get_cell_memory_capacity();
   }

   // Rougher estimate than above
   // Unrefined cells have a transitive memory footprint since parent and children exist at same time
   for (auto id : mpiGrid.get_local_cells_to_unrefine()) {
      newBytes += mpiGrid[id]->get_cell_memory_capacity();
   }

   report_process_memory_consumption(newBytes);
   estimateMemoryTimer.stop();

   logFile.flush(false);

   // Bailout from estimate
   // clunky...
   int bailout {0};
   phiprof::Timer bailoutAllreduceTimer {"Bailout-allreduce"};
   MPI_Allreduce(&(globalflags::bailingOut), &bailout, 1, MPI_INT, MPI_MAX, MPI_COMM_WORLD);
   bailoutAllreduceTimer.stop();

   if (bailout) {
      return false;
   }

   // New cells created by refinement
   phiprof::Timer executeTimer {"execute refines"};
   auto newChildren = mpiGrid.execute_refines();
   executeTimer.stop();

   std::vector<CellID> receives;
   for (auto const& [key, val] : mpiGrid.get_cells_to_receive()) {
      for (auto i : val) {
         receives.push_back(i.first);
      }
   }

   phiprof::Timer transfersTimer {"transfers"};
   for (size_t p=0; p<getObjectWrapper().particleSpecies.size(); ++p) {
      // Set active population
      SpatialCell::setCommunicatedSpecies(p);

      //Transfer velocity block list
      SpatialCell::set_mpi_transfer_type(Transfer::VEL_BLOCK_LIST_STAGE1);
      mpiGrid.continue_refining();
      SpatialCell::set_mpi_transfer_type(Transfer::VEL_BLOCK_LIST_STAGE2);
      mpiGrid.continue_refining();

      int prepareReceives {phiprof::initializeTimer("Preparing receives")};
      for (CellID id : receives) {
         // reserve space for velocity block data in arriving remote cells
         phiprof::Timer timer {prepareReceives};
         mpiGrid[id]->prepare_to_receive_blocks(p);
         timer.stop(1, "Spatial cells");
      }

      if(receives.empty()) {
         //empty phiprof timer, to avoid unneccessary divergence in unique
         //profiles (keep order same)
         phiprof::Timer timer {prepareReceives};
         timer.stop(0, "Spatial cells");
      }

      //do the actual transfer of data for the set of cells to be transferred
      phiprof::Timer transferTimer {"transfer_all_data"};
      SpatialCell::set_mpi_transfer_type(Transfer::ALL_DATA);
      mpiGrid.continue_refining();
      transferTimer.stop();
   }
   transfersTimer.stop();

   phiprof::Timer copyChildrenTimer {"copy to children"};
   for (CellID id : newChildren) {
      *mpiGrid[id] = *mpiGrid[mpiGrid.get_parent(id)];
      // Irrelevant?
      mpiGrid[id]->parameters[CellParams::AMR_ALPHA1] /= 2.0;
      mpiGrid[id]->parameters[CellParams::AMR_ALPHA2] /= 2.0;
      mpiGrid[id]->parameters[CellParams::RECENTLY_REFINED] = 1;
   }
   copyChildrenTimer.stop(newChildren.size(), "Spatial cells");

   // Old cells removed by refinement
   phiprof::Timer copyParentsTimer {"copy to parents"};
   std::set<CellID> processed;
   for (CellID id : mpiGrid.get_removed_cells()) {
      CellID parent = mpiGrid.get_existing_cell(mpiGrid.get_center(id));
      if (!processed.count(parent)) {
         std::vector<CellID> children = mpiGrid.get_all_children(parent);
         // Make sure cell contents aren't garbage
         *mpiGrid[parent] = *mpiGrid[id];

         for (uint popID=0; popID<getObjectWrapper().particleSpecies.size(); ++popID) {
            SBC::averageCellData(mpiGrid, children, mpiGrid[parent], popID, 1);
         }

         // Averaging moments
         calculateCellMoments(mpiGrid[parent], true, false);

         processed.insert(parent);
      }
   }
   copyParentsTimer.stop(processed.size(), "Spatial cells");

   phiprof::Timer finishTimer {"finish refining"};
   mpiGrid.finish_refining();
   finishTimer.stop();
   dccrgTimer.stop();

   recalculateLocalCellsCache();
   initSpatialCellCoordinates(mpiGrid);

   SpatialCell::set_mpi_transfer_type(Transfer::CELL_DIMENSIONS);
   mpiGrid.update_copies_of_remote_neighbors(SYSBOUNDARIES_NEIGHBORHOOD_ID);

   mapRefinement(mpiGrid, technicalGrid);

   // Initialise system boundary conditions (they need the initialised positions!!)
	// This needs to be done before LB
   sysBoundaries.classifyCells(mpiGrid,technicalGrid);

   //SpatialCell::set_mpi_transfer_type(Transfer::ALL_DATA);
   SpatialCell::set_mpi_transfer_type(Transfer::CELL_PARAMETERS);
   mpiGrid.update_copies_of_remote_neighbors(NEAREST_NEIGHBORHOOD_ID);

   // Is this needed?
   technicalGrid.updateGhostCells(); // This needs to be done at some point
   for (size_t p=0; p<getObjectWrapper().particleSpecies.size(); ++p) {
      updateRemoteVelocityBlockLists(mpiGrid, p, NEAREST_NEIGHBORHOOD_ID);
   }

   if (P::shouldFilter) {
      project.filterRefined(mpiGrid);
   }
   return true;
}<|MERGE_RESOLUTION|>--- conflicted
+++ resolved
@@ -41,10 +41,7 @@
 #include "fieldsolver/fs_common.h"
 #include "fieldsolver/gridGlue.hpp"
 #include "fieldsolver/derivatives.hpp"
-<<<<<<< HEAD
-=======
 #include "vlasovsolver/cpu_trans_pencils.hpp"
->>>>>>> c18728ee
 #include "projects/project.h"
 #include "iowrite.h"
 #include "ioread.h"
@@ -485,23 +482,11 @@
    //set weights based on each cells LB weight counter
    const vector<CellID>& cells = getLocalCells();
    for (size_t i=0; i<cells.size(); ++i){
-<<<<<<< HEAD
-      //Set weight. If acceleration is enabled then we use the weight
-      //counter which is updated in acceleration, otherwise we just
-      //use the number of blocks.
-//      if (P::propagateVlasovAcceleration)
-      mpiGrid.set_cell_weight(cells[i], mpiGrid[cells[i]]->parameters[CellParams::LBWEIGHTCOUNTER]);
-//      else
-//         mpiGrid.set_cell_weight(cells[i], mpiGrid[cells[i]]->get_number_of_all_velocity_blocks());
-      //reset counter
-      //mpiGrid[cells[i]]->parameters[CellParams::LBWEIGHTCOUNTER] = 0.0;
-=======
       // Set cell weight. We could use different counters or number of blocks if different solvers are active.     
       // if (P::propagateVlasovAcceleration)
       // When using the FS-SPLIT functionality, Jaro Hokkanen reported issues with using the regular
       // CellParams::LBWEIGHTCOUNTER, so use of blockscounts + 1 might be required.
       mpiGrid.set_cell_weight(cells[i], (Real)1 + mpiGrid[cells[i]]->parameters[CellParams::LBWEIGHTCOUNTER]);
->>>>>>> c18728ee
    }
 
    phiprof::Timer initLBTimer {"dccrg.initialize_balance_load"};
@@ -640,11 +625,9 @@
    setRanksTimer.stop();
 
    // Prepare cellIDs and pencils for AMR translation
-<<<<<<< HEAD
    phiprof::Timer seedIdsTimer("GetSeedIdsAndBuildPencils");
-   for (int dimension=0; dimension<3; dimension++) {
-      prepareSeedIdsAndPencils(mpiGrid,dimension);
-   }
+   prepareSeedIdsAndPencils(mpiGrid);
+   seedIdsTimer.stop();
 
 #ifdef USE_GPU
    phiprof::Timer gpuMallocTimer("GPU_malloc");
@@ -669,10 +652,6 @@
          SC->applyReservation(popID);
          SC->dev_upload_population(popID);
       }
-=======
-   if(P::amrMaxSpatialRefLevel > 0) {
-      prepareSeedIdsAndPencils(mpiGrid);
->>>>>>> c18728ee
    }
    // Call GPU routines for per-thread memory allocation for Vlasov solvers
    // deallocates first if necessary
@@ -681,8 +660,6 @@
    gpu_acc_allocate(gpuMaxBlockCount);
    gpuMallocTimer.stop();
 #endif
-
-   seedIdsTimer.stop();
 }
 
 /*
