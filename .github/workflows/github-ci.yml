--- conflicted
+++ resolved
@@ -17,55 +17,10 @@
     container: ursg/vlasiator_ci:20240131_1
 
     steps:
-<<<<<<< HEAD
-      - name: Setup libraries dir
-        run: |
-          mkdir -p libraries/include
-          mkdir -p libraries/lib
-          mkdir library-build
-          cd library-build
-      - name: Build phiprof
-        run: |
-          git clone https://github.com/fmihpc/phiprof/ 
-          cd phiprof/src
-          make -j 4 CCC=mpic++
-          cp ../include/* $GITHUB_WORKSPACE/libraries/include
-          cp ../lib/* $GITHUB_WORKSPACE/libraries/lib
-          cd ../..
-      - name: Build VLSV
-        run: |
-          git clone https://github.com/fmihpc/vlsv.git  
-          cd vlsv
-          make
-          cp libvlsv.a $GITHUB_WORKSPACE/libraries/lib
-          cp *.h $GITHUB_WORKSPACE/libraries/include
-          cd ..
-      - name: Build papi
-        run: |
-          git clone https://github.com/icl-utk-edu/papi
-          cd papi/src
-          ./configure --prefix=$GITHUB_WORKSPACE/libraries && make -j 4 CC=gcc && make install
-          cd ../..
-      - name: Build jemalloc
-        run: |
-          wget https://github.com/jemalloc/jemalloc/releases/download/4.0.4/jemalloc-4.0.4.tar.bz2
-          tar xf jemalloc-4.0.4.tar.bz2
-          cd jemalloc-4.0.4
-          ./configure --prefix=$GITHUB_WORKSPACE/libraries --with-jemalloc-prefix=je_ && make -j 4 && make install
-          cd ..
-      - name: Build Zoltan
-        run: |
-          git clone https://github.com/sandialabs/Zoltan.git
-          mkdir zoltan-build
-          cd zoltan-build
-          ../Zoltan/configure --prefix=$GITHUB_WORKSPACE/libraries --enable-mpi --with-mpi-compilers --with-gnumake --with-id-type=ullong && make -j 4 && make install
-          cd ..
-=======
       - name: Checkout source
         uses: actions/checkout@v3
       - name: Run library build script
         run: ./build_libraries.sh
->>>>>>> 30bf423f
       - name: Build libraries tar
         run: tar --zstd -cvf libraries.tar.zstd libraries/
       - name: Upload libraries as artifact
