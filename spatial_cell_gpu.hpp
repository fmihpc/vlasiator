/*
 * This file is part of Vlasiator.
 * Copyright 2010-2016 Finnish Meteorological Institut
 *
 * For details of usage, see the COPYING file and read the "Rules of the Road"
 * at http://www.physics.helsinki.fi/vlasiator/
 *
 * This program is free software; you can redistribute it and/or modify
 * it under the terms of the GNU General Public License as published by
 * the Free Software Foundation; either version 2 of the License, or
 * (at your option) any later version.
 *
 * This program is distributed in the hope that it will be useful,
 * but WITHOUT ANY WARRANTY; without even the implied warranty of
 * MERCHANTABILITY or FITNESS FOR A PARTICULAR PURPOSE.  See the
 * GNU General Public License for more details.
 *
 * You should have received a copy of the GNU General Public License along
 * with this program; if not, write to the Free Software Foundation, Inc.,
 * 51 Franklin Street, Fifth Floor, Boston, MA 02110-1301 USA.
 */
/*!
Spatial cell class for Vlasiator that supports a variable number of velocity blocks.
*/

#ifndef VLASIATOR_SPATIAL_CELL_GPU_HPP
#define VLASIATOR_SPATIAL_CELL_GPU_HPP

#include <algorithm>
#include <cmath>
#include <fstream>
#include <iostream>
#include <mpi.h>
#include <limits>
#include <stdint.h>
#include <vector>
#include <array>
#include <unordered_map>
#include <set>
#include <map>
#include <phiprof.hpp>
#include <tuple>

#include "memoryallocation.h"
#include "common.h"
#include "parameters.h"
#include "definitions.h"

#include "velocity_mesh_gpu.h"

#include "velocity_block_container.h"

#ifdef DEBUG_VLASIATOR
   #define DEBUG_SPATIAL_CELL
#endif

typedef Parameters P; // Heeded in numerous files which include this one

/*!
Used as an error from functions returning velocity cells or
as a cell that would be outside of the velocity block
*/
#define error_velocity_cell 0xFFFFFFFFu

/*!
Used as an error from functions returning velocity cell indices or
as an index that would be outside of the velocity block
*/
#define error_velocity_cell_index 0xFFFFFFFFu

namespace spatial_cell {

   namespace Transfer {
      const uint64_t NONE                     = 0;
      const uint64_t CELL_PARAMETERS          = (1ull<<0);
      const uint64_t CELL_DERIVATIVES         = (1ull<<1);
      const uint64_t VEL_BLOCK_LIST_STAGE1    = (1ull<<2);
      const uint64_t VEL_BLOCK_LIST_STAGE2    = (1ull<<3);
      const uint64_t VEL_BLOCK_DATA           = (1ull<<4);
      const uint64_t VEL_BLOCK_PARAMETERS     = (1ull<<6);
      const uint64_t VEL_BLOCK_WITH_CONTENT_STAGE1  = (1ull<<7);
      const uint64_t VEL_BLOCK_WITH_CONTENT_STAGE2  = (1ull<<8);
      const uint64_t CELL_SYSBOUNDARYFLAG     = (1ull<<9);
      const uint64_t CELL_E                   = (1ull<<10);
      const uint64_t CELL_EDT2                = (1ull<<11);
      const uint64_t CELL_PERB                = (1ull<<12);
      const uint64_t CELL_PERBDT2             = (1ull<<13);
      const uint64_t CELL_RHOM_V              = (1ull<<14);
      const uint64_t CELL_RHOMDT2_VDT2        = (1ull<<15);
      const uint64_t CELL_RHOQ                = (1ull<<16);
      const uint64_t CELL_RHOQDT2             = (1ull<<17);
      const uint64_t CELL_BVOL                = (1ull<<18);
      const uint64_t CELL_BVOL_DERIVATIVES    = (1ull<<19);
      const uint64_t CELL_DIMENSIONS          = (1ull<<20);
      const uint64_t CELL_IOLOCALCELLID       = (1ull<<21);
      const uint64_t NEIGHBOR_VEL_BLOCK_DATA  = (1ull<<22);
      const uint64_t CELL_HALL_TERM           = (1ull<<23);
      const uint64_t CELL_P                   = (1ull<<24);
      const uint64_t CELL_PDT2                = (1ull<<25);
      const uint64_t POP_METADATA             = (1ull<<26);
      const uint64_t RANDOMGEN                = (1ull<<27);
      const uint64_t CELL_GRADPE_TERM         = (1ull<<28);
      const uint64_t REFINEMENT_PARAMETERS    = (1ull<<29);
      //all data
      const uint64_t ALL_DATA =
      CELL_PARAMETERS
      | CELL_DERIVATIVES | CELL_BVOL_DERIVATIVES
      | VEL_BLOCK_DATA
      | CELL_SYSBOUNDARYFLAG
      | POP_METADATA | RANDOMGEN;

      //all data, except the distribution function
      const uint64_t ALL_SPATIAL_DATA =
      CELL_PARAMETERS
      | CELL_DERIVATIVES | CELL_BVOL_DERIVATIVES
      | CELL_SYSBOUNDARYFLAG
      | POP_METADATA | RANDOMGEN;
   }

   typedef std::array<unsigned int, 3> velocity_cell_indices_t;             /**< Defines the indices of a velocity cell in a velocity block.
                                                                               * Indices start from 0 and the first value is the index in x direction.
                                                                               * Note: these are the (i,j,k) indices of the cell within the block.
                                                                               * Valid values are ([0,block_vx_length[,[0,block_vy_length[,[0,block_vz_length[).*/

   typedef std::array<vmesh::LocalID,3> velocity_block_indices_t;           /**< Defines the indices of a velocity block in the velocity grid.
                                                                               * Indices start from 0 and the first value is the index in x direction.
                                                                               * Note: these are the (i,j,k) indices of the block.
                                                                               * Valid values are ([0,vx_length[,[0,vy_length[,[0,vz_length[).*/


   /** GPU kernel for scaling a particle population */
   __global__ static void __launch_bounds__(WID3,4) population_scale_kernel (
      vmesh::LocalID nBlocks,
      vmesh::VelocityMesh *vmesh,
      vmesh::VelocityBlockContainer *blockContainer,
      const Real factor
      ) {
      const int gpuBlocks = gridDim.x;
      const int blocki = blockIdx.x;
      const int i = threadIdx.x;
      const int j = threadIdx.y;
      const int k = threadIdx.z;
      const uint ti = k*WID2 + j*WID + i;
      // loop over whole velocity space and scale the values
      for (uint blockLID=blocki; blockLID<nBlocks; blockLID += gpuBlocks) {
         // Pointer to target block data
         Realf* data = blockContainer->getData(blockLID);
         // Scale value
         data[ti] = data[ti] * factor;
      }
   }
   /** GPU kernel for adding a particle population to another with a scaling factor
    This kernel increments existing blocks, creates new ones if the block does
    not exist, and so is not parallel-safe.
   */
   __global__ static void __launch_bounds__(WID3,4) population_increment_kernel (
      vmesh::LocalID nBlocks,
      vmesh::VelocityMesh *vmesh,
      vmesh::VelocityBlockContainer *blockContainer,
      vmesh::VelocityMesh *otherVmesh,
      vmesh::VelocityBlockContainer *otherBlockContainer,
      const Real factor
      // GPUTODO: This could gather into a vector GIDs and (invalidGIDs) of only those GIDs which need to be added
      // and call another kernel to do just that?
      ) {
      //const int gpuBlocks = gridDim.x;
      //const int blocki = blockIdx.x;
      const int i = threadIdx.x;
      const int j = threadIdx.y;
      const int k = threadIdx.z;
      const uint ti = k*WID2 + j*WID + i;
      // if (gpuBlocks != 1) {
      //    if (ti==0 && blocki==0) {
      //       printf("Warning! Calling population_increment_new_kernel from parallel region!\n");
      //    }
      // }
      // for (vmesh::LocalID incLID=blocki; incLID<nBlocks; incLID += gpuBlocks) {
      for (vmesh::LocalID incLID=0; incLID<nBlocks; incLID ++) {
         const Realf* fromData = otherBlockContainer->getData(incLID);
         // Global ID of the block containing incoming data
         const vmesh::GlobalID GID = otherVmesh->getGlobalID(incLID);
         // Get local ID of the target block. If the block doesn't exist, create it.
         __shared__ vmesh::LocalID writeLID;
         vmesh::LocalID toLID = vmesh->warpGetLocalID(GID,ti);
         if (toLID == vmesh->invalidLocalID()) {
            bool created = vmesh->warpPush_back(GID, ti);
            // Thread zero must create new block
            if (ti==0) {
               if (!created) {
                  assert(0 && "Error in incrementing blockContainer in population_increment_kernel!");
               }
               toLID = blockContainer->push_back();
               Real* parameters = blockContainer->getParameters(toLID);
               vmesh->getBlockInfo(GID, parameters+BlockParams::VXCRD);
               // make new LID available to all threads
               writeLID = toLID;
            }
            __syncthreads();
            Realf* toData = blockContainer->getData(writeLID);
            if (created) {
               // Write values from source cells
               toData[ti] = fromData[ti] * factor;
            }
         } else {
            // Increment with values from source cells
            Realf* toData = blockContainer->getData(toLID);
            toData[ti] += fromData[ti] * factor;
         }
      } // for-loop over velocity blocks
   }

   /** Wrapper for variables needed for each particle species.
    *  Change order if you know what you are doing.
    * All Real fields should be consecutive, as they are communicated as a block.
    *
    */
   struct Population {
      Real RHO;
      Real V[3];
      Real RHO_R;
      Real V_R[3];
      Real RHO_V;
      Real V_V[3];
      Real P[3];
      Real P_R[3];
      Real P_V[3];
      Real RHOLOSSADJUST = 0.0;      /*!< Counter for particle number loss from the destroying blocks in blockadjustment*/
      Real max_dt[2];                                                /**< Element[0] is max_r_dt, element[1] max_v_dt.*/
      Real velocityBlockMinValue;
      vmesh::LocalID reservation = 0; /* Guidance on vector size reservation */

      uint ACCSUBCYCLES;        /*!< number of subcyles for each cell*/
      vmesh::LocalID N_blocks;                                       /**< Number of velocity blocks, used when receiving velocity
                                                                      * mesh from remote neighbors using MPI.*/
      vmesh::VelocityMesh *vmesh;     /**< Velocity mesh. Contains all velocity blocks that exist
                                      * in this spatial cell. Cells are identified by their unique
                                      * global IDs.*/
      vmesh::VelocityBlockContainer *blockContainer;  /**< Velocity block data.*/
      /* pointers to device copies of vmesh and vbc */
      vmesh::VelocityMesh *dev_vmesh;
      vmesh::VelocityBlockContainer *dev_blockContainer;

      // Constructor, destructor
      Population() {
         vmesh = new vmesh::VelocityMesh();
         blockContainer = new vmesh::VelocityBlockContainer();
         dev_vmesh = 0;
         dev_blockContainer = 0;
         // Host registers seem to break in multi-gpu per node runs
         // CHK_ERR(gpuHostRegister(&vmesh, sizeof(vmesh::VelocityMesh*),gpuHostRegisterPortable));
         // CHK_ERR(gpuHostRegister(&blockContainer, sizeof(vmesh::VelocityBlockContainer*),gpuHostRegisterPortable));
         // CHK_ERR(gpuHostRegister(vmesh, sizeof(vmesh::VelocityMesh),gpuHostRegisterPortable));
         // CHK_ERR(gpuHostRegister(blockContainer, sizeof(vmesh::VelocityBlockContainer),gpuHostRegisterPortable));
         CHK_ERR(gpuMalloc((void**)&dev_vmesh, sizeof(vmesh::VelocityMesh)));
         CHK_ERR(gpuMalloc((void**)&dev_blockContainer, sizeof(vmesh::VelocityBlockContainer)));
         CHK_ERR(gpuMemcpy(dev_vmesh, vmesh, sizeof(vmesh::VelocityMesh), gpuMemcpyHostToDevice));
         CHK_ERR(gpuMemcpy(dev_blockContainer, blockContainer, sizeof(vmesh::VelocityBlockContainer), gpuMemcpyHostToDevice));
         // Set values to zero in case of zero-block populations
         RHO = RHO_R = RHO_V = RHOLOSSADJUST = velocityBlockMinValue = ACCSUBCYCLES = N_blocks = 0;
         for (uint i=0; i<2; ++i) {
            max_dt[i] = 0;
         }
         for (uint i=0; i<3; ++i) {
            V[i] = V_R[i] = V_V[i] = P[i] = P_R[i] = P_V[i] = 0;
         }
      }
      ~Population() {
         gpu_destructor();
         delete vmesh;
         delete blockContainer;
      }
      void gpu_destructor() {
         if (dev_vmesh) {
            CHK_ERR(gpuFree(dev_vmesh));
            dev_vmesh=0;
         }
         if (dev_blockContainer) {
            CHK_ERR(gpuFree(dev_blockContainer));
            dev_blockContainer=0;
         }
         vmesh->gpu_destructor();
         blockContainer->gpu_destructor();
      }
      Population(const Population& other) {
         vmesh = new vmesh::VelocityMesh(*(other.vmesh));
         blockContainer = new vmesh::VelocityBlockContainer(*(other.blockContainer));
         dev_vmesh = 0;
         dev_blockContainer = 0;
         // Host registers seem to break in multi-gpu per node runs
         // CHK_ERR(gpuHostRegister(&vmesh, sizeof(vmesh::VelocityMesh*),gpuHostRegisterPortable));
         // CHK_ERR(gpuHostRegister(&blockContainer, sizeof(vmesh::VelocityBlockContainer*),gpuHostRegisterPortable));
         // CHK_ERR(gpuHostRegister(vmesh, sizeof(vmesh::VelocityMesh),gpuHostRegisterPortable));
         // CHK_ERR(gpuHostRegister(blockContainer, sizeof(vmesh::VelocityBlockContainer),gpuHostRegisterPortable));
         CHK_ERR(gpuMalloc((void**)&dev_vmesh, sizeof(vmesh::VelocityMesh)));
         CHK_ERR(gpuMalloc((void**)&dev_blockContainer, sizeof(vmesh::VelocityBlockContainer)));
         CHK_ERR(gpuMemcpy(dev_vmesh, vmesh, sizeof(vmesh::VelocityMesh), gpuMemcpyHostToDevice));
         CHK_ERR(gpuMemcpy(dev_blockContainer, blockContainer, sizeof(vmesh::VelocityBlockContainer), gpuMemcpyHostToDevice));

         RHO = other.RHO;
         RHO_R = other.RHO_R;
         RHO_V = other.RHO_V;
         RHOLOSSADJUST = other.RHOLOSSADJUST;
         velocityBlockMinValue = other.velocityBlockMinValue;
         ACCSUBCYCLES = other.ACCSUBCYCLES;
         N_blocks = other.N_blocks;
         reservation = other.reservation;
         for (uint i=0; i<2; ++i) {
            max_dt[i] = other.max_dt[i];
         }
         for (uint i=0; i<3; ++i) {
            V[i] = other.V[i];
            V_R[i] = other.V_R[i];
            V_V[i] = other.V_V[i];
            P[i] = other.P[i];
            P_R[i] = other.P_R[i];
            P_V[i] = other.P_V[i];
         }
      }
      const Population& operator=(const Population& other) {
         gpuStream_t stream = gpu_getStream();
         *vmesh = *(other.vmesh);
         *blockContainer = *(other.blockContainer);
         CHK_ERR(gpuMemcpyAsync(dev_vmesh, vmesh, sizeof(vmesh::VelocityMesh), gpuMemcpyHostToDevice, stream));
         CHK_ERR(gpuMemcpyAsync(dev_blockContainer, blockContainer, sizeof(vmesh::VelocityBlockContainer), gpuMemcpyHostToDevice, stream));
         // // Sanity check
         // cuint vmeshSize = vmesh->size();
         // cuint vbcSize = blockContainer->size();
         // cuint ovmeshSize = other.vmesh->size();
         // cuint ovbcSize = other.blockContainer->size();
         // if (vmeshSize!=ovmeshSize || vbcSize!=ovmeshSize || vmeshSize!=vbcSize) {
         //    printf("other vmesh size %u new vmesh size %u\n",ovmeshSize,vmeshSize);
         //    printf("other blockcontainer size %u new blockcontainer size %u\n",ovbcSize,vbcSize);
         // }
         // vmesh->check();

         RHO = other.RHO;
         RHO_R = other.RHO_R;
         RHO_V = other.RHO_V;
         RHOLOSSADJUST = other.RHOLOSSADJUST;
         velocityBlockMinValue = other.velocityBlockMinValue;
         ACCSUBCYCLES = other.ACCSUBCYCLES;
         N_blocks = other.N_blocks;
         reservation = other.reservation;
         for (uint i=0; i<2; ++i) {
            max_dt[i] = other.max_dt[i];
         }
         for (uint i=0; i<3; ++i) {
            V[i] = other.V[i];
            V_R[i] = other.V_R[i];
            V_V[i] = other.V_V[i];
            P[i] = other.P[i];
            P_R[i] = other.P_R[i];
            P_V[i] = other.P_V[i];
         }
         return *this;
      }

      void Upload() {
         gpuStream_t stream = gpu_getStream();
         CHK_ERR(gpuMemcpyAsync(dev_vmesh, vmesh, sizeof(vmesh::VelocityMesh), gpuMemcpyHostToDevice, stream));
         CHK_ERR(gpuMemcpyAsync(dev_blockContainer, blockContainer, sizeof(vmesh::VelocityBlockContainer), gpuMemcpyHostToDevice, stream));
         CHK_ERR( gpuStreamSynchronize(stream) );
      }

      void Scale(creal factor) {
         RHO *= factor;
         RHO_R *= factor;
         RHO_V *= factor;
         for (uint i=0; i<3; ++i) {
            P[i] *= factor;
            P_R[i] *= factor;
            P_V[i] *= factor;
         }
         // Now loop over whole velocity space and scale the values
         vmesh::LocalID nBlocks = vmesh->size();
         const uint nGpuBlocks = nBlocks > GPUBLOCKS ? GPUBLOCKS : nBlocks;
         gpuStream_t stream = gpu_getStream();
         if (nGpuBlocks > 0) {
            dim3 block(WID,WID,WID);
            population_scale_kernel<<<nGpuBlocks, block, 0, stream>>> (
               nBlocks,
               dev_vmesh,
               dev_blockContainer,
               factor
               );
            CHK_ERR( gpuPeekAtLastError() );
            CHK_ERR( gpuStreamSynchronize(stream) );
         }
      }
      void Increment(const Population& other, creal factor) {
         // Note: moments will be invalidated.
         // Ensure the vmesh and VBC are large enough
         if (factor==0) {
            // Nothing to add
            return;
         }
         vmesh::LocalID nBlocks = (other.vmesh)->size();
         vmesh::LocalID nExistingBlocks = vmesh->size();
         vmesh->setNewCapacity(nExistingBlocks + nBlocks + 1);
         blockContainer->gpu_Allocate(nExistingBlocks + nBlocks + 1);
         // Loop over the whole velocity space, and add scaled values with
         // a kernel. Addition of new blocks is not block-parallel-safe.
         const uint nGpuBlocks = nBlocks > GPUBLOCKS ? GPUBLOCKS : nBlocks;
         gpuStream_t stream = gpu_getStream();
         if (nGpuBlocks > 0) {
            dim3 block(WID,WID,WID);
            // Now serial
            population_increment_kernel<<<1, block, 0, stream>>> (
               nBlocks,
               dev_vmesh,
               dev_blockContainer,
               other.dev_vmesh,
               other.dev_blockContainer,
               factor
               );
            CHK_ERR( gpuPeekAtLastError() );
            CHK_ERR( gpuStreamSynchronize(stream) );
         }
      }
   };

   /** GPU kernel for populating block data and parameters based on list of
       globalIDs and avgs.
   */
   template <typename fileReal> __global__ void add_blocks_from_buffer_kernel (
      const vmesh::VelocityMesh *vmesh,
      vmesh::VelocityBlockContainer *blockContainer,
      const vmesh::LocalID startLID,
      const split::SplitVector<vmesh::GlobalID>* blocks,
      const fileReal* avgBuffer,
      const uint nBlocks
      ) {
      const int gpuBlocks = gridDim.x;
      const int blocki = blockIdx.x;
      //const int warpSize = blockDim.x*blockDim.y*blockDim.z;
      const uint ti = threadIdx.z*blockDim.x*blockDim.y + threadIdx.y*blockDim.x + threadIdx.x;
      Real* parameters = blockContainer->getParameters(startLID);
      Realf *cellBlockData = blockContainer->getData(startLID);
      for (uint index=blocki; index<nBlocks; index += gpuBlocks) {
         // Copy in cell data, perform conversion float<->double if necessary
         cellBlockData[index*WID3 + ti] = (Realf)avgBuffer[index*WID3 + ti];
         // Set block parameters
         if (ti==0) {
            vmesh::GlobalID GID = blocks->at(index);
            vmesh->getBlockInfo(GID, parameters + index*BlockParams::N_VELOCITY_BLOCK_PARAMS + BlockParams::VXCRD);
         }
         __syncthreads();
      }
   }

   class SpatialCell {
   public:
      SpatialCell();
      ~SpatialCell();
      void gpu_destructor();
      SpatialCell(const SpatialCell& other);
      const SpatialCell& operator=(const SpatialCell& other);

      void setReservation(const uint popID, const vmesh::LocalID reservationsize, bool force=false);
      vmesh::LocalID getReservation(const uint popID) const;
      void applyReservation(const uint popID);

      vmesh::GlobalID find_velocity_block(vmesh::GlobalID cellIndices[3],const uint popID);
      Realf* get_data(const uint popID);
      const Realf* get_data(const uint popID) const;
      Realf* get_data(const vmesh::LocalID& blockLID,const uint popID);
      const Realf* get_data(const vmesh::LocalID& blockLID,const uint popID) const;
      Real* get_block_parameters(const uint popID);
      const Real* get_block_parameters(const uint popID) const;
      Real* get_block_parameters(const vmesh::LocalID& blockLID,const uint popID);
      const Real* get_block_parameters(const vmesh::LocalID& blockLID,const uint popID) const;

      Realf* dev_get_data(const uint popID);
      const Realf* dev_get_data(const uint popID) const;
      // Realf* dev_get_data(const vmesh::LocalID& blockLID,const uint popID);
      // const Realf* dev_get_data(const vmesh::LocalID& blockLID,const uint popID) const;
      Real* dev_get_block_parameters(const uint popID);
      const Real* dev_get_block_parameters(const uint popID) const;
      // Real* dev_get_block_parameters(const vmesh::LocalID& blockLID,const uint popID);
      // const Real* dev_get_block_parameters(const vmesh::LocalID& blockLID,const uint popID) const;

      Real* get_cell_parameters();
      const Real* get_cell_parameters() const;

      vmesh::LocalID get_number_of_velocity_blocks(const uint popID) const;
      vmesh::LocalID get_number_of_all_velocity_blocks() const;
      int get_number_of_populations() const;

      Population & get_population(const uint popID);
      const Population & get_population(const uint popID) const;
      void set_population(const Population& pop, cuint popID);
      void scale_population(creal factor, cuint popID);
      void increment_population(const Population& pop, creal factor, cuint popID);

      const Real& get_max_r_dt(const uint popID) const;
      const Real& get_max_v_dt(const uint popID) const;

      const vmesh::LocalID* get_velocity_grid_length(const uint popID);
      const Real* get_velocity_grid_block_size(const uint popID);
      const Real* get_velocity_grid_cell_size(const uint popID);
      void get_velocity_block_coordinates(const uint popID,const vmesh::GlobalID& globalID,Real* coords);
      velocity_block_indices_t get_velocity_block_indices(const uint popID,const vmesh::GlobalID globalID);
      vmesh::GlobalID get_velocity_block(const uint popID,vmesh::GlobalID blockIndices[3]) const;
      vmesh::GlobalID get_velocity_block(const uint popID,const velocity_block_indices_t indices) const;
      vmesh::GlobalID get_velocity_block(const uint popID,const Real* coords) const;
      vmesh::GlobalID get_velocity_block(const uint popID,const Real vx,const Real vy,const Real vz) const;
      vmesh::GlobalID get_velocity_block_global_id(const vmesh::LocalID& blockLID,const uint popID) const;
      vmesh::LocalID get_velocity_block_local_id(const vmesh::GlobalID& blockGID,const uint popID) const;
      void get_velocity_block_size(const uint popID,const vmesh::GlobalID block,Real size[3]);
      Real get_velocity_block_vx_min(const uint popID,const vmesh::GlobalID block) const;
      Real get_velocity_block_vx_max(const uint popID,const vmesh::GlobalID block) const;
      Real get_velocity_block_vy_min(const uint popID,const vmesh::GlobalID block) const;
      Real get_velocity_block_vy_max(const uint popID,const vmesh::GlobalID block) const;
      Real get_velocity_block_vz_min(const uint popID,const vmesh::GlobalID block) const;
      Real get_velocity_block_vz_max(const uint popID,const vmesh::GlobalID block) const;

      static unsigned int invalid_block_index();
      static vmesh::GlobalID invalid_global_id();
      static vmesh::LocalID invalid_local_id();

      size_t count(const vmesh::GlobalID& block,const uint popID) const;

      void printMeshSizes();
      static bool setCommunicatedSpecies(const uint popID);

      // Following functions adjust velocity blocks stored on the cell //
      bool add_velocity_block(const vmesh::GlobalID& block,const uint popID);
      bool add_velocity_block(const vmesh::GlobalID& block,const uint popID, Realf* buffer);
      void adjustSingleCellVelocityBlocks(const uint popID, bool doDeleteEmpty=false);
      void adjust_velocity_blocks(const std::vector<SpatialCell*>& spatial_neighbors,
                                  const uint popID,
                                  bool doDeleteEmptyBlocks=true);
      void adjust_velocity_blocks_caller(const uint popID);
      void update_blocks_to_move_caller(const uint popID);
      void update_blocks_to_move_caller_2(const uint popID, const vmesh::LocalID nBlocksRequired, const vmesh::LocalID nBlocksCurrent);
      // Templated function for storing a v-space read from a file
      template <typename fileReal> void add_velocity_blocks(const uint popID, split::SplitVector<vmesh::GlobalID> *blocks,fileReal* avgBuffer);

      void update_velocity_block_content_lists(const uint popID);
      bool checkMesh(const uint popID);
      void clear(const uint popID);
      uint64_t get_cell_memory_capacity();
      uint64_t get_cell_memory_size();
      void prepare_to_receive_blocks(const uint popID);
      bool shrink_to_fit();
      size_t size(const uint popID) const;
      void remove_velocity_block(const vmesh::GlobalID& block,const uint popID);
      vmesh::VelocityMesh* get_velocity_mesh(const size_t& popID);
      vmesh::VelocityBlockContainer* get_velocity_blocks(const size_t& popID);
      void SpatialCell::dev_upload_population(const uint popID);
      vmesh::VelocityMesh* dev_get_velocity_mesh(const size_t& popID);
      vmesh::VelocityBlockContainer* dev_get_velocity_blocks(const size_t& popID);
      // Prefetches for both blockContainers and vmeshes, all populations
      void prefetchDevice();
      void prefetchHost();

      void set_max_r_dt(const uint popID,const Real& value);
      void set_max_v_dt(const uint popID,const Real& value);

      // Following functions are related to MPI //
      std::tuple<void*, int, MPI_Datatype> get_mpi_datatype(const CellID cellID,const int sender_rank,const int receiver_rank,
                                                            const bool receiving,const int neighborhood);
      static uint64_t get_mpi_transfer_type(void);
      static void set_mpi_transfer_type(const uint64_t type,bool atSysBoundaries=false, bool inAMRtranslation=false);
      static void set_mpi_transfer_direction(const int dimension);
      void set_mpi_transfer_enabled(bool transferEnabled);
      void updateSparseMinValue(const uint popID);
      Real getVelocityBlockMinValue(const uint popID) const;

      // Member variables //
      std::array<Real, bvolderivatives::N_BVOL_DERIVATIVES> derivativesBVOL;    /**< Derivatives of BVOL needed by the acceleration.
                                                                                 * Separate array because it does not need to be communicated.*/
      std::array<Real, CellParams::N_SPATIAL_CELL_PARAMS> parameters;
      std::array<Realf, WID3> null_block_data;

      uint64_t ioLocalCellId;                                                 /**< Local cell ID used for IO, not needed elsewhere
                                                                               * and thus not being kept up-to-date.*/
      std::array<Realf*,MAX_NEIGHBORS_PER_DIM> neighbor_block_data;       /**< Pointers for translation operator. We can point to neighbor
                                                                               * cell block data. We do not allocate memory for the pointer.*/
      std::array<vmesh::LocalID,MAX_NEIGHBORS_PER_DIM> neighbor_number_of_blocks;
      std::map<int,std::set<int>> face_neighbor_ranks;
      uint sysBoundaryFlag;                                                   /**< What type of system boundary does the cell belong to.
                                                                               * Enumerated in the sysboundarytype namespace's enum.*/
      uint sysBoundaryLayer;                                                  /**< Layers counted from closest systemBoundary. If 0 then it has not
                                                                               * been computed. First sysboundary layer is layer 1.*/
      int sysBoundaryLayerNew;
      split::SplitVector<vmesh::GlobalID> *velocity_block_with_content_list;          /**< List of existing cells with content, only up-to-date after call to update_has_content().*/
      vmesh::LocalID velocity_block_with_content_list_size;                   /**< Size of vector. Needed for MPI communication of size before actual list transfer.*/
      vmesh::LocalID velocity_block_with_no_content_list_size;                   /**< Size of vector. Cached for storage on host.*/
      split::SplitVector<vmesh::GlobalID> *velocity_block_with_no_content_list;

      /**< List of existing cells with no content, only up-to-date after call to update_has_content. This is also never transferred over MPI, so is invalid on remote cells.*/

      Realf* gpu_rhoLossAdjust;
      split::SplitVector<vmesh::GlobalID> *BlocksToRemove, *BlocksToAdd, *BlocksToMove; /**< Lists of blocks to change on GPU device */
      split::SplitVector<vmesh::GlobalID> *BlocksRequired;
      Hashinator::Hashmap<vmesh::GlobalID,vmesh::LocalID> *BlocksRequiredMap, *BlocksDeleteMap;

      // Host-side cached values to avoid page faults
      size_t velocity_block_with_content_list_capacity, velocity_block_with_no_content_list_capacity;
      size_t BlocksToRemove_capacity, BlocksToAdd_capacity, BlocksToMove_capacity, BlocksRequired_capacity,BlocksRequiredMap_sizepower,BlocksDeleteMap_sizepower;
      // TODO: also for sizes?
      //size_t BlocksToRemove_size, BlocksToAdd_size, BlocksRequired_size,BlocksRequiredMap_fill,BlocksDeleteMap_fill;
      // This is never needed: BlocksToMove_size

      static uint64_t mpi_transfer_type;                                      /**< Which data is transferred by the mpi datatype given by spatial cells.*/
      static bool mpiTransferAtSysBoundaries;                                 /**< Do we only transfer data at boundaries (true), or in the whole system (false).*/
      static bool mpiTransferInAMRTranslation;                                /**< Do we only transfer cells which are required by AMR translation. */
      static int mpiTransferXYZTranslation;                                   /**< Dimension in which AMR translation is happening */

    private:
      static int activePopID;
      bool initialized;
      bool mpiTransferEnabled;

      std::vector<spatial_cell::Population> populations;                        /**< Particle population variables.*/
   };

   inline Realf* SpatialCell::get_data(const uint popID) {
      #ifdef DEBUG_SPATIAL_CELL
      if (popID >= populations.size()) {
         std::cerr << "ERROR, popID " << popID << " exceeds populations.size() " << populations.size() << " in ";
         std::cerr << __FILE__ << ":" << __LINE__ << std::endl;
         exit(1);
      }
      #endif
      return populations[popID].blockContainer->getData();
   }

   inline const Realf* SpatialCell::get_data(const uint popID) const {
      #ifdef DEBUG_SPATIAL_CELL
      if (popID >= populations.size()) {
         std::cerr << "ERROR, popID " << popID << " exceeds populations.size() " << populations.size() << " in ";
         std::cerr << __FILE__ << ":" << __LINE__ << std::endl;
         exit(1);
      }
      #endif
      return populations[popID].blockContainer->getData();
   }

   inline Realf* SpatialCell::dev_get_data(const uint popID) {
      #ifdef DEBUG_SPATIAL_CELL
      if (popID >= populations.size()) {
         std::cerr << "ERROR, popID " << popID << " exceeds populations.size() " << populations.size() << " in ";
         std::cerr << __FILE__ << ":" << __LINE__ << std::endl;
         exit(1);
      }
      #endif
      return populations[popID].dev_blockContainer->getData();
   }

   inline const Realf* SpatialCell::dev_get_data(const uint popID) const {
      #ifdef DEBUG_SPATIAL_CELL
      if (popID >= populations.size()) {
         std::cerr << "ERROR, popID " << popID << " exceeds populations.size() " << populations.size() << " in ";
         std::cerr << __FILE__ << ":" << __LINE__ << std::endl;
         exit(1);
      }
      #endif
      return populations[popID].dev_blockContainer->getData();
   }

   inline Realf* SpatialCell::get_data(const vmesh::LocalID& blockLID,const uint popID) {
      #ifdef DEBUG_SPATIAL_CELL
      if (popID >= populations.size()) {
         std::cerr << "ERROR, popID " << popID << " exceeds populations.size() " << populations.size() << " in ";
         std::cerr << __FILE__ << ":" << __LINE__ << std::endl;
         exit(1);
      }
      if (blockLID >= populations[popID].blockContainer->size()) {
         std::cerr << "ERROR, block LID out of bounds, blockContainer->size() " << populations[popID].blockContainer->size() << " in ";
         std::cerr << __FILE__ << ":" << __LINE__ << std::endl;
         exit(1);
      }
      #endif
      if (blockLID == vmesh::VelocityMesh::invalidLocalID()) return null_block_data.data();
      return populations[popID].blockContainer->getData(blockLID);
   }

   inline const Realf* SpatialCell::get_data(const vmesh::LocalID& blockLID,const uint popID) const {
      #ifdef DEBUG_SPATIAL_CELL
      if (popID >= populations.size()) {
         std::cerr << "ERROR, popID " << popID << " exceeds populations.size() " << populations.size() << " in ";
         std::cerr << __FILE__ << ":" << __LINE__ << std::endl;
         exit(1);
      }
      if (blockLID >= populations[popID].blockContainer->size()) {
         std::cerr << "ERROR, block LID out of bounds, blockContainer->size() " << populations[popID].blockContainer->size() << " in ";
         std::cerr << __FILE__ << ":" << __LINE__ << std::endl;
         exit(1);
      }
      #endif
      if (blockLID == vmesh::VelocityMesh::invalidLocalID()) return null_block_data.data();
      return populations[popID].blockContainer->getData(blockLID);
   }

   inline Real* SpatialCell::get_block_parameters(const uint popID) {
      #ifdef DEBUG_SPATIAL_CELL
      if (popID >= populations.size()) {
         std::cerr << "ERROR, popID " << popID << " exceeds populations.size() " << populations.size() << " in ";
         std::cerr << __FILE__ << ":" << __LINE__ << std::endl;
         exit(1);
      }
      #endif
      return populations[popID].blockContainer->getParameters();
   }

   inline const Real* SpatialCell::get_block_parameters(const uint popID) const {
      #ifdef DEBUG_SPATIAL_CELL
      if (popID >= populations.size()) {
         std::cerr << "ERROR, popID " << popID << " exceeds populations.size() " << populations.size() << " in ";
         std::cerr << __FILE__ << ":" << __LINE__ << std::endl;
         exit(1);
      }
      #endif
      return populations[popID].blockContainer->getParameters();
   }

   inline void SpatialCell::dev_upload_population(const uint popID) {
      populations[popID].Upload();
   }

   inline Real* SpatialCell::dev_get_block_parameters(const uint popID) {
      #ifdef DEBUG_SPATIAL_CELL
      if (popID >= populations.size()) {
         std::cerr << "ERROR, popID " << popID << " exceeds populations.size() " << populations.size() << " in ";
         std::cerr << __FILE__ << ":" << __LINE__ << std::endl;
         exit(1);
      }
      #endif
      return populations[popID].dev_blockContainer->getParameters();
   }

   inline const Real* SpatialCell::dev_get_block_parameters(const uint popID) const {
      #ifdef DEBUG_SPATIAL_CELL
      if (popID >= populations.size()) {
         std::cerr << "ERROR, popID " << popID << " exceeds populations.size() " << populations.size() << " in ";
         std::cerr << __FILE__ << ":" << __LINE__ << std::endl;
         exit(1);
      }
      #endif
      return populations[popID].dev_blockContainer->getParameters();
   }

   inline Real* SpatialCell::get_block_parameters(const vmesh::LocalID& blockLID,const uint popID) {
      #ifdef DEBUG_SPATIAL_CELL
      if (popID >= populations.size()) {
         std::cerr << "ERROR, popID " << popID << " exceeds populations.size() " << populations.size() << " in ";
         std::cerr << __FILE__ << ":" << __LINE__ << std::endl;
         exit(1);
      }
      if (blockLID >= populations[popID].blockContainer->size()) {
         std::cerr << "ERROR, block LID out of bounds, blockContainer->size() " << populations[popID].blockContainer->size() << " in ";
         std::cerr << __FILE__ << ":" << __LINE__ << std::endl;
         exit(1);
      }
      #endif
      return populations[popID].blockContainer->getParameters(blockLID);
   }

   inline const Real* SpatialCell::get_block_parameters(const vmesh::LocalID& blockLID,const uint popID) const {
      #ifdef DEBUG_SPATIAL_CELL
      if (popID >= populations.size()) {
         std::cerr << "ERROR, popID " << popID << " exceeds populations.size() " << populations.size() << " in ";
         std::cerr << __FILE__ << ":" << __LINE__ << std::endl;
         exit(1);
      }
      if (blockLID >= populations[popID].blockContainer->size()) {
         std::cerr << "ERROR, block LID out of bounds, blockContainer->size() " << populations[popID].blockContainer->size() << " in ";
         std::cerr << __FILE__ << ":" << __LINE__ << std::endl;
         exit(1);
      }
      #endif
      return populations[popID].blockContainer->getParameters(blockLID);
   }

   inline Real* SpatialCell::get_cell_parameters() {
      return parameters.data();
   }

   inline const Real* SpatialCell::get_cell_parameters() const {
      return parameters.data();
   }

   inline vmesh::LocalID SpatialCell::get_number_of_velocity_blocks(const uint popID) const {
      #ifdef DEBUG_SPATIAL_CELL
      if (popID >= populations.size()) {
         std::cerr << "ERROR, popID " << popID << " exceeds populations.size() " << populations.size() << " in ";
         std::cerr << __FILE__ << ":" << __LINE__ << std::endl;
         exit(1);
      }
      #endif
      return populations[popID].blockContainer->size();
   }

    /** Get the total number of velocity blocks in this cell, summed over
     * all existing particle populations.
     * @return Total number of velocity blocks in the cell.*/
    inline vmesh::LocalID SpatialCell::get_number_of_all_velocity_blocks() const {
        vmesh::LocalID N_blocks = 0;
        for (size_t p=0; p<populations.size(); ++p)
            N_blocks += populations[p].blockContainer->size();
        return N_blocks;
    }

   inline int SpatialCell::get_number_of_populations() const {
      return populations.size();
   }

   inline Population & SpatialCell::get_population(const uint popID) {
      return populations[popID];
   }

   inline const Population & SpatialCell::get_population(const uint popID) const {
      return populations[popID];
   }

   inline void SpatialCell::set_population(const Population& pop, cuint popID) {
      // (this->populations[popID].vmesh)->gpu_prefetchDevice();
      // (this->populations[popID].blockContainer)->gpu_prefetchDevice();
      // (pop.vmesh)->gpu_prefetchDevice();
      // (pop.blockContainer)->gpu_prefetchDevice();
      //phiprof::Timer setpopTimer {"set population"};
      this->populations[popID] = pop;
   }
   inline void SpatialCell::scale_population(creal factor, cuint popID) {
      // (this->populations[popID].vmesh)->gpu_prefetchDevice();
      // (this->populations[popID].blockContainer)->gpu_prefetchDevice();
      //phiprof::Timer scalepopTimer {"scale population"};
      (this->populations[popID]).Scale(factor);
   }
   inline void SpatialCell::increment_population(const Population& pop, creal factor, cuint popID) {
      // (this->populations[popID].vmesh)->gpu_prefetchDevice();
      // (this->populations[popID].blockContainer)->gpu_prefetchDevice();
      // (pop.vmesh)->gpu_prefetchDevice();
      // (pop.blockContainer)->gpu_prefetchDevice();
      //phiprof::Timer incpopTimer {"increment population"};
      (this->populations[popID]).Increment(pop, factor);
   }

   inline const vmesh::LocalID* SpatialCell::get_velocity_grid_length(const uint popID) {
      return populations[popID].vmesh->getGridLength();
   }

   inline const Real* SpatialCell::get_velocity_grid_block_size(const uint popID) {
      return populations[popID].vmesh->getBlockSize();
   }

   inline const Real* SpatialCell::get_velocity_grid_cell_size(const uint popID) {
      return populations[popID].vmesh->getCellSize();
   }

   inline void SpatialCell::get_velocity_block_coordinates(const uint popID,const vmesh::GlobalID& globalID,Real* coords) {
      populations[popID].vmesh->getBlockCoordinates(globalID,coords);
   }

   /*!
    Returns the indices of given velocity block
    */
   inline velocity_block_indices_t SpatialCell::get_velocity_block_indices(const uint popID,const vmesh::GlobalID block) {
      velocity_block_indices_t indices;
      populations[popID].vmesh->getIndices(block,indices[0],indices[1],indices[2]);
      return indices;
   }

   /*!
    Returns the velocity block at given indices or error_velocity_block
    */
   inline vmesh::GlobalID SpatialCell::get_velocity_block(const uint popID,const velocity_block_indices_t indices) const {
      return populations[popID].vmesh->getGlobalID(indices[0],indices[1],indices[2]);
   }

   inline vmesh::GlobalID SpatialCell::get_velocity_block(const uint popID,vmesh::GlobalID blockIndices[3]) const {
      return populations[popID].vmesh->getGlobalID(blockIndices[0],blockIndices[1],blockIndices[2]);
   }

   /*!
    Returns the velocity block at given location or
    error_velocity_block if outside of the velocity grid
    */
   inline vmesh::GlobalID SpatialCell::get_velocity_block(const uint popID,const Real vx,const Real vy,const Real vz) const {
      Real coords[3] = {vx,vy,vz};
      return populations[popID].vmesh->getGlobalID(coords);
   }

   inline vmesh::GlobalID SpatialCell::get_velocity_block(const uint popID,const Real* coords) const {
      return populations[popID].vmesh->getGlobalID(coords);
   }

   inline vmesh::GlobalID SpatialCell::get_velocity_block_global_id(const vmesh::LocalID& blockLID,const uint popID) const {
      #ifdef DEBUG_SPATIAL_CELL
      if (popID >= populations.size()) {
         std::cerr << "ERROR, popID " << popID << " exceeds populations.size() " << populations.size() << " in ";
         std::cerr << __FILE__ << ":" << __LINE__ << std::endl;
         exit(1);
      }
      #endif
      return populations[popID].vmesh->getGlobalID(blockLID);
   }

   inline vmesh::LocalID SpatialCell::get_velocity_block_local_id(const vmesh::GlobalID& blockGID,const uint popID) const {
      #ifdef DEBUG_SPATIAL_CELL
      if (popID >= populations.size()) {
         std::cerr << "ERROR, popID " << popID << " exceeds populations.size() " << populations.size() << " in ";
         std::cerr << __FILE__ << ":" << __LINE__ << std::endl;
         exit(1);
      }
      #endif

      return populations[popID].vmesh->getLocalID(blockGID);
   }

   inline void SpatialCell::get_velocity_block_size(const uint popID,const vmesh::GlobalID block,Real blockSize[3]) {
      populations[popID].vmesh->getBlockSize(block,blockSize);
   }

   /*!
    Returns the edge where given velocity block starts.
    */
   inline Real SpatialCell::get_velocity_block_vx_min(const uint popID,const vmesh::GlobalID block) const {
      Real coords[3];
      populations[popID].vmesh->getBlockCoordinates(block,coords);
      return coords[0];
   }

   /*!
    Returns the edge where given velocity block ends.
    */
   inline Real SpatialCell::get_velocity_block_vx_max(const uint popID,const vmesh::GlobalID block) const {
      Real coords[3];
      populations[popID].vmesh->getBlockCoordinates(block,coords);

      Real size[3];
      populations[popID].vmesh->getBlockSize(block,size);
      return coords[0]+size[0];
   }

   /*!
    Returns the edge where given velocity block starts.
    */
   inline Real SpatialCell::get_velocity_block_vy_min(const uint popID,const vmesh::GlobalID block) const {
      Real coords[3];
      populations[popID].vmesh->getBlockCoordinates(block,coords);
      return coords[1];
   }

   /*!
    Returns the edge where given velocity block ends.
    */
   inline Real SpatialCell::get_velocity_block_vy_max(const uint popID,const vmesh::GlobalID block) const {
      Real coords[3];
      populations[popID].vmesh->getBlockCoordinates(block,coords);

      Real size[3];
      populations[popID].vmesh->getBlockSize(block,size);
      return coords[1]+size[1];
   }

   /*!
    Returns the edge where given velocity block starts.
    */
   inline Real SpatialCell::get_velocity_block_vz_min(const uint popID,const vmesh::GlobalID block) const {
      Real coords[3];
      populations[popID].vmesh->getBlockCoordinates(block,coords);
      return coords[2];
   }

   /*!
    Returns the edge where given velocity block ends.
    */
   inline Real SpatialCell::get_velocity_block_vz_max(const uint popID,const vmesh::GlobalID block) const {
      Real coords[3];
      populations[popID].vmesh->getBlockCoordinates(block,coords);

      Real size[3];
      populations[popID].vmesh->getBlockSize(block,size);
      return coords[2]+size[2];
   }

   inline unsigned int SpatialCell::invalid_block_index() {
      return vmesh::VelocityMesh::invalidBlockIndex();
   }

   inline vmesh::GlobalID SpatialCell::invalid_global_id() {
      return vmesh::VelocityMesh::invalidGlobalID();
   }

   inline vmesh::GlobalID SpatialCell::invalid_local_id() {
      return vmesh::VelocityMesh::invalidLocalID();
   }

   /*!
    Returns the number of given velocity blocks that exist.
    */
   inline size_t SpatialCell::count(const vmesh::GlobalID& block,const uint popID) const {
      #ifdef DEBUG_SPATIAL_CELL
      if (popID >= populations.size()) {
         std::cerr << "ERROR, popID " << popID << " exceeds populations.size() " << populations.size() << " in ";
         std::cerr << __FILE__ << ":" << __LINE__ << std::endl;
         exit(1);
      }
      #endif

      return populations[popID].vmesh->count(block);
   }

   /*!
    Returns the number of existing velocity blocks.
    */
   inline size_t SpatialCell::size(const uint popID) const {
      #ifdef DEBUG_SPATIAL_CELL
      if (popID >= populations.size()) {
         std::cerr << "ERROR, popID " << popID << " exceeds populations.size() " << populations.size() << " in ";
         std::cerr << __FILE__ << ":" << __LINE__ << std::endl;
         exit(1);
      }
      #endif

      return populations[popID].vmesh->size();
   }

<<<<<<< HEAD
   /*!
    Sets the given value to a velocity cell at given coordinates.
    *
    Creates the velocity block at given coordinates if it doesn't exist.
    */
   inline void SpatialCell::set_value(const Real vx,const Real vy,const Real vz,
                                      const Realf value,const uint popID) {
      #ifdef DEBUG_SPATIAL_CELL
      if (popID >= populations.size()) {
         std::cerr << "ERROR, popID " << popID << " exceeds populations.size() " << populations.size() << " in ";
         std::cerr << __FILE__ << ":" << __LINE__ << std::endl;
         exit(1);
      }
      #endif

      const vmesh::GlobalID blockGID = get_velocity_block(popID,vx, vy, vz);
      vmesh::LocalID blockLID = populations[popID].vmesh->getLocalID(blockGID);
      if (blockLID == vmesh::VelocityMesh::invalidLocalID()) {
         if (!add_velocity_block(blockGID,popID)) {
            std::cerr << "Couldn't add velocity block " << blockGID << std::endl;
            abort();
         }
         blockLID = populations[popID].vmesh->getLocalID(blockGID);
      }

      const unsigned int cell = get_velocity_cell(popID,blockGID, vx, vy, vz);
      get_data(blockLID,popID)[cell] = value;
   }

//TODO - thread safe set/increment functions which do not create blocks automatically

   /*! Sets the value of a particular cell in a block. The block is
    *  created if it does not exist. This version is faster than
    *  the velocity value based version.
    *
    * This function is not thread safe due to the creation of
    * blocks.
    *
    \param block Block index of velocity-cell
    \param cell  Cell index (0..WID3-1) of velocity-cell in block
    \param value Value that is set for velocity-cell
    */
   inline void SpatialCell::set_value(const vmesh::GlobalID& blockGID,const unsigned int cell,
                                      const Realf value,const uint popID) {
      #ifdef DEBUG_SPATIAL_CELL
      if (popID >= populations.size()) {
         std::cerr << "ERROR, popID " << popID << " exceeds populations.size() " << populations.size() << " in ";
         std::cerr << __FILE__ << ":" << __LINE__ << std::endl;
         exit(1);
      }
      #endif

      vmesh::LocalID blockLID = populations[popID].vmesh->getLocalID(blockGID);
      if (blockLID == vmesh::VelocityMesh::invalidLocalID()) {
         if (!add_velocity_block(blockGID,popID)) {
            std::cerr << "Couldn't add velocity block " << blockGID << std::endl;
            abort();
         }
         blockLID = populations[popID].vmesh->getLocalID(blockGID);
      }

      get_data(blockLID,popID)[cell] = value;
   }

   /*!
    Increments the value of velocity cell at given coordinate-
    *
    Creates the velocity block at given coordinates if it doesn't exist.
    */
   inline void SpatialCell::increment_value(const Real vx,const Real vy,const Real vz,
                                            const Realf value,const uint popID) {
      #ifdef DEBUG_SPATIAL_CELL
      if (popID >= populations.size()) {
         std::cerr << "ERROR, popID " << popID << " exceeds populations.size() " << populations.size() << " in ";
         std::cerr << __FILE__ << ":" << __LINE__ << std::endl;
         exit(1);
      }
      #endif

      const vmesh::GlobalID blockGID = SpatialCell::get_velocity_block(popID,vx,vy,vz);
      vmesh::LocalID blockLID = get_velocity_block_local_id(blockGID,popID);

      if (blockLID == SpatialCell::invalid_local_id()) {
          if (!add_velocity_block(blockGID,popID)) {
             std::cerr << "Couldn't add velocity block " << blockGID << std::endl;
             abort();
          }
          blockLID = get_velocity_block_local_id(blockGID,popID);
      }

      if (blockLID == invalid_local_id()) {
         std::cerr << __FILE__ << ":" << __LINE__
           << " block_ptr == NULL" << std::endl;
         abort();
      }

      const unsigned int cell = get_velocity_cell(popID,blockGID,vx,vy,vz);
      get_data(blockLID,popID)[cell] += value;
   }

   /*!
    Increments the value of velocity cell at given index
    *
    Creates the velocity block if it doesn't exist.
    */
   inline void SpatialCell::increment_value(const vmesh::GlobalID& blockGID,
                                            const unsigned int cell,
                                            const Realf value,const uint popID) {
      #ifdef DEBUG_SPATIAL_CELL
      if (popID >= populations.size()) {
         std::cerr << "ERROR, popID " << popID << " exceeds populations.size() " << populations.size() << " in ";
         std::cerr << __FILE__ << ":" << __LINE__ << std::endl;
         exit(1);
      }
      #endif

      vmesh::LocalID blockLID = populations[popID].vmesh->getLocalID(blockGID);
      if (blockLID == vmesh::VelocityMesh::invalidLocalID()) {
         if (!add_velocity_block(blockGID,popID)) {
            std::cerr << "Couldn't add velocity block " << blockGID << std::endl;
            abort();
         }
         blockLID = populations[popID].vmesh->getLocalID(blockGID);
      }
      get_data(blockLID,popID)[cell] += value;
   }

=======
>>>>>>> 7eca8caf
   inline vmesh::VelocityMesh* SpatialCell::get_velocity_mesh(const size_t& popID) {
      #ifdef DEBUG_SPATIAL_CELL
      if (popID >= populations.size()) {
         std::cerr << "ERROR, popID " << popID << " exceeds populations.size() " << populations.size() << " in ";
         std::cerr << __FILE__ << ":" << __LINE__ << std::endl;
         exit(1);
      }
      #endif
      return populations[popID].vmesh;
   }
   inline vmesh::VelocityMesh* SpatialCell::dev_get_velocity_mesh(const size_t& popID) {
      #ifdef DEBUG_SPATIAL_CELL
      if (popID >= populations.size()) {
         std::cerr << "ERROR, popID " << popID << " exceeds populations.size() " << populations.size() << " in ";
         std::cerr << __FILE__ << ":" << __LINE__ << std::endl;
         exit(1);
      }
      #endif
      return populations[popID].dev_vmesh;
   }

   inline vmesh::VelocityBlockContainer* SpatialCell::get_velocity_blocks(const size_t& popID) {
      #ifdef DEBUG_SPATIAL_CELL
      if (popID >= populations.size()) {
         std::cerr << "ERROR, popID " << popID << " exceeds populations.size() " << populations.size() << " in ";
         std::cerr << __FILE__ << ":" << __LINE__ << std::endl;
         exit(1);
      }
      #endif
      return populations[popID].blockContainer;
   }
   inline vmesh::VelocityBlockContainer* SpatialCell::dev_get_velocity_blocks(const size_t& popID) {
      #ifdef DEBUG_SPATIAL_CELL
      if (popID >= populations.size()) {
         std::cerr << "ERROR, popID " << popID << " exceeds populations.size() " << populations.size() << " in ";
         std::cerr << __FILE__ << ":" << __LINE__ << std::endl;
         exit(1);
      }
      #endif
      return populations[popID].dev_blockContainer;
   }

   inline bool SpatialCell::checkMesh(const uint popID) {
      #ifdef DEBUG_SPATIAL_CELL
      if (popID >= populations.size()) {
         std::cerr << "ERROR, popID " << popID << " exceeds populations.size() " << populations.size() << " in ";
         std::cerr << __FILE__ << ":" << __LINE__ << std::endl;
         exit(1);
      }
      #endif

      return populations[popID].vmesh->check();
   }

   /*!
    Removes all velocity blocks from this spatial cell and frees memory in the cell
    */
    inline void SpatialCell::clear(const uint popID) {
       #ifdef DEBUG_SPATIAL_CELL
      if (popID >= populations.size()) {
         std::cerr << "ERROR, popID " << popID << " exceeds populations.size() " << populations.size() << " in ";
         std::cerr << __FILE__ << ":" << __LINE__ << std::endl;
         exit(1);
      }
      #endif

      populations[popID].vmesh->clear();
      populations[popID].blockContainer->clear();
    }

   /*!
    Return the memory consumption in bytes as reported using the size()
    functions of the containers in spatial cell
    */
   // GPUTODO Update this for GPU memory as well, same for capacity
   inline uint64_t SpatialCell::get_cell_memory_size() {
      uint64_t size = 0;
      size += 2 * WID3 * sizeof(Realf);
      //size += mpi_velocity_block_list.size() * sizeof(vmesh::GlobalID);
      size += velocity_block_with_content_list->size() * sizeof(vmesh::GlobalID);
      size += velocity_block_with_no_content_list->size() * sizeof(vmesh::GlobalID);
      size += CellParams::N_SPATIAL_CELL_PARAMS * sizeof(Real);
      size += bvolderivatives::N_BVOL_DERIVATIVES * sizeof(Real);

      for (size_t p=0; p<populations.size(); ++p) {
          size += populations[p].vmesh->sizeInBytes();
          size += populations[p].blockContainer->sizeInBytes();
      }

      return size;
   }

   /*!
    Return the memory consumption in bytes as reported using
    the size() functions of the containers in spatial cell
    */
   inline uint64_t SpatialCell::get_cell_memory_capacity() {
      uint64_t capacity = 0;

      capacity += 2 * WID3 * sizeof(Realf);
      //capacity += mpi_velocity_block_list.capacity()  * sizeof(vmesh::GlobalID);
      capacity += velocity_block_with_content_list->capacity()  * sizeof(vmesh::GlobalID);
      capacity += velocity_block_with_no_content_list->capacity()  * sizeof(vmesh::GlobalID);
      capacity += CellParams::N_SPATIAL_CELL_PARAMS * sizeof(Real);
      capacity += bvolderivatives::N_BVOL_DERIVATIVES * sizeof(Real);

      for (size_t p=0; p<populations.size(); ++p) {
        capacity += populations[p].vmesh->capacityInBytes();
        capacity += populations[p].blockContainer->capacityInBytes();
      }

      return capacity;
   }

   /*!
    Adds an empty velocity block into this spatial cell.
    Returns true if given block was added or already exists.
    Returns false if given block is invalid or would be outside
    of the velocity grid.
    */
   inline bool SpatialCell::add_velocity_block(const vmesh::GlobalID& block,const uint popID) {
      #ifdef DEBUG_SPATIAL_CELL
      if (popID >= populations.size()) {
         std::cerr << "ERROR, popID " << popID << " exceeds populations.size() " << populations.size() << " in ";
         std::cerr << __FILE__ << ":" << __LINE__ << std::endl;
         exit(1);
      }
      #endif

      // Block insert will fail, if the block already exists, or if
      // there are too many blocks in the spatial cell
      bool success = true;
      if (populations[popID].vmesh->push_back(block) == false) {
         return false;
      }

      const vmesh::LocalID VBC_LID = populations[popID].blockContainer->push_back_and_zero();

      // Set block parameters:
      Real* parameters = get_block_parameters(VBC_LID,popID);
      populations[popID].vmesh->getBlockInfo(block, parameters+BlockParams::VXCRD);

      // The following call 'should' be the fastest, but is actually
      // much slower that the parameter setting above
      //vmesh::VelocityMesh::getBlockInfo(block,get_block_parameters( blockContainer->push_back() ));
      return success;
   }

   /*!
    Adds a single velocity block into this spatial cell and fills it with data from the provided buffer.
    Returns true if given block was added or already exists.
    Returns false if given block is invalid or would be outside
    of the velocity grid.

    NOTE: this function is not thread-safe when inserting new blocks.
    */
   inline bool SpatialCell::add_velocity_block(const vmesh::GlobalID& block,const uint popID,
                                               Realf* buffer) {
      #ifdef DEBUG_SPATIAL_CELL
      if (popID >= populations.size()) {
         std::cerr << "ERROR, popID " << popID << " exceeds populations.size() " << populations.size() << " in ";
         std::cerr << __FILE__ << ":" << __LINE__ << std::endl;
         exit(1);
      }
      #endif

      // Block insert will fail, if the block already exists, or if
      // there are too many blocks in the spatial cell
      bool success = true;
      if (populations[popID].vmesh->push_back(block) == false) {
         return false;
      }

      const vmesh::LocalID VBC_LID = populations[popID].blockContainer->push_back();

      // // Validation
      // if (populations[popID].vmesh->getLocalID(block) != VBC_LID) {
      //    stringstream ss;
      //    ss<<"Error adding block: vmesh->getLID("<<block<<") returns "<<populations[popID].vmesh->getLocalID(block);
      //    ss<<" whereas VBC provided LID "<<VBC_LID<<"!";
      //    std::cerr<<ss.str();
      // }
      // if (populations[popID].vmesh->getGlobalID(VBC_LID) != block) {
      //    stringstream ss;
      //    ss<<"Error adding block: vmesh->getGID("<<VBC_LID<<") returns "<<populations[popID].vmesh->getGlobalID(VBC_LID);
      //    ss<<" whereas we were trying to add GID "<<block<<"!";
      //    std::cerr<<ss.str();
      // }

      // Set block parameters:
      Real* parameters = get_block_parameters(VBC_LID,popID);
      populations[popID].vmesh->getBlockInfo(block, parameters);

      // Copy the data in (increments in case of multipeak)
      Realf* data = get_data(VBC_LID,popID);
      for (uint i=0; i<WID3; ++i) {
         data[i] += buffer[i];
      }
      return success;
   }

   /** Adds a vector of velocity blocks to the population, sets the parameters, and fills the data
       with phase-space densities from the provided buffer (which was read from a file).
       This version calls a kernel to perform operations on-device.
   */
   template <typename fileReal> void SpatialCell::add_velocity_blocks(const uint popID,split::SplitVector<vmesh::GlobalID> *blocks,fileReal* avgBuffer) {
      #ifdef DEBUG_SPATIAL_CELL
      if (popID >= populations.size()) {
         std::cerr << "ERROR, popID " << popID << " exceeds populations.size() " << populations.size() << " in ";
         std::cerr << __FILE__ << ":" << __LINE__ << std::endl;
         exit(1);
      }
      #endif

      phiprof::Timer addFromBufferTimer {"GPU add blocks from buffer"};
      // Add blocks to velocity mesh
      gpuStream_t stream = gpu_getStream();
      const uint nBlocks = blocks->size();
      if (nBlocks==0) {
         // Return if empty
         return;
      }

      const vmesh::LocalID adds = populations[popID].vmesh->push_back(blocks);
      if (adds != nBlocks) {
         std::cerr << "Failed to add blocks" << __FILE__ << ' ' << __LINE__ << std::endl; exit(1);
         return;
      }

      // Bookkeeping only: Calls CPU version in order to ensure resize of container.
      const vmesh::LocalID startLID = populations[popID].blockContainer->push_back(nBlocks);
      CHK_ERR( gpuStreamSynchronize(stream) );
      populations[popID].vmesh->gpu_prefetchDevice();
      populations[popID].blockContainer->gpu_prefetchDevice();

      const uint nGpuBlocks = nBlocks > GPUBLOCKS ? GPUBLOCKS : nBlocks;
      if (nGpuBlocks>0) {
         dim3 block(WID,WID,WID);
         // Third argument specifies the number of bytes in *shared memory* that is
         // dynamically allocated per block for this call in addition to the statically allocated memory.
         CHK_ERR( gpuStreamSynchronize(stream) );
         spatial_cell::add_blocks_from_buffer_kernel<<<nGpuBlocks, block, 0, stream>>> (
            populations[popID].dev_vmesh,
            populations[popID].dev_blockContainer,
            startLID,
            blocks,
            avgBuffer,
            nBlocks
            );
         CHK_ERR( gpuPeekAtLastError() );
      }
      CHK_ERR( gpuStreamSynchronize(stream) );

      #ifdef DEBUG_SPATIAL_CELL
      populations[popID].vmesh->check();
      if (populations[popID].vmesh->size() != populations[popID].blockContainer->size()) {
         std::cerr << "size mismatch in " << __FILE__ << ' ' << __LINE__ << std::endl;
         std::cerr << " velocity mesh size "<<populations[popID].vmesh->size();
         std::cerr << " VBC size "<<populations[popID].blockContainer->size();
         std::cerr << " nBlocks "<<nBlocks;
         std::cerr << " adds " << adds << std::endl;
         exit(1);
      }
      #endif
   }

   /*!
    Removes given block from the velocity grid.
    Does nothing if given block doesn't exist.
    */
   inline void SpatialCell::remove_velocity_block(const vmesh::GlobalID& block,const uint popID) {
      #ifdef DEBUG_SPATIAL_CELL
      if (popID >= populations.size()) {
         std::cerr << "ERROR, popID " << popID << " exceeds populations.size() " << populations.size() << " in ";
         std::cerr << __FILE__ << ":" << __LINE__ << std::endl;
         exit(1);
      }
      #endif

      if (block == invalid_global_id()) {
         //std::cerr << "not removing, block " << block << " is invalid" << std::endl;
         return;
      }

      const vmesh::LocalID removedLID = populations[popID].vmesh->getLocalID(block);
      if (removedLID == invalid_local_id()) {
         //std::cerr << "not removing since block " << block << " does not exist" << std::endl;
         return;
      }

      // Get local ID of the last block:
      const vmesh::LocalID lastLID = populations[popID].vmesh->size()-1;
      // If block to remove is already last:
      if (lastLID == removedLID) {
         // Just remove the block
         populations[popID].vmesh->pop();
         populations[popID].blockContainer->pop();
      } else {
         // Move the last block to the removed position
         populations[popID].vmesh->move(lastLID,removedLID);
         populations[popID].blockContainer->move(lastLID,removedLID);
      }
   }

   /*!
    Sets the type of data to transfer by mpi_datatype.
    */
   inline void SpatialCell::set_mpi_transfer_type(const uint64_t type,bool atSysBoundaries, bool inAMRtranslation) {
      SpatialCell::mpi_transfer_type = type;
      SpatialCell::mpiTransferAtSysBoundaries = atSysBoundaries;
      SpatialCell::mpiTransferInAMRTranslation = inAMRtranslation;
   }

   /*!
    Sets the direction of translation for AMR data transfers.
    */
   inline void SpatialCell::set_mpi_transfer_direction(const int dimension) {
      SpatialCell::mpiTransferXYZTranslation = dimension;
   }


   /*!
    Gets the type of data that will be transferred by mpi_datatype.
    */
   inline uint64_t SpatialCell::get_mpi_transfer_type(void) {
      return SpatialCell::mpi_transfer_type;
   }

   /*!
    Set if this cell is transferred/received using MPI in the next communication phase.
    */
   inline void SpatialCell::set_mpi_transfer_enabled(bool transferEnabled) {
      this->mpiTransferEnabled=transferEnabled;
   }

} // namespaces

#endif<|MERGE_RESOLUTION|>--- conflicted
+++ resolved
@@ -1019,136 +1019,6 @@
       return populations[popID].vmesh->size();
    }
 
-<<<<<<< HEAD
-   /*!
-    Sets the given value to a velocity cell at given coordinates.
-    *
-    Creates the velocity block at given coordinates if it doesn't exist.
-    */
-   inline void SpatialCell::set_value(const Real vx,const Real vy,const Real vz,
-                                      const Realf value,const uint popID) {
-      #ifdef DEBUG_SPATIAL_CELL
-      if (popID >= populations.size()) {
-         std::cerr << "ERROR, popID " << popID << " exceeds populations.size() " << populations.size() << " in ";
-         std::cerr << __FILE__ << ":" << __LINE__ << std::endl;
-         exit(1);
-      }
-      #endif
-
-      const vmesh::GlobalID blockGID = get_velocity_block(popID,vx, vy, vz);
-      vmesh::LocalID blockLID = populations[popID].vmesh->getLocalID(blockGID);
-      if (blockLID == vmesh::VelocityMesh::invalidLocalID()) {
-         if (!add_velocity_block(blockGID,popID)) {
-            std::cerr << "Couldn't add velocity block " << blockGID << std::endl;
-            abort();
-         }
-         blockLID = populations[popID].vmesh->getLocalID(blockGID);
-      }
-
-      const unsigned int cell = get_velocity_cell(popID,blockGID, vx, vy, vz);
-      get_data(blockLID,popID)[cell] = value;
-   }
-
-//TODO - thread safe set/increment functions which do not create blocks automatically
-
-   /*! Sets the value of a particular cell in a block. The block is
-    *  created if it does not exist. This version is faster than
-    *  the velocity value based version.
-    *
-    * This function is not thread safe due to the creation of
-    * blocks.
-    *
-    \param block Block index of velocity-cell
-    \param cell  Cell index (0..WID3-1) of velocity-cell in block
-    \param value Value that is set for velocity-cell
-    */
-   inline void SpatialCell::set_value(const vmesh::GlobalID& blockGID,const unsigned int cell,
-                                      const Realf value,const uint popID) {
-      #ifdef DEBUG_SPATIAL_CELL
-      if (popID >= populations.size()) {
-         std::cerr << "ERROR, popID " << popID << " exceeds populations.size() " << populations.size() << " in ";
-         std::cerr << __FILE__ << ":" << __LINE__ << std::endl;
-         exit(1);
-      }
-      #endif
-
-      vmesh::LocalID blockLID = populations[popID].vmesh->getLocalID(blockGID);
-      if (blockLID == vmesh::VelocityMesh::invalidLocalID()) {
-         if (!add_velocity_block(blockGID,popID)) {
-            std::cerr << "Couldn't add velocity block " << blockGID << std::endl;
-            abort();
-         }
-         blockLID = populations[popID].vmesh->getLocalID(blockGID);
-      }
-
-      get_data(blockLID,popID)[cell] = value;
-   }
-
-   /*!
-    Increments the value of velocity cell at given coordinate-
-    *
-    Creates the velocity block at given coordinates if it doesn't exist.
-    */
-   inline void SpatialCell::increment_value(const Real vx,const Real vy,const Real vz,
-                                            const Realf value,const uint popID) {
-      #ifdef DEBUG_SPATIAL_CELL
-      if (popID >= populations.size()) {
-         std::cerr << "ERROR, popID " << popID << " exceeds populations.size() " << populations.size() << " in ";
-         std::cerr << __FILE__ << ":" << __LINE__ << std::endl;
-         exit(1);
-      }
-      #endif
-
-      const vmesh::GlobalID blockGID = SpatialCell::get_velocity_block(popID,vx,vy,vz);
-      vmesh::LocalID blockLID = get_velocity_block_local_id(blockGID,popID);
-
-      if (blockLID == SpatialCell::invalid_local_id()) {
-          if (!add_velocity_block(blockGID,popID)) {
-             std::cerr << "Couldn't add velocity block " << blockGID << std::endl;
-             abort();
-          }
-          blockLID = get_velocity_block_local_id(blockGID,popID);
-      }
-
-      if (blockLID == invalid_local_id()) {
-         std::cerr << __FILE__ << ":" << __LINE__
-           << " block_ptr == NULL" << std::endl;
-         abort();
-      }
-
-      const unsigned int cell = get_velocity_cell(popID,blockGID,vx,vy,vz);
-      get_data(blockLID,popID)[cell] += value;
-   }
-
-   /*!
-    Increments the value of velocity cell at given index
-    *
-    Creates the velocity block if it doesn't exist.
-    */
-   inline void SpatialCell::increment_value(const vmesh::GlobalID& blockGID,
-                                            const unsigned int cell,
-                                            const Realf value,const uint popID) {
-      #ifdef DEBUG_SPATIAL_CELL
-      if (popID >= populations.size()) {
-         std::cerr << "ERROR, popID " << popID << " exceeds populations.size() " << populations.size() << " in ";
-         std::cerr << __FILE__ << ":" << __LINE__ << std::endl;
-         exit(1);
-      }
-      #endif
-
-      vmesh::LocalID blockLID = populations[popID].vmesh->getLocalID(blockGID);
-      if (blockLID == vmesh::VelocityMesh::invalidLocalID()) {
-         if (!add_velocity_block(blockGID,popID)) {
-            std::cerr << "Couldn't add velocity block " << blockGID << std::endl;
-            abort();
-         }
-         blockLID = populations[popID].vmesh->getLocalID(blockGID);
-      }
-      get_data(blockLID,popID)[cell] += value;
-   }
-
-=======
->>>>>>> 7eca8caf
    inline vmesh::VelocityMesh* SpatialCell::get_velocity_mesh(const size_t& popID) {
       #ifdef DEBUG_SPATIAL_CELL
       if (popID >= populations.size()) {
