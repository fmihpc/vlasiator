/*
 * This file is part of Vlasiator.
 * Copyright 2010-2016 Finnish Meteorological Institut
 *
 * For details of usage, see the COPYING file and read the "Rules of the Road"
 * at http://www.physics.helsinki.fi/vlasiator/
 *
 * This program is free software; you can redistribute it and/or modify
 * it under the terms of the GNU General Public License as published by
 * the Free Software Foundation; either version 2 of the License, or
 * (at your option) any later version.
 *
 * This program is distributed in the hope that it will be useful,
 * but WITHOUT ANY WARRANTY; without even the implied warranty of
 * MERCHANTABILITY or FITNESS FOR A PARTICULAR PURPOSE.  See the
 * GNU General Public License for more details.
 *
 * You should have received a copy of the GNU General Public License along
 * with this program; if not, write to the Free Software Foundation, Inc.,
 * 51 Franklin Street, Fifth Floor, Boston, MA 02110-1301 USA.
 */
/*!
Spatial cell class for Vlasiator that supports a variable number of velocity blocks.
*/

#ifndef VLASIATOR_SPATIAL_CELL_GPU_HPP
#define VLASIATOR_SPATIAL_CELL_GPU_HPP

#include <algorithm>
#include <cmath>
#include <fstream>
#include <iostream>
#include <mpi.h>
#include <limits>
#include <stdint.h>
#include <vector>
#include <array>
#include <unordered_map>
#include <set>
#include <map>
#include <phiprof.hpp>
#include <tuple>

#include "memoryallocation.h"
#include "common.h"
#include "parameters.h"
#include "definitions.h"

#include "velocity_mesh_gpu.h"

#include "velocity_block_container.h"

#ifdef DEBUG_VLASIATOR
   #define DEBUG_SPATIAL_CELL
#endif

typedef Parameters P; // Heeded in numerous files which include this one

/*!
Used as an error from functions returning velocity cells or
as a cell that would be outside of the velocity block
*/
#define error_velocity_cell 0xFFFFFFFFu

/*!
Used as an error from functions returning velocity cell indices or
as an index that would be outside of the velocity block
*/
#define error_velocity_cell_index 0xFFFFFFFFu

namespace spatial_cell {

   namespace Transfer {
      const uint64_t NONE                     = 0;
      const uint64_t CELL_PARAMETERS          = (1ull<<0);
      const uint64_t CELL_DERIVATIVES         = (1ull<<1);
      const uint64_t VEL_BLOCK_LIST_STAGE1    = (1ull<<2);
      const uint64_t VEL_BLOCK_LIST_STAGE2    = (1ull<<3);
      const uint64_t VEL_BLOCK_DATA           = (1ull<<4);
      const uint64_t VEL_BLOCK_PARAMETERS     = (1ull<<6);
      const uint64_t VEL_BLOCK_WITH_CONTENT_STAGE1  = (1ull<<7);
      const uint64_t VEL_BLOCK_WITH_CONTENT_STAGE2  = (1ull<<8);
      const uint64_t CELL_SYSBOUNDARYFLAG     = (1ull<<9);
      const uint64_t CELL_E                   = (1ull<<10);
      const uint64_t CELL_EDT2                = (1ull<<11);
      const uint64_t CELL_PERB                = (1ull<<12);
      const uint64_t CELL_PERBDT2             = (1ull<<13);
      const uint64_t CELL_RHOM_V              = (1ull<<14);
      const uint64_t CELL_RHOMDT2_VDT2        = (1ull<<15);
      const uint64_t CELL_RHOQ                = (1ull<<16);
      const uint64_t CELL_RHOQDT2             = (1ull<<17);
      const uint64_t CELL_BVOL                = (1ull<<18);
      const uint64_t CELL_BVOL_DERIVATIVES    = (1ull<<19);
      const uint64_t CELL_DIMENSIONS          = (1ull<<20);
      const uint64_t CELL_IOLOCALCELLID       = (1ull<<21);
      const uint64_t NEIGHBOR_VEL_BLOCK_DATA  = (1ull<<22);
      const uint64_t CELL_HALL_TERM           = (1ull<<23);
      const uint64_t CELL_P                   = (1ull<<24);
      const uint64_t CELL_PDT2                = (1ull<<25);
      const uint64_t POP_METADATA             = (1ull<<26);
      const uint64_t RANDOMGEN                = (1ull<<27);
      const uint64_t CELL_GRADPE_TERM         = (1ull<<28);
      //all data
      const uint64_t ALL_DATA =
      CELL_PARAMETERS
      | CELL_DERIVATIVES | CELL_BVOL_DERIVATIVES
      | VEL_BLOCK_DATA
      | CELL_SYSBOUNDARYFLAG
      | POP_METADATA | RANDOMGEN;

      //all data, except the distribution function
      const uint64_t ALL_SPATIAL_DATA =
      CELL_PARAMETERS
      | CELL_DERIVATIVES | CELL_BVOL_DERIVATIVES
      | CELL_SYSBOUNDARYFLAG
      | POP_METADATA | RANDOMGEN;
   }

   typedef std::array<unsigned int, 3> velocity_cell_indices_t;             /**< Defines the indices of a velocity cell in a velocity block.
                                                                               * Indices start from 0 and the first value is the index in x direction.
                                                                               * Note: these are the (i,j,k) indices of the cell within the block.
                                                                               * Valid values are ([0,block_vx_length[,[0,block_vy_length[,[0,block_vz_length[).*/

   typedef std::array<vmesh::LocalID,3> velocity_block_indices_t;           /**< Defines the indices of a velocity block in the velocity grid.
                                                                               * Indices start from 0 and the first value is the index in x direction.
                                                                               * Note: these are the (i,j,k) indices of the block.
                                                                               * Valid values are ([0,vx_length[,[0,vy_length[,[0,vz_length[).*/


   /** GPU kernel for scaling a particle population */
   __global__ static void __launch_bounds__(WID3,4) population_scale_kernel (
      vmesh::LocalID nBlocks,
      vmesh::VelocityMesh *vmesh,
      vmesh::VelocityBlockContainer *blockContainer,
      const Real factor
      ) {
      const int gpuBlocks = gridDim.x;
      const int blocki = blockIdx.x;
      const int i = threadIdx.x;
      const int j = threadIdx.y;
      const int k = threadIdx.z;
      const uint ti = k*WID2 + j*WID + i;
      // loop over whole velocity space and scale the values
      for (uint blockLID=blocki; blockLID<nBlocks; blockLID += gpuBlocks) {
         // Pointer to target block data
         Realf* data = blockContainer->getData(blockLID);
         // Scale value
         data[ti] = data[ti] * factor;
      }
   }
   /** GPU kernel for adding a particle population to another with a scaling factor
    This kernel increments existing blocks, creates new ones if the block does
    not exist, and so is not parallel-safe.
   */
   __global__ static void __launch_bounds__(WID3,4) population_increment_kernel (
      vmesh::LocalID nBlocks,
      vmesh::VelocityMesh *vmesh,
      vmesh::VelocityBlockContainer *blockContainer,
      vmesh::VelocityMesh *otherVmesh,
      vmesh::VelocityBlockContainer *otherBlockContainer,
      const Real factor
      // GPUTODO: This could gather into a vector GIDs and (invalidGIDs) of only those GIDs which need to be added
      // and call another kernel to do just that?
      ) {
      //const int gpuBlocks = gridDim.x;
      //const int blocki = blockIdx.x;
      const int i = threadIdx.x;
      const int j = threadIdx.y;
      const int k = threadIdx.z;
      const uint ti = k*WID2 + j*WID + i;
      // if (gpuBlocks != 1) {
      //    if (ti==0 && blocki==0) {
      //       printf("Warning! Calling population_increment_new_kernel from parallel region!\n");
      //    }
      // }
      // for (vmesh::LocalID incLID=blocki; incLID<nBlocks; incLID += gpuBlocks) {
      for (vmesh::LocalID incLID=0; incLID<nBlocks; incLID ++) {
         const Realf* fromData = otherBlockContainer->getData(incLID);
         // Global ID of the block containing incoming data
         const vmesh::GlobalID GID = otherVmesh->getGlobalID(incLID);
         // Get local ID of the target block. If the block doesn't exist, create it.
<<<<<<< HEAD
=======
         __shared__ vmesh::LocalID writeLID;
>>>>>>> 035411da
         vmesh::LocalID toLID = vmesh->warpGetLocalID(GID,ti);
         if (toLID == vmesh->invalidLocalID()) {
            bool created = vmesh->warpPush_back(GID, ti);
            // Thread zero must create new block
            if (ti==0) {
               if (!created) {
<<<<<<< HEAD
                  printf("Error in incrementing blockContainer in population_increment_kernel!\n");
                  break;
=======
                  assert(0 && "Error in incrementing blockContainer in population_increment_kernel!");
>>>>>>> 035411da
               }
               toLID = blockContainer->push_back();
               Real* parameters = blockContainer->getParameters(toLID);
               vmesh->getBlockInfo(GID, parameters+BlockParams::VXCRD);
<<<<<<< HEAD
            }
            __syncthreads();
            Realf* toData = blockContainer->getData(toLID);
            if (created) {
               // Zero out new block
               toData[ti] = 0.0;
            }
         }
         // Add values from source cells
         Realf* toData = blockContainer->getData(toLID);
         toData[ti] += fromData[ti] * factor;
=======
               // make new LID available to all threads
               writeLID = toLID;
            }
            __syncthreads();
            Realf* toData = blockContainer->getData(writeLID);
            if (created) {
               // Write values from source cells
               toData[ti] = fromData[ti] * factor;
            }
         } else {
            // Increment with values from source cells
            Realf* toData = blockContainer->getData(toLID);
            toData[ti] += fromData[ti] * factor;
         }
>>>>>>> 035411da
      } // for-loop over velocity blocks
   }

   /** Wrapper for variables needed for each particle species.
    *  Change order if you know what you are doing.
    * All Real fields should be consecutive, as they are communicated as a block.
    *
    */
   struct Population {
      Real RHO;
      Real V[3];
      Real RHO_R;
      Real V_R[3];
      Real RHO_V;
      Real V_V[3];
      Real P[3];
      Real P_R[3];
      Real P_V[3];
      Real RHOLOSSADJUST = 0.0;      /*!< Counter for particle number loss from the destroying blocks in blockadjustment*/
      Real max_dt[2];                                                /**< Element[0] is max_r_dt, element[1] max_v_dt.*/
      Real velocityBlockMinValue;
      vmesh::LocalID reservation = 0; /* Guidance on vector size reservation */

      uint ACCSUBCYCLES;        /*!< number of subcyles for each cell*/
      vmesh::LocalID N_blocks;                                       /**< Number of velocity blocks, used when receiving velocity
                                                                      * mesh from remote neighbors using MPI.*/
      vmesh::VelocityMesh *vmesh;     /**< Velocity mesh. Contains all velocity blocks that exist
                                      * in this spatial cell. Cells are identified by their unique
                                      * global IDs.*/
      vmesh::VelocityBlockContainer *blockContainer;  /**< Velocity block data.*/

      // Constructor, destructor
      Population() {
         vmesh = new vmesh::VelocityMesh();
         blockContainer = new vmesh::VelocityBlockContainer();
         // Set values to zero in case of zero-block populations
         RHO = RHO_R = RHO_V = RHOLOSSADJUST = velocityBlockMinValue = ACCSUBCYCLES = N_blocks = 0;
         for (uint i=0; i<2; ++i) {
            max_dt[i] = 0;
         }
         for (uint i=0; i<3; ++i) {
            V[i] = V_R[i] = V_V[i] = P[i] = P_R[i] = P_V[i] = 0;
         }
      }
      ~Population() {
         delete vmesh;
         delete blockContainer;
      }
      void gpu_destructor() {
         vmesh->gpu_destructor();
         blockContainer->gpu_destructor();
      }
      Population(const Population& other) {
         vmesh = new vmesh::VelocityMesh(*(other.vmesh));
         blockContainer = new vmesh::VelocityBlockContainer(*(other.blockContainer));

         RHO = other.RHO;
         RHO_R = other.RHO_R;
         RHO_V = other.RHO_V;
         RHOLOSSADJUST = other.RHOLOSSADJUST;
         velocityBlockMinValue = other.velocityBlockMinValue;
         ACCSUBCYCLES = other.ACCSUBCYCLES;
         N_blocks = other.N_blocks;
         reservation = other.reservation;
         for (uint i=0; i<2; ++i) {
            max_dt[i] = other.max_dt[i];
         }
         for (uint i=0; i<3; ++i) {
            V[i] = other.V[i];
            V_R[i] = other.V_R[i];
            V_V[i] = other.V_V[i];
            P[i] = other.P[i];
            P_R[i] = other.P_R[i];
            P_V[i] = other.P_V[i];
         }
      }
      const Population& operator=(const Population& other) {
         *vmesh = *(other.vmesh);
         *blockContainer = *(other.blockContainer);
         // // Sanity check
         // cuint vmeshSize = vmesh->size();
         // cuint vbcSize = blockContainer->size();
         // cuint ovmeshSize = other.vmesh->size();
         // cuint ovbcSize = other.blockContainer->size();
         // if (vmeshSize!=ovmeshSize || vbcSize!=ovmeshSize || vmeshSize!=vbcSize) {
         //    printf("other vmesh size %u new vmesh size %u\n",ovmeshSize,vmeshSize);
         //    printf("other blockcontainer size %u new blockcontainer size %u\n",ovbcSize,vbcSize);
         // }
         // vmesh->check();

         RHO = other.RHO;
         RHO_R = other.RHO_R;
         RHO_V = other.RHO_V;
         RHOLOSSADJUST = other.RHOLOSSADJUST;
         velocityBlockMinValue = other.velocityBlockMinValue;
         ACCSUBCYCLES = other.ACCSUBCYCLES;
         N_blocks = other.N_blocks;
         reservation = other.reservation;
         for (uint i=0; i<2; ++i) {
            max_dt[i] = other.max_dt[i];
         }
         for (uint i=0; i<3; ++i) {
            V[i] = other.V[i];
            V_R[i] = other.V_R[i];
            V_V[i] = other.V_V[i];
            P[i] = other.P[i];
            P_R[i] = other.P_R[i];
            P_V[i] = other.P_V[i];
         }
         return *this;
      }
      void Scale(creal factor) {
         RHO *= factor;
         RHO_R *= factor;
         RHO_V *= factor;
         for (uint i=0; i<3; ++i) {
            P[i] *= factor;
            P_R[i] *= factor;
            P_V[i] *= factor;
         }
         // Now loop over whole velocity space and scale the values
         vmesh::LocalID nBlocks = vmesh->size();
         const uint nGpuBlocks = nBlocks > GPUBLOCKS ? GPUBLOCKS : nBlocks;
         gpuStream_t stream = gpu_getStream();
         if (nGpuBlocks > 0) {
            dim3 block(WID,WID,WID);
            population_scale_kernel<<<nGpuBlocks, block, 0, stream>>> (
               nBlocks,
               vmesh,
               blockContainer,
               factor
               );
            CHK_ERR( gpuPeekAtLastError() );
            CHK_ERR( gpuStreamSynchronize(stream) );
         }
      }
      void Increment(const Population& other, creal factor) {
         // Note: moments will be invalidated.
         // Ensure the vmesh and VBC are large enough
<<<<<<< HEAD
=======
         if (factor==0) {
            // Nothing to add
            return;
         }
>>>>>>> 035411da
         vmesh::LocalID nBlocks = (other.vmesh)->size();
         vmesh::LocalID nExistingBlocks = vmesh->size();
         vmesh->setNewCapacity(nExistingBlocks + nBlocks + 1);
         blockContainer->gpu_Allocate(nExistingBlocks + nBlocks + 1);
         // Loop over the whole velocity space, and add scaled values with
         // a kernel. Addition of new blocks is not block-parallel-safe.
         const uint nGpuBlocks = nBlocks > GPUBLOCKS ? GPUBLOCKS : nBlocks;
         gpuStream_t stream = gpu_getStream();
         if (nGpuBlocks > 0) {
            dim3 block(WID,WID,WID);
<<<<<<< HEAD
=======
            // Now serial
>>>>>>> 035411da
            population_increment_kernel<<<1, block, 0, stream>>> (
               nBlocks,
               vmesh,
               blockContainer,
               other.vmesh,
               other.blockContainer,
               factor
               );
            CHK_ERR( gpuPeekAtLastError() );
            CHK_ERR( gpuStreamSynchronize(stream) );
         }
      }
   };

   /** GPU kernel for populating block data and parameters based on list of
       globalIDs and avgs.
   */
   template <typename fileReal> __global__ void __launch_bounds__(GPUTHREADS,4) add_blocks_from_buffer_kernel (
      const vmesh::VelocityMesh *vmesh,
      Real* parameters,
      Realf* cellBlockData,
      const split::SplitVector<vmesh::GlobalID>* blocks,
      const fileReal* avgBuffer,
      const uint nBlocks
      ) {
      const int gpuBlocks = gridDim.x;
      const int blocki = blockIdx.x;
      //const int warpSize = blockDim.x*blockDim.y*blockDim.z;
      const uint ti = threadIdx.z*blockDim.x*blockDim.y + threadIdx.y*blockDim.x + threadIdx.x;
      for (uint index=blocki; index<nBlocks; index += gpuBlocks) {
         // Copy in cell data, perform conversion float<->double if necessary
         cellBlockData[index*WID3 + ti] = (Realf)avgBuffer[index*WID3 + ti];
         // Set block parameters
         if (ti==0) {
            vmesh::GlobalID GID = blocks->at(index);
            vmesh->getBlockInfo(GID, parameters + index*BlockParams::N_VELOCITY_BLOCK_PARAMS + BlockParams::VXCRD);
         }
         __syncthreads();
      }
   }

   class SpatialCell : public Managed {
   public:
      SpatialCell();
      ~SpatialCell();
      void gpu_destructor();
      SpatialCell(const SpatialCell& other);
      const SpatialCell& operator=(const SpatialCell& other);

      // Attach unified memory to a stream
      void gpu_attachToStream(gpuStream_t stream=0);
      void gpu_detachFromStream();
      // upload a content list to device memory
      void gpu_uploadContentLists();
      void gpu_clearContentLists();
      // Advise on memory location
      void gpu_advise();
      void setReservation(const uint popID, const vmesh::LocalID reservationsize, bool force=false);
      vmesh::LocalID getReservation(const uint popID) const;
      void applyReservation(const uint popID);

      vmesh::GlobalID find_velocity_block(vmesh::GlobalID cellIndices[3],const uint popID);
      Realf* get_data(const uint popID);
      const Realf* get_data(const uint popID) const;
      Realf* get_data(const vmesh::LocalID& blockLID,const uint popID);
      const Realf* get_data(const vmesh::LocalID& blockLID,const uint popID) const;
      Real* get_block_parameters(const uint popID);
      const Real* get_block_parameters(const uint popID) const;
      Real* get_block_parameters(const vmesh::LocalID& blockLID,const uint popID);
      const Real* get_block_parameters(const vmesh::LocalID& blockLID,const uint popID) const;

      Real* get_cell_parameters();
      const Real* get_cell_parameters() const;

      vmesh::LocalID get_number_of_velocity_blocks(const uint popID) const;
      vmesh::LocalID get_number_of_all_velocity_blocks() const;
      int get_number_of_populations() const;

      Population & get_population(const uint popID);
      const Population & get_population(const uint popID) const;
      void set_population(const Population& pop, cuint popID);
      void scale_population(creal factor, cuint popID);
      void increment_population(const Population& pop, creal factor, cuint popID);

      const Real& get_max_r_dt(const uint popID) const;
      const Real& get_max_v_dt(const uint popID) const;

      const vmesh::LocalID* get_velocity_grid_length(const uint popID,const uint8_t& refLevel=0);
      const Real* get_velocity_grid_block_size(const uint popID,const uint8_t& refLevel=0);
      const Real* get_velocity_grid_cell_size(const uint popID,const uint8_t& refLevel=0);
      void get_velocity_block_coordinates(const uint popID,const vmesh::GlobalID& globalID,Real* coords);
      velocity_block_indices_t get_velocity_block_indices(const uint popID,const vmesh::GlobalID globalID);
      vmesh::GlobalID get_velocity_block(const uint popID,vmesh::GlobalID blockIndices[3],const uint8_t& refLevel=0) const;
      vmesh::GlobalID get_velocity_block(const uint popID,const velocity_block_indices_t indices) const;
      vmesh::GlobalID get_velocity_block(const uint popID,const Real* coords) const;
      vmesh::GlobalID get_velocity_block(const uint popID,const Real vx,const Real vy,const Real vz) const;
      vmesh::GlobalID get_velocity_block_global_id(const vmesh::LocalID& blockLID,const uint popID) const;
      vmesh::LocalID get_velocity_block_local_id(const vmesh::GlobalID& blockGID,const uint popID) const;
      void get_velocity_block_size(const uint popID,const vmesh::GlobalID block,Real size[3]);
      Real get_velocity_block_vx_min(const uint popID,const vmesh::GlobalID block) const;
      Real get_velocity_block_vx_max(const uint popID,const vmesh::GlobalID block) const;
      Real get_velocity_block_vy_min(const uint popID,const vmesh::GlobalID block) const;
      Real get_velocity_block_vy_max(const uint popID,const vmesh::GlobalID block) const;
      Real get_velocity_block_vz_min(const uint popID,const vmesh::GlobalID block) const;
      Real get_velocity_block_vz_max(const uint popID,const vmesh::GlobalID block) const;
      velocity_cell_indices_t get_velocity_cell_indices(const unsigned int cell) const;
      unsigned int get_velocity_cell(const velocity_cell_indices_t indices) const;
      unsigned int get_velocity_cell(const uint popID,const vmesh::GlobalID velocity_block,const Real vx,const Real vy,const Real vz) const;
      const Real* get_velocity_grid_min_limits(const uint popID);
      const Real* get_velocity_grid_max_limits(const uint popID);

      static unsigned int invalid_block_index();
      static vmesh::GlobalID invalid_global_id();
      static vmesh::LocalID invalid_local_id();

      size_t count(const vmesh::GlobalID& block,const uint popID) const;

      void printMeshSizes();
      static bool setCommunicatedSpecies(const uint popID);

      // Following functions adjust velocity blocks stored on the cell //
      bool add_velocity_block(const vmesh::GlobalID& block,const uint popID);
      bool add_velocity_block(const vmesh::GlobalID& block,const uint popID, Realf* buffer);
      void adjustSingleCellVelocityBlocks(const uint popID, bool doDeleteEmpty=false);
      void adjust_velocity_blocks(const std::vector<SpatialCell*>& spatial_neighbors,
                                  const uint popID,
                                  bool doDeleteEmptyBlocks=true);
      void adjust_velocity_blocks_caller(const uint popID);
      // Templated function for storing a v-space read from a file
      template <typename fileReal> void add_velocity_blocks(const uint popID,const split::SplitVector<vmesh::GlobalID> *blocks,fileReal* avgBuffer);

      void update_velocity_block_content_lists(const uint popID);
      bool checkMesh(const uint popID);
      void clear(const uint popID);
      uint64_t get_cell_memory_capacity();
      uint64_t get_cell_memory_size();
      void prepare_to_receive_blocks(const uint popID);
      bool shrink_to_fit();
      size_t size(const uint popID) const;
      void remove_velocity_block(const vmesh::GlobalID& block,const uint popID);
      void swap(vmesh::VelocityMesh* vmesh,
                vmesh::VelocityBlockContainer* blockContainer,const uint popID);
      vmesh::VelocityMesh* get_velocity_mesh(const size_t& popID);
      vmesh::VelocityBlockContainer* get_velocity_blocks(const size_t& popID);
      // Prefetches for both blockContainers and vmeshes, all populations
      void prefetchDevice();
      void prefetchHost();

      Realf get_value(const Real vx,const Real vy,const Real vz,const uint popID) const;
      Realf get_value(const vmesh::GlobalID& blockGID, const unsigned int cell, const uint popID) const;
      void increment_value(const Real vx,const Real vy,const Real vz,const Realf value,const uint popID);
      void increment_value(const vmesh::GlobalID& block,const unsigned int cell,const Realf value,const uint popID);
      void set_max_r_dt(const uint popID,const Real& value);
      void set_max_v_dt(const uint popID,const Real& value);
      void set_value(const Real vx, const Real vy, const Real vz, const Realf value,const uint popID);
      void set_value(const vmesh::GlobalID& block,const unsigned int cell, const Realf value,const uint popID);

      // Following functions are related to MPI //
      std::tuple<void*, int, MPI_Datatype> get_mpi_datatype(const CellID cellID,const int sender_rank,const int receiver_rank,
                                                            const bool receiving,const int neighborhood);
      static uint64_t get_mpi_transfer_type(void);
      static void set_mpi_transfer_type(const uint64_t type,bool atSysBoundaries=false, bool inAMRtranslation=false);
      static void set_mpi_transfer_direction(const int dimension);
      void set_mpi_transfer_enabled(bool transferEnabled);
      void updateSparseMinValue(const uint popID);
      Real getVelocityBlockMinValue(const uint popID) const;

      // Member variables //
      std::array<Real, bvolderivatives::N_BVOL_DERIVATIVES> derivativesBVOL;    /**< Derivatives of BVOL needed by the acceleration.
                                                                                 * Separate array because it does not need to be communicated.*/
      std::array<Real, CellParams::N_SPATIAL_CELL_PARAMS> parameters;
      std::array<Realf, WID3> null_block_data;

      uint64_t ioLocalCellId;                                                 /**< Local cell ID used for IO, not needed elsewhere
                                                                               * and thus not being kept up-to-date.*/
      std::array<Realf*,MAX_NEIGHBORS_PER_DIM> neighbor_block_data;       /**< Pointers for translation operator. We can point to neighbor
                                                                               * cell block data. We do not allocate memory for the pointer.*/
      std::array<vmesh::LocalID,MAX_NEIGHBORS_PER_DIM> neighbor_number_of_blocks;
      std::map<int,std::set<int>> face_neighbor_ranks;
      uint sysBoundaryFlag;                                                   /**< What type of system boundary does the cell belong to.
                                                                               * Enumerated in the sysboundarytype namespace's enum.*/
      uint sysBoundaryLayer;                                                  /**< Layers counted from closest systemBoundary. If 0 then it has not
                                                                               * been computed. First sysboundary layer is layer 1.*/
      int sysBoundaryLayerNew;
      split::SplitVector<vmesh::GlobalID> *velocity_block_with_content_list;          /**< List of existing cells with content, only up-to-date after call to update_has_content().*/
      vmesh::LocalID velocity_block_with_content_list_size;                   /**< Size of vector. Needed for MPI communication of size before actual list transfer.*/
      vmesh::GlobalID *gpu_velocity_block_with_content_list_buffer;  /**< Pointer to device-memory buffer of VB with content list */
      split::SplitVector<vmesh::GlobalID> *velocity_block_with_no_content_list;

      /**< List of existing cells with no content, only up-to-date after call to update_has_content. This is also never transferred over MPI, so is invalid on remote cells.*/

      Realf* gpu_rhoLossAdjust;
      split::SplitVector<vmesh::GlobalID> *BlocksToRemove, *BlocksToAdd, *BlocksToMove; /**< Lists of blocks to change on GPU device */
      split::SplitVector<vmesh::GlobalID> *BlocksRequired;
      Hashinator::Hashmap<vmesh::GlobalID,vmesh::LocalID> *BlocksRequiredMap;

      split::SplitInfo *info_vbwcl, *info_vbwncl, *info_toRemove, *info_toAdd, *info_toMove, *info_Required;
      Hashinator::MapInfo *info_brm;

      static uint64_t mpi_transfer_type;                                      /**< Which data is transferred by the mpi datatype given by spatial cells.*/
      static bool mpiTransferAtSysBoundaries;                                 /**< Do we only transfer data at boundaries (true), or in the whole system (false).*/
      static bool mpiTransferInAMRTranslation;                                /**< Do we only transfer cells which are required by AMR translation. */
      static int mpiTransferXYZTranslation;                                   /**< Dimension in which AMR translation is happening */
      gpuStream_t attachedStream;

    private:
      static int activePopID;
      bool initialized;
      bool mpiTransferEnabled;

      std::vector<spatial_cell::Population> populations;                        /**< Particle population variables.*/
   };

   inline Realf* SpatialCell::get_data(const uint popID) {
      #ifdef DEBUG_SPATIAL_CELL
      if (popID >= populations.size()) {
         std::cerr << "ERROR, popID " << popID << " exceeds populations.size() " << populations.size() << " in ";
         std::cerr << __FILE__ << ":" << __LINE__ << std::endl;
         exit(1);
      }
      #endif
      return populations[popID].blockContainer->getData();
   }

   inline const Realf* SpatialCell::get_data(const uint popID) const {
      #ifdef DEBUG_SPATIAL_CELL
      if (popID >= populations.size()) {
         std::cerr << "ERROR, popID " << popID << " exceeds populations.size() " << populations.size() << " in ";
         std::cerr << __FILE__ << ":" << __LINE__ << std::endl;
         exit(1);
      }
      #endif
      return populations[popID].blockContainer->getData();
   }

   inline Realf* SpatialCell::get_data(const vmesh::LocalID& blockLID,const uint popID) {
      #ifdef DEBUG_SPATIAL_CELL
      if (popID >= populations.size()) {
         std::cerr << "ERROR, popID " << popID << " exceeds populations.size() " << populations.size() << " in ";
         std::cerr << __FILE__ << ":" << __LINE__ << std::endl;
         exit(1);
      }
      if (blockLID >= populations[popID].blockContainer->size()) {
         std::cerr << "ERROR, block LID out of bounds, blockContainer->size() " << populations[popID].blockContainer->size() << " in ";
         std::cerr << __FILE__ << ":" << __LINE__ << std::endl;
         exit(1);
      }
      #endif
      if (blockLID == vmesh::VelocityMesh::invalidLocalID()) return null_block_data.data();
      return populations[popID].blockContainer->getData(blockLID);
   }

   inline const Realf* SpatialCell::get_data(const vmesh::LocalID& blockLID,const uint popID) const {
      #ifdef DEBUG_SPATIAL_CELL
      if (popID >= populations.size()) {
         std::cerr << "ERROR, popID " << popID << " exceeds populations.size() " << populations.size() << " in ";
         std::cerr << __FILE__ << ":" << __LINE__ << std::endl;
         exit(1);
      }
      if (blockLID >= populations[popID].blockContainer->size()) {
         std::cerr << "ERROR, block LID out of bounds, blockContainer->size() " << populations[popID].blockContainer->size() << " in ";
         std::cerr << __FILE__ << ":" << __LINE__ << std::endl;
         exit(1);
      }
      #endif
      if (blockLID == vmesh::VelocityMesh::invalidLocalID()) return null_block_data.data();
      return populations[popID].blockContainer->getData(blockLID);
   }

   inline Real* SpatialCell::get_block_parameters(const uint popID) {
      #ifdef DEBUG_SPATIAL_CELL
      if (popID >= populations.size()) {
         std::cerr << "ERROR, popID " << popID << " exceeds populations.size() " << populations.size() << " in ";
         std::cerr << __FILE__ << ":" << __LINE__ << std::endl;
         exit(1);
      }
      #endif
      return populations[popID].blockContainer->getParameters();
   }

   inline const Real* SpatialCell::get_block_parameters(const uint popID) const {
      #ifdef DEBUG_SPATIAL_CELL
      if (popID >= populations.size()) {
         std::cerr << "ERROR, popID " << popID << " exceeds populations.size() " << populations.size() << " in ";
         std::cerr << __FILE__ << ":" << __LINE__ << std::endl;
         exit(1);
      }
      #endif
      return populations[popID].blockContainer->getParameters();
   }

   inline Real* SpatialCell::get_block_parameters(const vmesh::LocalID& blockLID,const uint popID) {
      #ifdef DEBUG_SPATIAL_CELL
      if (popID >= populations.size()) {
         std::cerr << "ERROR, popID " << popID << " exceeds populations.size() " << populations.size() << " in ";
         std::cerr << __FILE__ << ":" << __LINE__ << std::endl;
         exit(1);
      }
      if (blockLID >= populations[popID].blockContainer->size()) {
         std::cerr << "ERROR, block LID out of bounds, blockContainer->size() " << populations[popID].blockContainer->size() << " in ";
         std::cerr << __FILE__ << ":" << __LINE__ << std::endl;
         exit(1);
      }
      #endif
      return populations[popID].blockContainer->getParameters(blockLID);
   }

   inline const Real* SpatialCell::get_block_parameters(const vmesh::LocalID& blockLID,const uint popID) const {
      #ifdef DEBUG_SPATIAL_CELL
      if (popID >= populations.size()) {
         std::cerr << "ERROR, popID " << popID << " exceeds populations.size() " << populations.size() << " in ";
         std::cerr << __FILE__ << ":" << __LINE__ << std::endl;
         exit(1);
      }
      if (blockLID >= populations[popID].blockContainer->size()) {
         std::cerr << "ERROR, block LID out of bounds, blockContainer->size() " << populations[popID].blockContainer->size() << " in ";
         std::cerr << __FILE__ << ":" << __LINE__ << std::endl;
         exit(1);
      }
      #endif
      return populations[popID].blockContainer->getParameters(blockLID);
   }

   inline Real* SpatialCell::get_cell_parameters() {
      return parameters.data();
   }

   inline const Real* SpatialCell::get_cell_parameters() const {
      return parameters.data();
   }

   inline vmesh::LocalID SpatialCell::get_number_of_velocity_blocks(const uint popID) const {
      #ifdef DEBUG_SPATIAL_CELL
      if (popID >= populations.size()) {
         std::cerr << "ERROR, popID " << popID << " exceeds populations.size() " << populations.size() << " in ";
         std::cerr << __FILE__ << ":" << __LINE__ << std::endl;
         exit(1);
      }
      #endif
      return populations[popID].blockContainer->size();
   }

    /** Get the total number of velocity blocks in this cell, summed over
     * all existing particle populations.
     * @return Total number of velocity blocks in the cell.*/
    inline vmesh::LocalID SpatialCell::get_number_of_all_velocity_blocks() const {
        vmesh::LocalID N_blocks = 0;
        for (size_t p=0; p<populations.size(); ++p)
            N_blocks += populations[p].blockContainer->size();
        return N_blocks;
    }

   inline int SpatialCell::get_number_of_populations() const {
      return populations.size();
   }

   inline Population & SpatialCell::get_population(const uint popID) {
      return populations[popID];
   }

   inline const Population & SpatialCell::get_population(const uint popID) const {
      return populations[popID];
   }

   inline void SpatialCell::set_population(const Population& pop, cuint popID) {
      (this->populations[popID].vmesh)->gpu_prefetchDevice();
      (this->populations[popID].blockContainer)->gpu_prefetchDevice();
      (pop.vmesh)->gpu_prefetchDevice();
      (pop.blockContainer)->gpu_prefetchDevice();
      this->populations[popID] = pop;
   }
   inline void SpatialCell::scale_population(creal factor, cuint popID) {
      (this->populations[popID].vmesh)->gpu_prefetchDevice();
      (this->populations[popID].blockContainer)->gpu_prefetchDevice();
      (this->populations[popID]).Scale(factor);
   }
   inline void SpatialCell::increment_population(const Population& pop, creal factor, cuint popID) {
      (this->populations[popID].vmesh)->gpu_prefetchDevice();
      (this->populations[popID].blockContainer)->gpu_prefetchDevice();
      (pop.vmesh)->gpu_prefetchDevice();
      (pop.blockContainer)->gpu_prefetchDevice();
      (this->populations[popID]).Increment(pop, factor);
   }

   inline const vmesh::LocalID* SpatialCell::get_velocity_grid_length(const uint popID,const uint8_t& refLevel) {
      return populations[popID].vmesh->getGridLength();
   }

   inline const Real* SpatialCell::get_velocity_grid_block_size(const uint popID,const uint8_t& refLevel) {
      return populations[popID].vmesh->getBlockSize();
   }

   inline const Real* SpatialCell::get_velocity_grid_cell_size(const uint popID,const uint8_t& refLevel) {
      return populations[popID].vmesh->getCellSize();
   }

   inline void SpatialCell::get_velocity_block_coordinates(const uint popID,const vmesh::GlobalID& globalID,Real* coords) {
      populations[popID].vmesh->getBlockCoordinates(globalID,coords);
   }

   /*!
    Returns the indices of given velocity block
    */
   inline velocity_block_indices_t SpatialCell::get_velocity_block_indices(const uint popID,const vmesh::GlobalID block) {
      velocity_block_indices_t indices;
      populations[popID].vmesh->getIndices(block,indices[0],indices[1],indices[2]);
      return indices;
   }

   /*!
    Returns the velocity block at given indices or error_velocity_block
    */
   inline vmesh::GlobalID SpatialCell::get_velocity_block(const uint popID,const velocity_block_indices_t indices) const {
      return populations[popID].vmesh->getGlobalID(indices[0],indices[1],indices[2]);
   }

   inline vmesh::GlobalID SpatialCell::get_velocity_block(const uint popID,vmesh::GlobalID blockIndices[3],const uint8_t& refLevel) const {
      return populations[popID].vmesh->getGlobalID(blockIndices[0],blockIndices[1],blockIndices[2]);
   }

   /*!
    Returns the velocity block at given location or
    error_velocity_block if outside of the velocity grid
    */
   inline vmesh::GlobalID SpatialCell::get_velocity_block(const uint popID,const Real vx,const Real vy,const Real vz) const {
      Real coords[3] = {vx,vy,vz};
      return populations[popID].vmesh->getGlobalID(coords);
   }

   inline vmesh::GlobalID SpatialCell::get_velocity_block(const uint popID,const Real* coords) const {
      return populations[popID].vmesh->getGlobalID(coords);
   }

   inline vmesh::GlobalID SpatialCell::get_velocity_block_global_id(const vmesh::LocalID& blockLID,const uint popID) const {
      #ifdef DEBUG_SPATIAL_CELL
      if (popID >= populations.size()) {
         std::cerr << "ERROR, popID " << popID << " exceeds populations.size() " << populations.size() << " in ";
         std::cerr << __FILE__ << ":" << __LINE__ << std::endl;
         exit(1);
      }
      #endif

      return populations[popID].vmesh->getGlobalID(blockLID);
   }

   inline vmesh::LocalID SpatialCell::get_velocity_block_local_id(const vmesh::GlobalID& blockGID,const uint popID) const {
      #ifdef DEBUG_SPATIAL_CELL
      if (popID >= populations.size()) {
         std::cerr << "ERROR, popID " << popID << " exceeds populations.size() " << populations.size() << " in ";
         std::cerr << __FILE__ << ":" << __LINE__ << std::endl;
         exit(1);
      }
      #endif

      return populations[popID].vmesh->getLocalID(blockGID);
   }

   inline void SpatialCell::get_velocity_block_size(const uint popID,const vmesh::GlobalID block,Real blockSize[3]) {
      populations[popID].vmesh->getBlockSize(block,blockSize);
   }

   /*!
    Returns the edge where given velocity block starts.
    */
   inline Real SpatialCell::get_velocity_block_vx_min(const uint popID,const vmesh::GlobalID block) const {
      Real coords[3];
      populations[popID].vmesh->getBlockCoordinates(block,coords);
      return coords[0];
   }

   /*!
    Returns the edge where given velocity block ends.
    */
   inline Real SpatialCell::get_velocity_block_vx_max(const uint popID,const vmesh::GlobalID block) const {
      Real coords[3];
      populations[popID].vmesh->getBlockCoordinates(block,coords);

      Real size[3];
      populations[popID].vmesh->getBlockSize(block,size);
      return coords[0]+size[0];
   }

   /*!
    Returns the edge where given velocity block starts.
    */
   inline Real SpatialCell::get_velocity_block_vy_min(const uint popID,const vmesh::GlobalID block) const {
      Real coords[3];
      populations[popID].vmesh->getBlockCoordinates(block,coords);
      return coords[1];
   }

   /*!
    Returns the edge where given velocity block ends.
    */
   inline Real SpatialCell::get_velocity_block_vy_max(const uint popID,const vmesh::GlobalID block) const {
      Real coords[3];
      populations[popID].vmesh->getBlockCoordinates(block,coords);

      Real size[3];
      populations[popID].vmesh->getBlockSize(block,size);
      return coords[1]+size[1];
   }

   /*!
    Returns the edge where given velocity block starts.
    */
   inline Real SpatialCell::get_velocity_block_vz_min(const uint popID,const vmesh::GlobalID block) const {
      Real coords[3];
      populations[popID].vmesh->getBlockCoordinates(block,coords);
      return coords[2];
   }

   /*!
    Returns the edge where given velocity block ends.
    */
   inline Real SpatialCell::get_velocity_block_vz_max(const uint popID,const vmesh::GlobalID block) const {
      Real coords[3];
      populations[popID].vmesh->getBlockCoordinates(block,coords);

      Real size[3];
      populations[popID].vmesh->getBlockSize(block,size);
      return coords[2]+size[2];
   }

      /***************************
       * Velocity cell functions *
       ***************************/

   /*!
    Returns the indices of given velocity cell
    */
   inline velocity_cell_indices_t SpatialCell::get_velocity_cell_indices(const unsigned int cell) const {
      velocity_cell_indices_t indices;

      if (cell >= WID3) {
         indices[0] = indices[1] = indices[2] = error_velocity_cell_index;
      } else {
         indices[0] = cell % WID;
         indices[1] = (cell / WID) % WID;
         indices[2] = cell / WID2;
      }

      return indices;
   }

   /*!
    Returns the velocity cell at given indices or error_velocity_cell
    */
   inline unsigned int SpatialCell::get_velocity_cell(const velocity_cell_indices_t indices) const {
      if (indices[0] >= WID
       || indices[1] >= WID
       || indices[2] >= WID) {
         return error_velocity_cell;
      }
      return indices[0] + indices[1] * WID + indices[2] * WID2;
   }

   /*!
    Returns the velocity cell at given location or
    error_velocity_cell if outside of given velocity block.
    */
   inline unsigned int SpatialCell::get_velocity_cell(const uint popID,
                                                      const vmesh::GlobalID velocity_block,
                                                      const Real vx,
                                                      const Real vy,
                                                      const Real vz
                                                     ) const {
      const Real block_vx_min = get_velocity_block_vx_min(popID,velocity_block);
      const Real block_vx_max = get_velocity_block_vx_max(popID,velocity_block);
      const Real block_vy_min = get_velocity_block_vy_min(popID,velocity_block);
      const Real block_vy_max = get_velocity_block_vy_max(popID,velocity_block);
      const Real block_vz_min = get_velocity_block_vz_min(popID,velocity_block);
      const Real block_vz_max = get_velocity_block_vz_max(popID,velocity_block);

      if (vx < block_vx_min || vx >= block_vx_max
          || vy < block_vy_min || vy >= block_vy_max
          || vz < block_vz_min || vz >= block_vz_max
         ) {
         return error_velocity_cell;
      }

      const velocity_block_indices_t indices = {{
         (unsigned int) floor((vx - block_vx_min) / ((block_vx_max - block_vx_min) / WID)),
         (unsigned int) floor((vy - block_vy_min) / ((block_vy_max - block_vy_min) / WID)),
         (unsigned int) floor((vz - block_vz_min) / ((block_vz_max - block_vz_min) / WID))
      }};

      return get_velocity_cell(indices);
   }


   inline unsigned int SpatialCell::invalid_block_index() {
      return vmesh::VelocityMesh::invalidBlockIndex();
   }

   inline vmesh::GlobalID SpatialCell::invalid_global_id() {
      return vmesh::VelocityMesh::invalidGlobalID();
   }

   inline vmesh::GlobalID SpatialCell::invalid_local_id() {
      return vmesh::VelocityMesh::invalidLocalID();
   }

   /*!
    Returns the number of given velocity blocks that exist.
    */
   inline size_t SpatialCell::count(const vmesh::GlobalID& block,const uint popID) const {
      #ifdef DEBUG_SPATIAL_CELL
      if (popID >= populations.size()) {
         std::cerr << "ERROR, popID " << popID << " exceeds populations.size() " << populations.size() << " in ";
         std::cerr << __FILE__ << ":" << __LINE__ << std::endl;
         exit(1);
      }
      #endif

      return populations[popID].vmesh->count(block);
   }

   /*!
    Returns the number of existing velocity blocks.
    */
   inline size_t SpatialCell::size(const uint popID) const {
      #ifdef DEBUG_SPATIAL_CELL
      if (popID >= populations.size()) {
         std::cerr << "ERROR, popID " << popID << " exceeds populations.size() " << populations.size() << " in ";
         std::cerr << __FILE__ << ":" << __LINE__ << std::endl;
         exit(1);
      }
      #endif

      return populations[popID].vmesh->size();
   }

   /*!
    Sets the given value to a velocity cell at given coordinates.
    *
    Creates the velocity block at given coordinates if it doesn't exist.
    */
   inline void SpatialCell::set_value(const Real vx,const Real vy,const Real vz,
                                      const Realf value,const uint popID) {
      #ifdef DEBUG_SPATIAL_CELL
      if (popID >= populations.size()) {
         std::cerr << "ERROR, popID " << popID << " exceeds populations.size() " << populations.size() << " in ";
         std::cerr << __FILE__ << ":" << __LINE__ << std::endl;
         exit(1);
      }
      #endif

      const vmesh::GlobalID blockGID = get_velocity_block(popID,vx, vy, vz);
      vmesh::LocalID blockLID = populations[popID].vmesh->getLocalID(blockGID);
      if (blockLID == vmesh::VelocityMesh::invalidLocalID()) {
         if (!add_velocity_block(blockGID,popID)) {
            std::cerr << "Couldn't add velocity block " << blockGID << std::endl;
            abort();
         }
         blockLID = populations[popID].vmesh->getLocalID(blockGID);
      }

      const unsigned int cell = get_velocity_cell(popID,blockGID, vx, vy, vz);
      get_data(blockLID,popID)[cell] = value;
   }

//TODO - thread safe set/increment functions which do not create blocks automatically

   /*! Sets the value of a particular cell in a block. The block is
    *  created if it does not exist. This version is faster than
    *  the velocity value based version.
    *
    * This function is not thread safe due to the creation of
    * blocks.
    *
    \param block Block index of velocity-cell
    \param cell  Cell index (0..WID3-1) of velocity-cell in block
    \param value Value that is set for velocity-cell
    */
   inline void SpatialCell::set_value(const vmesh::GlobalID& blockGID,const unsigned int cell,
                                      const Realf value,const uint popID) {
      #ifdef DEBUG_SPATIAL_CELL
      if (popID >= populations.size()) {
         std::cerr << "ERROR, popID " << popID << " exceeds populations.size() " << populations.size() << " in ";
         std::cerr << __FILE__ << ":" << __LINE__ << std::endl;
         exit(1);
      }
      #endif

      vmesh::LocalID blockLID = populations[popID].vmesh->getLocalID(blockGID);
      if (blockLID == vmesh::VelocityMesh::invalidLocalID()) {
         if (!add_velocity_block(blockGID,popID)) {
            std::cerr << "Couldn't add velocity block " << blockGID << std::endl;
            abort();
         }
         blockLID = populations[popID].vmesh->getLocalID(blockGID);
      }

      get_data(blockLID,popID)[cell] = value;
   }

   /*!
    Increments the value of velocity cell at given coordinate-
    *
    Creates the velocity block at given coordinates if it doesn't exist.
    */
   inline void SpatialCell::increment_value(const Real vx,const Real vy,const Real vz,
                                            const Realf value,const uint popID) {
      #ifdef DEBUG_SPATIAL_CELL
      if (popID >= populations.size()) {
         std::cerr << "ERROR, popID " << popID << " exceeds populations.size() " << populations.size() << " in ";
         std::cerr << __FILE__ << ":" << __LINE__ << std::endl;
         exit(1);
      }
      #endif

      const vmesh::GlobalID blockGID = SpatialCell::get_velocity_block(popID,vx,vy,vz);
      vmesh::LocalID blockLID = get_velocity_block_local_id(blockGID,popID);

      if (blockLID == SpatialCell::invalid_local_id()) {
          if (!add_velocity_block(blockGID,popID)) {
             std::cerr << "Couldn't add velocity block " << blockGID << std::endl;
             abort();
          }
          blockLID = get_velocity_block_local_id(blockGID,popID);
      }

      if (blockLID == invalid_local_id()) {
         std::cerr << __FILE__ << ":" << __LINE__
           << " block_ptr == NULL" << std::endl;
         abort();
      }

      const unsigned int cell = get_velocity_cell(popID,blockGID,vx,vy,vz);
      get_data(blockLID,popID)[cell] += value;
   }

   /*!
    Increments the value of velocity cell at given index
    *
    Creates the velocity block if it doesn't exist.
    */
   inline void SpatialCell::increment_value(const vmesh::GlobalID& blockGID,
                                            const unsigned int cell,
                                            const Realf value,const uint popID) {
      #ifdef DEBUG_SPATIAL_CELL
      if (popID >= populations.size()) {
         std::cerr << "ERROR, popID " << popID << " exceeds populations.size() " << populations.size() << " in ";
         std::cerr << __FILE__ << ":" << __LINE__ << std::endl;
         exit(1);
      }
      #endif

      vmesh::LocalID blockLID = populations[popID].vmesh->getLocalID(blockGID);
      if (blockLID == vmesh::VelocityMesh::invalidLocalID()) {
         if (!add_velocity_block(blockGID,popID)) {
            std::cerr << "Couldn't add velocity block " << blockGID << std::endl;
            abort();
         }
         blockLID = populations[popID].vmesh->getLocalID(blockGID);
      }

      get_data(blockLID,popID)[cell] += value;
   }

   inline vmesh::VelocityMesh* SpatialCell::get_velocity_mesh(const size_t& popID) {
      #ifdef DEBUG_SPATIAL_CELL
      if (popID >= populations.size()) {
         std::cerr << "ERROR, popID " << popID << " exceeds populations.size() " << populations.size() << " in ";
         std::cerr << __FILE__ << ":" << __LINE__ << std::endl;
         exit(1);
      }
      #endif

      return populations[popID].vmesh;
   }

   inline vmesh::VelocityBlockContainer* SpatialCell::get_velocity_blocks(const size_t& popID) {
      #ifdef DEBUG_SPATIAL_CELL
      if (popID >= populations.size()) {
         std::cerr << "ERROR, popID " << popID << " exceeds populations.size() " << populations.size() << " in ";
         std::cerr << __FILE__ << ":" << __LINE__ << std::endl;
         exit(1);
      }
      #endif

      return populations[popID].blockContainer;
   }

   /*!
    * Gets the value of a velocity cell at given coordinates.
    *
    * Returns 0 if it doesn't exist.
    */
   inline Realf SpatialCell::get_value(const Real vx, const Real vy, const Real vz,const uint popID) const {
      #ifdef DEBUG_SPATIAL_CELL
      if (popID >= populations.size()) {
         std::cerr << "ERROR, popID " << popID << " exceeds populations.size() " << populations.size() << " in ";
         std::cerr << __FILE__ << ":" << __LINE__ << std::endl;
         exit(1);
      }
      #endif
      const vmesh::GlobalID blockGID = get_velocity_block(popID, vx, vy, vz);
      if (count(blockGID,popID) == 0) {
         return 0.0;
      }
      const vmesh::LocalID blockLID = get_velocity_block_local_id(blockGID, popID);
      //const Velocity_Block block_ptr = at(block);
      if (blockLID == invalid_local_id()) {
      //if (block_ptr.is_null() == true) {
         std::cerr << __FILE__ << ":" << __LINE__
            << " block_ptr == NULL" << std::endl;
         abort();
      }

      const unsigned int cell = get_velocity_cell(popID, blockGID, vx, vy, vz);

      return get_data(blockLID,popID)[cell];
   }

   inline Realf SpatialCell::get_value(const vmesh::GlobalID& blockGID, const unsigned int cell, const uint popID) const {
      if (count(blockGID, popID) == 0) {
         return 0.0;
      }
      const vmesh::LocalID blockLID = get_velocity_block_local_id(blockGID, popID);
      //const Velocity_Block block_ptr = at(block);
      if (blockLID == invalid_local_id()) {
      //if (block_ptr.is_null() == true) {
         std::cerr << __FILE__ << ":" << __LINE__
            << " block_ptr == NULL" << std::endl;
         abort();
      }
      return get_data(blockLID,popID)[cell];
   }

   inline bool SpatialCell::checkMesh(const uint popID) {
      #ifdef DEBUG_SPATIAL_CELL
      if (popID >= populations.size()) {
         std::cerr << "ERROR, popID " << popID << " exceeds populations.size() " << populations.size() << " in ";
         std::cerr << __FILE__ << ":" << __LINE__ << std::endl;
         exit(1);
      }
      #endif

      return populations[popID].vmesh->check();
   }

   /*!
    Removes all velocity blocks from this spatial cell and frees memory in the cell
    */
    inline void SpatialCell::clear(const uint popID) {
       #ifdef DEBUG_SPATIAL_CELL
      if (popID >= populations.size()) {
         std::cerr << "ERROR, popID " << popID << " exceeds populations.size() " << populations.size() << " in ";
         std::cerr << __FILE__ << ":" << __LINE__ << std::endl;
         exit(1);
      }
      #endif

      populations[popID].vmesh->clear();
      populations[popID].blockContainer->clear();
    }

   /*!
    Return the memory consumption in bytes as reported using the size()
    functions of the containers in spatial cell
    */
   // GPUTODO Update this for GPU memory as well, same for capacity
   inline uint64_t SpatialCell::get_cell_memory_size() {
      uint64_t size = 0;
      size += 2 * WID3 * sizeof(Realf);
      //size += mpi_velocity_block_list.size() * sizeof(vmesh::GlobalID);
      size += velocity_block_with_content_list->size() * sizeof(vmesh::GlobalID);
      size += velocity_block_with_no_content_list->size() * sizeof(vmesh::GlobalID);
      size += CellParams::N_SPATIAL_CELL_PARAMS * sizeof(Real);
      size += bvolderivatives::N_BVOL_DERIVATIVES * sizeof(Real);

      for (size_t p=0; p<populations.size(); ++p) {
          size += populations[p].vmesh->sizeInBytes();
          size += populations[p].blockContainer->sizeInBytes();
      }

      return size;
   }

   /*!
    Return the memory consumption in bytes as reported using
    the size() functions of the containers in spatial cell
    */
   inline uint64_t SpatialCell::get_cell_memory_capacity() {
      uint64_t capacity = 0;

      capacity += 2 * WID3 * sizeof(Realf);
      //capacity += mpi_velocity_block_list.capacity()  * sizeof(vmesh::GlobalID);
      capacity += velocity_block_with_content_list->capacity()  * sizeof(vmesh::GlobalID);
      capacity += velocity_block_with_no_content_list->capacity()  * sizeof(vmesh::GlobalID);
      capacity += CellParams::N_SPATIAL_CELL_PARAMS * sizeof(Real);
      capacity += bvolderivatives::N_BVOL_DERIVATIVES * sizeof(Real);

      for (size_t p=0; p<populations.size(); ++p) {
        capacity += populations[p].vmesh->capacityInBytes();
        capacity += populations[p].blockContainer->capacityInBytes();
      }

      return capacity;
   }

   /*!
    Adds an empty velocity block into this spatial cell.
    Returns true if given block was added or already exists.
    Returns false if given block is invalid or would be outside
    of the velocity grid.
    */
   inline bool SpatialCell::add_velocity_block(const vmesh::GlobalID& block,const uint popID) {
      #ifdef DEBUG_SPATIAL_CELL
      if (popID >= populations.size()) {
         std::cerr << "ERROR, popID " << popID << " exceeds populations.size() " << populations.size() << " in ";
         std::cerr << __FILE__ << ":" << __LINE__ << std::endl;
         exit(1);
      }
      #endif

      // Block insert will fail, if the block already exists, or if
      // there are too many blocks in the spatial cell
      bool success = true;
      if (populations[popID].vmesh->push_back(block) == false) {
         return false;
      }

      const vmesh::LocalID VBC_LID = populations[popID].blockContainer->push_back_and_zero();

      // Set block parameters:
      Real* parameters = get_block_parameters(VBC_LID,popID);
      populations[popID].vmesh->getBlockInfo(block, parameters+BlockParams::VXCRD);

      // The following call 'should' be the fastest, but is actually
      // much slower that the parameter setting above
      //vmesh::VelocityMesh::getBlockInfo(block,get_block_parameters( blockContainer->push_back() ));
      return success;
   }

   /*!
    Adds a single velocity block into this spatial cell and fills it with data from the provided buffer.
    Returns true if given block was added or already exists.
    Returns false if given block is invalid or would be outside
    of the velocity grid.

    NOTE: this function is not thread-safe when inserting new blocks.
    */
   inline bool SpatialCell::add_velocity_block(const vmesh::GlobalID& block,const uint popID,
                                               Realf* buffer) {
      #ifdef DEBUG_SPATIAL_CELL
      if (popID >= populations.size()) {
         std::cerr << "ERROR, popID " << popID << " exceeds populations.size() " << populations.size() << " in ";
         std::cerr << __FILE__ << ":" << __LINE__ << std::endl;
         exit(1);
      }
      #endif

      // Block insert will fail, if the block already exists, or if
      // there are too many blocks in the spatial cell
      bool success = true;
      if (populations[popID].vmesh->push_back(block) == false) {
         return false;
      }

      const vmesh::LocalID VBC_LID = populations[popID].blockContainer->push_back();

      // // Validation
      // if (populations[popID].vmesh->getLocalID(block) != VBC_LID) {
      //    stringstream ss;
      //    ss<<"Error adding block: vmesh->getLID("<<block<<") returns "<<populations[popID].vmesh->getLocalID(block);
      //    ss<<" whereas VBC provided LID "<<VBC_LID<<"!";
      //    std::cerr<<ss.str();
      // }
      // if (populations[popID].vmesh->getGlobalID(VBC_LID) != block) {
      //    stringstream ss;
      //    ss<<"Error adding block: vmesh->getGID("<<VBC_LID<<") returns "<<populations[popID].vmesh->getGlobalID(VBC_LID);
      //    ss<<" whereas we were trying to add GID "<<block<<"!";
      //    std::cerr<<ss.str();
      // }

      // Set block parameters:
      Real* parameters = get_block_parameters(VBC_LID,popID);
      populations[popID].vmesh->getBlockInfo(block, parameters);

      // Copy the data in (increments in case of multipeak)
      Realf* data = get_data(VBC_LID,popID);
      for (uint i=0; i<WID3; ++i) {
         data[i] += buffer[i];
      }
      return success;
   }

   /** Adds a vector of velocity blocks to the population, sets the parameters, and fills the data
       with phase-space densities from the provided buffer (which was read from a file).
       This version calls a kernel to perform operations on-device.
   */
   template <typename fileReal> void SpatialCell::add_velocity_blocks(const uint popID,const split::SplitVector<vmesh::GlobalID> *blocks,fileReal* avgBuffer) {
      #ifdef DEBUG_SPATIAL_CELL
      if (popID >= populations.size()) {
         std::cerr << "ERROR, popID " << popID << " exceeds populations.size() " << populations.size() << " in ";
         std::cerr << __FILE__ << ":" << __LINE__ << std::endl;
         exit(1);
      }
      #endif

      phiprof::start("GPU add blocks from buffer");
      // Add blocks to velocity mesh
      const uint nBlocks = blocks->size();
      const vmesh::LocalID adds = populations[popID].vmesh->push_back(*blocks);
      if (adds != nBlocks) {
         std::cerr << "Failed to add blocks" << __FILE__ << ' ' << __LINE__ << std::endl; exit(1);
         return;
      }

      gpuStream_t stream = gpu_getStream();
      // Bookkeeping only: Calls CPU version in order to ensure resize of container.
      vmesh::LocalID startLID = populations[popID].blockContainer->push_back(nBlocks);
      CHK_ERR( gpuStreamSynchronize(stream) );
      // get pointers
      Real* parameters = populations[popID].blockContainer->getParameters(startLID);
      Realf *cellBlockData = populations[popID].blockContainer->getData(startLID);

      const uint nGpuBlocks = nBlocks > GPUBLOCKS ? GPUBLOCKS : nBlocks;
      if (nGpuBlocks>0) {
         dim3 block(WID,WID,WID);
         // Third argument specifies the number of bytes in *shared memory* that is
         // dynamically allocated per block for this call in addition to the statically allocated memory.
         spatial_cell::add_blocks_from_buffer_kernel<<<nGpuBlocks, block, 0, stream>>> (
            populations[popID].vmesh,
            parameters,
            cellBlockData,
            blocks,
            avgBuffer,
            nBlocks
            );
         CHK_ERR( gpuPeekAtLastError() );
         CHK_ERR( gpuStreamSynchronize(stream) );
      }

      phiprof::stop("GPU add blocks from buffer");
      #ifdef DEBUG_SPATIAL_CELL
         if (populations[popID].vmesh->size() != populations[popID].blockContainer->size()) {
	    std::cerr << "size mismatch in " << __FILE__ << ' ' << __LINE__ << std::endl; exit(1);
	 }
      #endif
   }

   /*!
    Removes given block from the velocity grid.
    Does nothing if given block doesn't exist.
    */
   inline void SpatialCell::remove_velocity_block(const vmesh::GlobalID& block,const uint popID) {
      #ifdef DEBUG_SPATIAL_CELL
      if (popID >= populations.size()) {
         std::cerr << "ERROR, popID " << popID << " exceeds populations.size() " << populations.size() << " in ";
         std::cerr << __FILE__ << ":" << __LINE__ << std::endl;
         exit(1);
      }
      #endif

      if (block == invalid_global_id()) {
         //std::cerr << "not removing, block " << block << " is invalid" << std::endl;
         return;
      }

      const vmesh::LocalID removedLID = populations[popID].vmesh->getLocalID(block);
      if (removedLID == invalid_local_id()) {
         //std::cerr << "not removing since block " << block << " does not exist" << std::endl;
         return;
      }

      // Get local ID of the last block:
      const vmesh::LocalID lastLID = populations[popID].vmesh->size()-1;
      // Move the last block to the removed position
      populations[popID].vmesh->move(lastLID,removedLID);
      populations[popID].blockContainer->move(lastLID,removedLID);
   }

   inline void SpatialCell::swap(vmesh::VelocityMesh* vmesh,
                                 vmesh::VelocityBlockContainer* blockContainer,
                                 const uint popID) {
      #ifdef DEBUG_SPATIAL_CELL
      if (populations[popID].vmesh->size() != populations[popID].blockContainer->size()) {
         std::cerr << "Error, velocity mesh size and block container size do not agree in " << __FILE__ << ' ' << __LINE__ << std::endl;
         exit(1);
      }
      if (popID >= populations.size()) {
         std::cerr << "ERROR, popID " << popID << " exceeds populations.size() " << populations.size() << " in ";
         std::cerr << __FILE__ << ":" << __LINE__ << std::endl;
         exit(1);
      }
      #endif

      populations[popID].vmesh->swap(*vmesh);
      populations[popID].blockContainer->swap(*blockContainer);
   }

   /*!
    Sets the type of data to transfer by mpi_datatype.
    */
   inline void SpatialCell::set_mpi_transfer_type(const uint64_t type,bool atSysBoundaries, bool inAMRtranslation) {
      SpatialCell::mpi_transfer_type = type;
      SpatialCell::mpiTransferAtSysBoundaries = atSysBoundaries;
      SpatialCell::mpiTransferInAMRTranslation = inAMRtranslation;
   }

   /*!
    Sets the direction of translation for AMR data transfers.
    */
   inline void SpatialCell::set_mpi_transfer_direction(const int dimension) {
      SpatialCell::mpiTransferXYZTranslation = dimension;
   }


   /*!
    Gets the type of data that will be transferred by mpi_datatype.
    */
   inline uint64_t SpatialCell::get_mpi_transfer_type(void) {
      return SpatialCell::mpi_transfer_type;
   }

   /*!
    Set if this cell is transferred/received using MPI in the next communication phase.
    */
   inline void SpatialCell::set_mpi_transfer_enabled(bool transferEnabled) {
      this->mpiTransferEnabled=transferEnabled;
   }

} // namespaces

#endif<|MERGE_RESOLUTION|>--- conflicted
+++ resolved
@@ -179,39 +179,18 @@
          // Global ID of the block containing incoming data
          const vmesh::GlobalID GID = otherVmesh->getGlobalID(incLID);
          // Get local ID of the target block. If the block doesn't exist, create it.
-<<<<<<< HEAD
-=======
          __shared__ vmesh::LocalID writeLID;
->>>>>>> 035411da
          vmesh::LocalID toLID = vmesh->warpGetLocalID(GID,ti);
          if (toLID == vmesh->invalidLocalID()) {
             bool created = vmesh->warpPush_back(GID, ti);
             // Thread zero must create new block
             if (ti==0) {
                if (!created) {
-<<<<<<< HEAD
-                  printf("Error in incrementing blockContainer in population_increment_kernel!\n");
-                  break;
-=======
                   assert(0 && "Error in incrementing blockContainer in population_increment_kernel!");
->>>>>>> 035411da
                }
                toLID = blockContainer->push_back();
                Real* parameters = blockContainer->getParameters(toLID);
                vmesh->getBlockInfo(GID, parameters+BlockParams::VXCRD);
-<<<<<<< HEAD
-            }
-            __syncthreads();
-            Realf* toData = blockContainer->getData(toLID);
-            if (created) {
-               // Zero out new block
-               toData[ti] = 0.0;
-            }
-         }
-         // Add values from source cells
-         Realf* toData = blockContainer->getData(toLID);
-         toData[ti] += fromData[ti] * factor;
-=======
                // make new LID available to all threads
                writeLID = toLID;
             }
@@ -226,7 +205,6 @@
             Realf* toData = blockContainer->getData(toLID);
             toData[ti] += fromData[ti] * factor;
          }
->>>>>>> 035411da
       } // for-loop over velocity blocks
    }
 
@@ -366,13 +344,10 @@
       void Increment(const Population& other, creal factor) {
          // Note: moments will be invalidated.
          // Ensure the vmesh and VBC are large enough
-<<<<<<< HEAD
-=======
          if (factor==0) {
             // Nothing to add
             return;
          }
->>>>>>> 035411da
          vmesh::LocalID nBlocks = (other.vmesh)->size();
          vmesh::LocalID nExistingBlocks = vmesh->size();
          vmesh->setNewCapacity(nExistingBlocks + nBlocks + 1);
@@ -383,10 +358,7 @@
          gpuStream_t stream = gpu_getStream();
          if (nGpuBlocks > 0) {
             dim3 block(WID,WID,WID);
-<<<<<<< HEAD
-=======
             // Now serial
->>>>>>> 035411da
             population_increment_kernel<<<1, block, 0, stream>>> (
                nBlocks,
                vmesh,
