--- conflicted
+++ resolved
@@ -112,21 +112,12 @@
 
    inline VelocityBlockContainer::VelocityBlockContainer() {
 #ifdef USE_GPU
-<<<<<<< HEAD
-      block_data = new split::SplitVector<Realf>(1);
-      parameters = new split::SplitVector<Real>(1);
-#else
-      block_data = new std::vector<Realf,aligned_allocator<Realf,WID3>>(1);
-      parameters = new std::vector<Real,aligned_allocator<Real,BlockParams::N_VELOCITY_BLOCK_PARAMS>>(1);
-=======
       const uint initCapacity = currentCapacity > 0 ? currentCapacity : 1;
       block_data= new split::SplitVector<Realf>(initCapacity*WID3);
       parameters= new split::SplitVector<Real>(initCapacity*BlockParams::N_VELOCITY_BLOCK_PARAMS);
-      attachedStream = 0;
 #else
       block_data = new std::vector<Realf,aligned_allocator<Realf,WID3>>(currentCapacity*WID3);
       parameters = new std::vector<Real,aligned_allocator<Real,BlockParams::N_VELOCITY_BLOCK_PARAMS>>(currentCapacity*BlockParams::N_VELOCITY_BLOCK_PARAMS);
->>>>>>> 7eca8caf
 #endif
       block_data->clear();
       parameters->clear();
@@ -141,39 +132,26 @@
       if (parameters) delete parameters;
       block_data = NULL;
       parameters = NULL;
-<<<<<<< HEAD
-=======
       currentCapacity = 0;
       numberOfBlocks = 0;
+   }
+
+   inline VelocityBlockContainer::VelocityBlockContainer(const VelocityBlockContainer& other) {
+      currentCapacity = other.currentCapacity;
+      numberOfBlocks = other.numberOfBlocks;
 #ifdef USE_GPU
-      attachedStream = 0;
-#endif
->>>>>>> 7eca8caf
-   }
-
-   inline VelocityBlockContainer::VelocityBlockContainer(const VelocityBlockContainer& other) {
-#ifdef USE_GPU
-<<<<<<< HEAD
-      // block_data= new split::SplitVector<Realf>(*(other.block_data));
-      // parameters= new split::SplitVector<Real>(*(other.parameters));
-      gpuStream_t stream = gpu_getStream();
-      block_data = new split::SplitVector<Realf>(other.block_data->capacity());
-      parameters = new split::SplitVector<Real>(other.block_data->capacity());
-      // Overwrite is like a copy assign but takes a stream
-      block_data->overwrite(*(other.block_data),stream);
-      parameters->overwrite(*(other.parameters),stream);
-=======
-      attachedStream = 0;
       if (other.currentCapacity > 0) {
-         block_data= new split::SplitVector<Realf>(*(other.block_data));
-         parameters= new split::SplitVector<Real>(*(other.parameters));
-         currentCapacity = other.currentCapacity;
+         block_data = new split::SplitVector<Realf>(other.block_data->capacity());
+         parameters = new split::SplitVector<Real>(other.parameters->capacity());
+         // Overwrite is like a copy assign but takes a stream
+         gpuStream_t stream = gpu_getStream();
+         block_data->overwrite(*(other.block_data),stream);
+         parameters->overwrite(*(other.parameters),stream);
       } else {
          block_data= new split::SplitVector<Realf>(1*WID3);
          parameters= new split::SplitVector<Real>(1*BlockParams::N_VELOCITY_BLOCK_PARAMS);
          currentCapacity = 1;
       }
->>>>>>> 7eca8caf
 #else
       block_data = new std::vector<Realf,aligned_allocator<Realf,WID3>>(*(other.block_data));
       parameters = new std::vector<Real,aligned_allocator<Real,BlockParams::N_VELOCITY_BLOCK_PARAMS>>(*(other.parameters));
@@ -183,11 +161,13 @@
    }
 
    inline const VelocityBlockContainer& VelocityBlockContainer::operator=(const VelocityBlockContainer& other) {
+      currentCapacity = other.currentCapacity;
+      numberOfBlocks = other.numberOfBlocks;
       #ifdef USE_GPU
-      gpuStream_t stream = gpu_getStream();
       block_data->reserve(other.block_data->capacity(), true, stream);
       parameters->reserve(other.parameters->capacity(), true, stream);
       // Overwrite is like a copy assign but takes a stream
+      gpuStream_t stream = gpu_getStream();
       block_data->overwrite(*(other.block_data),stream);
       parameters->overwrite(*(other.parameters),stream);
       #else
@@ -214,19 +194,12 @@
     * reserved for velocity blocks.*/
    inline void VelocityBlockContainer::clear() {
 #ifdef USE_GPU
-<<<<<<< HEAD
-      gpuStream_t stream = gpu_getStream();
-      block_data->resize(1,true, stream);
-      block_data->shrink_to_fit(stream);
-      parameters->resize(1,true,stream);
-      parameters->shrink_to_fit(stream);
-=======
+      gpuStream_t stream = gpu_getStream();
       block_data->resize(1 * WID3,false);
       block_data->shrink_to_fit();
       parameters->resize(1 * BlockParams::N_VELOCITY_BLOCK_PARAMS,false);
       parameters->shrink_to_fit();
       currentCapacity = 1;
->>>>>>> 7eca8caf
 #else
       std::vector<Realf,aligned_allocator<Realf,WID3> > *dummy_data = new std::vector<Realf,aligned_allocator<Realf,WID3> >(1*WID3);
       std::vector<Real,aligned_allocator<Real,BlockParams::N_VELOCITY_BLOCK_PARAMS> > *dummy_parameters = new std::vector<Real,aligned_allocator<Real,BlockParams::N_VELOCITY_BLOCK_PARAMS> >(1*BlockParams::N_VELOCITY_BLOCK_PARAMS);
@@ -257,12 +230,7 @@
          if (source >= currentCapacityP) ok = false;
          if (target >= numberOfBlocks) ok = false;
          if (target >= currentCapacity) ok = false;
-<<<<<<< HEAD
-         if (target >= numberOfBlocksP) ok = false;
-         if (target >= currentCapacityP) ok = false;
-=======
          if (numberOfBlocks > currentCapacity) ok = false;
->>>>>>> 7eca8caf
          if (source != numberOfBlocks-1) ok = false; // only allows moving from last entry
          if (source != numberOfBlocksP-1) ok = false;
          if (currentCapacityP != currentCapacity) ok = false;
@@ -424,10 +392,7 @@
          if (blockLID >= numberOfBlocks) exitInvalidLocalID(blockLID);
          #else
          if (blockLID >= numberOfBlocks) exitInvalidLocalID(blockLID,"getParameters");
-<<<<<<< HEAD
-=======
          if (blockLID >= parameters->size()/BlockParams::N_VELOCITY_BLOCK_PARAMS) exitInvalidLocalID(blockLID,"getParameters 2");
->>>>>>> 7eca8caf
          #endif
       #endif
       return parameters->data() + blockLID*BlockParams::N_VELOCITY_BLOCK_PARAMS;
@@ -440,10 +405,7 @@
          if (blockLID >= numberOfBlocks) exitInvalidLocalID(blockLID);
          #else
          if (blockLID >= numberOfBlocks) exitInvalidLocalID(blockLID,"const getParameters const");
-<<<<<<< HEAD
-=======
          if (blockLID >= parameters->size()/BlockParams::N_VELOCITY_BLOCK_PARAMS) exitInvalidLocalID(blockLID,"const getParameters const 2");
->>>>>>> 7eca8caf
          #endif
       #endif
       return parameters->data() + blockLID*BlockParams::N_VELOCITY_BLOCK_PARAMS;
