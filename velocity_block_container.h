--- conflicted
+++ resolved
@@ -30,9 +30,6 @@
 #include <sstream>
 #endif
 
-<<<<<<< HEAD
-namespace vmesh {
-=======
 #include "arch/arch_device_api.h"
 #ifdef USE_GPU
    #include "arch/gpu_base.hpp"
@@ -44,7 +41,6 @@
 #endif
 
 using namespace std;
->>>>>>> 20551a8d
 
 namespace vmesh {
 
@@ -117,18 +113,6 @@
 
    };
 
-<<<<<<< HEAD
-   template<typename LID> inline
-   VelocityBlockContainer<LID>::VelocityBlockContainer() {
-      currentCapacity = 0;
-      numberOfBlocks = 0;
-#ifdef USE_CUDA
-      dev_allocatedSize = 0;
-      pinnedBlocks = false;
-      pinnedParameters = false;
-      dev_needsUpdatingBlocks = true;
-      dev_needsUpdatingParameters = true;
-=======
    inline VelocityBlockContainer::VelocityBlockContainer() : currentCapacity {0}, numberOfBlocks {0} {
       // initialization with zero capacity would return null pointers
       const uint capacity = currentCapacity > 0 ? currentCapacity : 1;
@@ -139,27 +123,14 @@
 #else
       block_data = new std::vector<Realf,aligned_allocator<Realf,WID3>>(capacity);
       parameters = new std::vector<Real,aligned_allocator<Real,BlockParams::N_VELOCITY_BLOCK_PARAMS>>(capacity);
->>>>>>> 20551a8d
 #endif
       block_data->clear();
       parameters->clear();
    }
 
-<<<<<<< HEAD
-#ifdef USE_CUDA
-   template<typename LID> inline
-   VelocityBlockContainer<LID>::~VelocityBlockContainer() {
-      dev_Deallocate();
-      dev_unpinBlocks();
-      dev_unpinParameters();
-
-      block_data.~vector();
-      parameters.~vector();
-=======
    inline VelocityBlockContainer::~VelocityBlockContainer() {
       delete block_data;
       delete parameters;
->>>>>>> 20551a8d
    }
 
    inline VelocityBlockContainer::VelocityBlockContainer(const VelocityBlockContainer& other) {
@@ -296,42 +267,11 @@
       return block_data->data() + blockLID*WID3;
    }
 
-<<<<<<< HEAD
-   template<typename LID> inline
-   const Real* VelocityBlockContainer<LID>::dev_getParameters(const LID& blockLID) const {
-      #ifdef DEBUG_VBC
-         if (blockLID >= numberOfBlocks) exitInvalidLocalID(blockLID,"const getParameters const");
-         if (blockLID >= parameters.size()/BlockParams::N_VELOCITY_BLOCK_PARAMS) exitInvalidLocalID(blockLID,"getParameters");
-      #endif
-      return dev_parameters + blockLID*BlockParams::N_VELOCITY_BLOCK_PARAMS;
-   }
-
-   template<typename LID> inline
-   void VelocityBlockContainer<LID>::dev_Deallocate() {
-      if (dev_allocatedSize > 0) {
-         arch::free(dev_block_data);
-         arch::free(dev_parameters);
-      }
-      dev_allocatedSize = 0;
-      return;
-   }
-
-   template<typename LID> inline
-   void VelocityBlockContainer<LID>::dev_Allocate(LID size) {
-      if (dev_allocatedSize > 0) {
-         if ( (dev_allocatedSize > CUDA_BLOCK_SAFECTY_FACTOR * size) &&
-              (dev_allocatedSize > numberOfBlocks) ) {
-            return; // Still have enough buffer
-         }
-         arch::free(dev_block_data);
-         arch::free(dev_parameters);
-=======
 #ifdef USE_GPU
    inline void VelocityBlockContainer::gpu_Allocate(vmesh::LocalID size) {
       vmesh::LocalID requirement = (size > numberOfBlocks) ? size : numberOfBlocks;
       if (block_data->capacity() > BLOCK_ALLOCATION_FACTOR * requirement) {
          return; // Still have enough buffer
->>>>>>> 20551a8d
       }
 
       if (numberOfBlocks > size) {
@@ -341,61 +281,6 @@
       if (numberOfBlocks > BLOCK_ALLOCATION_FACTOR * size) {
          std::cerr<<"Warning in "<<__FILE__<<" line "<<__LINE__<<": attempting to allocate less than safety margins"<<std::endl;
       }
-<<<<<<< HEAD
-      dev_block_data = (Realf*)arch::allocate(CUDA_BLOCK_ALLOCATION_FACTOR*size*WID3*sizeof(Realf));
-      dev_parameters = (Real*)arch::allocate(CUDA_BLOCK_ALLOCATION_FACTOR*size*BlockParams::N_VELOCITY_BLOCK_PARAMS*sizeof(Real));
-      dev_allocatedSize = CUDA_BLOCK_ALLOCATION_FACTOR*size;
-      return;
-   }
-
-   template<typename LID> inline
-   void VelocityBlockContainer<LID>::dev_Allocate() {
-      if (dev_allocatedSize > 0) {
-         if ( dev_allocatedSize > CUDA_BLOCK_SAFECTY_FACTOR * numberOfBlocks) {
-            return; // Still have enough buffer
-         }
-         arch::free(dev_block_data);
-         arch::free(dev_parameters);
-      }
-      dev_block_data = (Realf*)arch::allocate(CUDA_BLOCK_ALLOCATION_FACTOR*numberOfBlocks*WID3*sizeof(Realf));
-      dev_parameters = (Real*)arch::allocate(CUDA_BLOCK_ALLOCATION_FACTOR*numberOfBlocks*BlockParams::N_VELOCITY_BLOCK_PARAMS*sizeof(Real));
-      dev_allocatedSize = CUDA_BLOCK_ALLOCATION_FACTOR*numberOfBlocks;
-      return;
-   }
-
-   template<typename LID> inline
-   void VelocityBlockContainer<LID>::dev_syncBlocksToHost() {
-      if (numberOfBlocks==0) return;
-      if (dev_allocatedSize == 0) {
-         std::cerr<<"Error in "<<__FILE__<<" line "<<__LINE__<<": attempting to syncToHost without allocated GPU memory"<<std::endl;
-         abort();
-      }
-      arch::memcpy_d2h(block_data.data(), dev_block_data, numberOfBlocks*WID3*sizeof(Realf));
-      return;
-   }
-
-   template<typename LID> inline
-   void VelocityBlockContainer<LID>::dev_syncBlocksToDevice() {
-      if (numberOfBlocks==0) return;
-      if (!dev_needsUpdatingBlocks) return;
-      if (dev_allocatedSize == 0) {
-         std::cerr<<"Error in "<<__FILE__<<" line "<<__LINE__<<": attempting to syncToDevice without allocated GPU memory"<<std::endl;
-         abort();
-      }
-      arch::memcpy_h2d(dev_block_data, block_data.data(), numberOfBlocks*WID3*sizeof(Realf));
-      dev_needsUpdatingBlocks = false;
-      return;
-   }
-
-   template<typename LID> inline
-   void VelocityBlockContainer<LID>::dev_syncParametersToHost() {
-      if (numberOfBlocks==0) return;
-      if (dev_allocatedSize == 0) {
-         std::cerr<<"Error in "<<__FILE__<<" line "<<__LINE__<<": attempting to syncToHost without allocated GPU memory"<<std::endl;
-         abort();
-      }
-      arch::memcpy_d2h(block_data.data(), dev_parameters, numberOfBlocks*BlockParams::N_VELOCITY_BLOCK_PARAMS*sizeof(Real));
-=======
       block_data->reallocate(BLOCK_ALLOCATION_PADDING * size);
       parameters->reallocate(BLOCK_ALLOCATION_PADDING * size);
       return;
@@ -430,7 +315,6 @@
       parameters->memAdvise(gpuMemAdviseSetPreferredLocation,device,stream);
       block_data->memAdvise(gpuMemAdviseSetAccessedBy,device,stream);
       parameters->memAdvise(gpuMemAdviseSetAccessedBy,device,stream);
->>>>>>> 20551a8d
       return;
    }
 
@@ -439,28 +323,6 @@
       if (!needAttachedStreams) {
          return;
       }
-<<<<<<< HEAD
-      arch::memcpy_h2d(dev_parameters, block_data.data(), numberOfBlocks*BlockParams::N_VELOCITY_BLOCK_PARAMS*sizeof(Real));
-      dev_needsUpdatingParameters = false;
-      return;
-   }
-
-   template<typename LID> inline
-   void VelocityBlockContainer<LID>::dev_pinBlocks() {
-      //arch::host_register(block_data.data(), numberOfBlocks*WID3*sizeof(Realf));
-      if (pinnedBlocks) {
-         arch::host_unregister(block_data.data());
-      }
-      arch::host_register(block_data.data(), currentCapacity * WID3*sizeof(Realf));
-      pinnedBlocks = true;
-   return;
-   }
-
-   template<typename LID> inline
-   void VelocityBlockContainer<LID>::dev_unpinBlocks() {
-      if (pinnedBlocks) {
-         arch::host_unregister(block_data.data());
-=======
       // Attach unified memory regions to streams
       gpuStream_t newStream;
       if (stream==0) {
@@ -472,7 +334,6 @@
          return;
       } else {
          attachedStream = newStream;
->>>>>>> 20551a8d
       }
       CHK_ERR( gpuStreamAttachMemAsync(attachedStream,this, 0,gpuMemAttachSingle) );
       CHK_ERR( gpuStreamAttachMemAsync(attachedStream,block_data, 0,gpuMemAttachSingle) );
@@ -481,24 +342,6 @@
       parameters->streamAttach(attachedStream);
       return;
    }
-<<<<<<< HEAD
-
-   template<typename LID> inline
-   void VelocityBlockContainer<LID>::dev_pinParameters() {
-      //arch::host_register(parameters.data(), numberOfBlocks*BlockParams::N_VELOCITY_BLOCK_PARAMS*sizeof(Real));
-      if (pinnedParameters) {
-         arch::host_unregister(parameters.data());
-      }
-      arch::host_register(parameters.data(), currentCapacity*BlockParams::N_VELOCITY_BLOCK_PARAMS*sizeof(Real));
-      pinnedParameters = true;
-      return;
-   }
-
-   template<typename LID> inline
-   void VelocityBlockContainer<LID>::dev_unpinParameters() {
-      if (pinnedParameters) {
-         arch::host_unregister(parameters.data());
-=======
    inline void VelocityBlockContainer::gpu_detachFromStream() {
       // Return if attaching is not needed
       if (!needAttachedStreams) {
@@ -507,7 +350,6 @@
       if (attachedStream == 0) {
          // Already detached
          return;
->>>>>>> 20551a8d
       }
       attachedStream = 0;
       // Detach unified memory regions from streams
