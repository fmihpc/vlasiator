#include <dccrg.hpp>
#include <dccrg_cartesian_geometry.hpp>
#include "../grid.h"
#include "../spatial_cell.hpp"
#include "../definitions.h"
#include "../common.h"
#include "gridGlue.hpp"







/*
Calculate the number of cells on the maximum refinement level overlapping the list of dccrg cells in cells.
*/
int getNumberOfCellsOnMaxRefLvl(dccrg::Dccrg<SpatialCell,dccrg::Cartesian_Geometry>& mpiGrid, const std::vector<CellID>& cells) {

   int nCells = 0;
   auto maxRefLvl = mpiGrid.mapping.get_maximum_refinement_level();
   
   for (auto cellid : cells) {
      auto refLvl = mpiGrid.get_refinement_level(cellid);
      nCells += pow(pow(2,maxRefLvl-refLvl),3);
   }

   return nCells;
   
}


/*Compute coupling DCCRG <=> FSGRID 

  onDccrgMapRemoteProcess   maps fsgrid processes (key) => set of dccrg cellIDs owned by current rank that map to  the fsgrid cells owned by fsgrid process (val)

  onFsgridMapRemoteProcess  maps dccrg processes  (key) => set of dccrg cellIDs owned by dccrg-process that map to current rank fsgrid cells 
  onFsgridMapCells          maps remote dccrg CellIDs to local fsgrid cells
*/

template <typename T, int stencil> void computeCoupling(dccrg::Dccrg<SpatialCell,dccrg::Cartesian_Geometry>& mpiGrid,
							const std::vector<CellID>& cells,
							FsGrid< T, stencil>& momentsGrid,
							std::map<int, std::set<CellID> >& onDccrgMapRemoteProcess,
							std::map<int, std::set<CellID> >& onFsgridMapRemoteProcess,
							std::map<CellID, std::vector<int64_t> >& onFsgridMapCells
							) {
    
  //sorted list of dccrg cells. cells is typicall already sorted, but just to make sure....
  std::vector<CellID> dccrgCells = cells;
  std::sort(dccrgCells.begin(), dccrgCells.end());

  //make sure the datastructures are clean
  onDccrgMapRemoteProcess.clear();
  onFsgridMapRemoteProcess.clear();
  onFsgridMapCells.clear();
  
  
  //size of fsgrid local part
  const std::array<int, 3> gridDims(momentsGrid.getLocalSize());
  
 
  //Compute what we will receive, and where it should be stored
  for (int k=0; k<gridDims[2]; k++) {
    for (int j=0; j<gridDims[1]; j++) {
      for (int i=0; i<gridDims[0]; i++) {
        const std::array<int, 3> globalIndices = momentsGrid.getGlobalIndices(i,j,k);
        const dccrg::Types<3>::indices_t  indices = {{(uint64_t)globalIndices[0],
                        (uint64_t)globalIndices[1],
                        (uint64_t)globalIndices[2]}}; //cast to avoid warnings
        CellID dccrgCell = mpiGrid.get_existing_cell(indices, 0, mpiGrid.mapping.get_maximum_refinement_level());
        
        int process = mpiGrid.get_process(dccrgCell);
        int64_t  fsgridLid = momentsGrid.LocalIDForCoords(i,j,k);
        int64_t  fsgridGid = momentsGrid.GlobalIDForCoords(i,j,k);
        onFsgridMapRemoteProcess[process].insert(dccrgCell); //cells are ordered (sorted) in set
        onFsgridMapCells[dccrgCell].push_back(fsgridLid);
      }
    }
  }

  // Compute where to send data and what to send
  for(int i=0; i< dccrgCells.size(); i++) {
     //compute to which processes this cell maps
     std::vector<CellID> fsCells = mapDccrgIdToFsGridGlobalID(mpiGrid, dccrgCells[i]);

     //loop over fsgrid cells which this dccrg cell maps to
     for (auto const &fsCellID : fsCells) {
       int process = momentsGrid.getTaskForGlobalID(fsCellID).first; //process on fsgrid
       onDccrgMapRemoteProcess[process].insert(dccrgCells[i]); //add to map
     }    
  }
}

void feedMomentsIntoFsGrid(dccrg::Dccrg<SpatialCell,dccrg::Cartesian_Geometry>& mpiGrid,
                           const std::vector<CellID>& cells,
                           FsGrid< std::array<Real, fsgrids::moments::N_MOMENTS>, 2>& momentsGrid,
                           FsGrid< fsgrids::technical, 2>& technicalGrid,

                           bool dt2 /*=false*/) {

  int ii;
  //sorted list of dccrg cells. cells is typicall already sorted, but just to make sure....
  std::vector<CellID> dccrgCells = cells;
  std::sort(dccrgCells.begin(), dccrgCells.end());

  //Datastructure for coupling
  std::map<int, std::set<CellID> > onDccrgMapRemoteProcess; 
  std::map<int, std::set<CellID> > onFsgridMapRemoteProcess; 
  std::map<CellID, std::vector<int64_t> >  onFsgridMapCells;
    
  // map receive process => receive buffers 
  std::map<int, std::vector<Real> > receivedData; 

  // send buffers  to each process
  std::map<int, std::vector<Real> > sendData;

  //list of requests
  std::vector<MPI_Request> sendRequests;
  std::vector<MPI_Request> receiveRequests;
 
  //computeCoupling
  computeCoupling(mpiGrid, cells, momentsGrid, onDccrgMapRemoteProcess, onFsgridMapRemoteProcess, onFsgridMapCells);
 
  // Post receives
  receiveRequests.resize(onFsgridMapRemoteProcess.size());  
  ii=0;
  for(auto const &receives: onFsgridMapRemoteProcess){
    int process = receives.first;
    int count = receives.second.size();
    receivedData[process].resize(count * fsgrids::moments::N_MOMENTS);
    MPI_Irecv(receivedData[process].data(), count * fsgrids::moments::N_MOMENTS * sizeof(Real),
	      MPI_BYTE, process, 1, MPI_COMM_WORLD,&(receiveRequests[ii++]));
  }
  
  // Launch sends
  ii=0;
  sendRequests.resize(onDccrgMapRemoteProcess.size());
  for (auto const &snd : onDccrgMapRemoteProcess){
    int targetProc = snd.first; 
    auto& sendBuffer=sendData[targetProc];
    for(CellID sendCell: snd.second){
      //Collect data to send for this dccrg cell
      auto cellParams = mpiGrid[sendCell]->get_cell_parameters();
      if(!dt2) {
        sendBuffer.push_back(cellParams[CellParams::RHOM]);
	sendBuffer.push_back(cellParams[CellParams::RHOQ]);
	sendBuffer.push_back(cellParams[CellParams::RHOQE]);
	sendBuffer.push_back(cellParams[CellParams::VX]);
	sendBuffer.push_back(cellParams[CellParams::VY]);
        sendBuffer.push_back(cellParams[CellParams::VZ]);
	sendBuffer.push_back(cellParams[CellParams::P_11]);
	sendBuffer.push_back(cellParams[CellParams::P_22]);
        sendBuffer.push_back(cellParams[CellParams::P_33]);
      } else {
        sendBuffer.push_back(cellParams[CellParams::RHOM_DT2]);
	sendBuffer.push_back(cellParams[CellParams::RHOQ_DT2]);
	sendBuffer.push_back(cellParams[CellParams::RHOQE_DT2]);
	sendBuffer.push_back(cellParams[CellParams::VX_DT2]);
	sendBuffer.push_back(cellParams[CellParams::VY_DT2]);
        sendBuffer.push_back(cellParams[CellParams::VZ_DT2]);
	sendBuffer.push_back(cellParams[CellParams::P_11_DT2]);
	sendBuffer.push_back(cellParams[CellParams::P_22_DT2]);
        sendBuffer.push_back(cellParams[CellParams::P_33_DT2]);
      }
    }
    int count = sendBuffer.size(); //note, compared to receive this includes all elements to be sent
    MPI_Isend(sendBuffer.data(), sendBuffer.size() * sizeof(Real),
	      MPI_BYTE, targetProc, 1, MPI_COMM_WORLD,&(sendRequests[ii]));
    ii++;
  }

  
  MPI_Waitall(receiveRequests.size(), receiveRequests.data(), MPI_STATUSES_IGNORE);

  for(auto const &receives: onFsgridMapRemoteProcess){
    int process = receives.first; //data received from this process
    Real* receiveBuffer = receivedData[process].data(); // data received from process
    for(auto const &cell: receives.second){ //loop over cellids (dccrg) for receive
      // this part heavily relies on both sender and receiver having cellids sorted!
      for(auto lid: onFsgridMapCells[cell]){
	std::array<Real, fsgrids::moments::N_MOMENTS> * fsgridData = momentsGrid.get(lid);
	for(int l = 0; l < fsgrids::moments::N_MOMENTS; l++)   {
	  fsgridData->at(l) = receiveBuffer[l];
	}
      }
      
      receiveBuffer+=fsgrids::moments::N_MOMENTS;
    }
  }

  MPI_Waitall(sendRequests.size(), sendRequests.data(), MPI_STATUSES_IGNORE);



  if (P::amrMaxSpatialRefLevel>0) {

    /*----------------------Filtering------------------------*/
    phiprof::start("BoxCar Filtering");

    // Kernel Matrix-- Needs to be precomputed in memory and not recomputed at every call
    // Real kernel[3][3][3];

    // for (int i =0; i<3; i++){
    //   for (int j =0; j<3; j++){
    //     for (int k =0; k<3; k++){

    //       kernel[i][j][k]=1.0/27.0;  //normalized for 27 neighbours.

    //     }
    //   }
    // }


    // Kernel Characteristics
    // int stencilWidth = sizeof( kernel) / sizeof( kernel[0]); //get the stnecil width
    // int kernelOffset= stencilWidth/3; //this is the kernel offset -int
    int stencilWidth = 3;   // dimension size of a 3D kernel
    int kernelOffset = 1;   // offset of 3 point stencil 3D kernel
    Real kernelWeight= 1.0/27.0;  // 3D boxcar kernel weight


    // Update momentsGrid Ghost Cells
    phiprof::start("GhostUpdate");
    momentsGrid.updateGhostCells(); //update ghost zones
    phiprof::stop("GhostUpdate");

    // Get size of local domain and create swapGrid for filtering
    const int *mntDims= &momentsGrid.getLocalSize()[0];   //get local size for each proc.
    FsGrid<std::array<Real, fsgrids::moments::N_MOMENTS>, 2> swapGrid = momentsGrid;  //swap array 
    const int maxRefLevel = mpiGrid.mapping.get_maximum_refinement_level();


    // Filtering Loop
    for (int blurPass = 0; blurPass < maxRefLevel; blurPass++){

      // Blurring Pass
      phiprof::start("BlurPass");
      #pragma omp parallel for collapse(2)
      for (int kk = 0; kk < mntDims[2]; kk++){
        for (int jj = 0; jj < mntDims[1]; jj++){
          for (int ii = 0; ii < mntDims[0]; ii++){

            //  Get refLevel level
            int refLevel = technicalGrid.get(ii, jj, kk)->refLevel;

            // Skip pass
            if (refLevel == maxRefLevel ||
              blurPass < refLevel ||
              technicalGrid.get(ii, jj, kk)->sysBoundaryFlag == sysboundarytype::DO_NOT_COMPUTE ||
              (technicalGrid.get(ii, jj, kk)->sysBoundaryFlag != sysboundarytype::NOT_SYSBOUNDARY && technicalGrid.get(ii, jj, kk)->sysBoundaryLayer == 2)
              )
            {
              continue;
            }


            std::array<Real, fsgrids::moments::N_MOMENTS> *cell;  
            std::array<Real,fsgrids::moments::N_MOMENTS> *swap;
            // Set Cell to zero before passing filter
            swap = swapGrid.get(ii,jj,kk);
            for (int e = 0; e < fsgrids::moments::N_MOMENTS; ++e) {

              swap->at(e)=0.0;

            }

            // Perform the blur
            for (int a=0; a<stencilWidth; a++){
              for (int b=0; b<stencilWidth; b++){
                for (int c=0; c<stencilWidth; c++){

                  int xn=ii+a-kernelOffset;
                  int yn=jj+b-kernelOffset;
                  int zn=kk+c-kernelOffset;

                  cell = momentsGrid.get(xn, yn, zn);
                  swap = swapGrid.get(ii,jj,kk);

                  for (int e = 0; e < fsgrids::moments::N_MOMENTS; ++e) {

                    // swap->at(e)+=cell->at(e) * kernel[a][b][c];
                    swap->at(e)+=cell->at(e) * kernelWeight;

                    } 
                  }
                }
              }
            }
          }
        }

      phiprof::stop("BlurPass");


      // Copy swapGrid back to momentsGrid
      momentsGrid=swapGrid;

      // Update Ghost Cells
      phiprof::start("GhostUpdate");
      momentsGrid.updateGhostCells();
      phiprof::stop("GhostUpdate");

    }

    phiprof::stop("BoxCar Filtering");  

  }   
}

<<<<<<< HEAD
/* Specialized function only used by ElVentana project */
void feedPerBIntoFsGrid(dccrg::Dccrg<SpatialCell,dccrg::Cartesian_Geometry>& mpiGrid,
			const std::vector<CellID>& cells,
			FsGrid< std::array<Real, fsgrids::bfield::N_BFIELD>, 2>& perBGrid) {

  int ii;
  //sorted list of dccrg cells. cells is typicall already sorted, but just to make sure....
  std::vector<CellID> dccrgCells = cells;
  std::sort(dccrgCells.begin(), dccrgCells.end());

  //Datastructure for coupling
  std::map<int, std::set<CellID> > onDccrgMapRemoteProcess; 
  std::map<int, std::set<CellID> > onFsgridMapRemoteProcess; 
  std::map<CellID, std::vector<int64_t> >  onFsgridMapCells;
    
  // map receive process => receive buffers 
  std::map<int, std::vector<Real> > receivedData; 

  // send buffers  to each process
  std::map<int, std::vector<Real> > sendData;

  //list of requests
  std::vector<MPI_Request> sendRequests;
  std::vector<MPI_Request> receiveRequests;
  
  //computeCoupling
  computeCoupling(mpiGrid, cells, perBGrid, onDccrgMapRemoteProcess, onFsgridMapRemoteProcess, onFsgridMapCells);
 
  // Post receives
  receiveRequests.resize(onFsgridMapRemoteProcess.size());  
  ii=0;
  for(auto const &receives: onFsgridMapRemoteProcess){
    int process = receives.first;
    int count = receives.second.size();
    receivedData[process].resize(count * fsgrids::bfield::N_BFIELD);
    MPI_Irecv(receivedData[process].data(), count * fsgrids::bfield::N_BFIELD * sizeof(Real),
	      MPI_BYTE, process, 1, MPI_COMM_WORLD,&(receiveRequests[ii++]));
  }
  
  // Launch sends
  ii=0;
  sendRequests.resize(onDccrgMapRemoteProcess.size());
  for (auto const &snd : onDccrgMapRemoteProcess){
    int targetProc = snd.first; 
    auto& sendBuffer=sendData[targetProc];
    for(CellID sendCell: snd.second){
      //Collect data to send for this dccrg cell
      auto cellParams = mpiGrid[sendCell]->get_cell_parameters();
      // ElVentana stores face-average magnetic fields read from the start file into volumetric slots
      sendBuffer.push_back(cellParams[CellParams::PERBXVOL]);
      sendBuffer.push_back(cellParams[CellParams::PERBYVOL]);
      sendBuffer.push_back(cellParams[CellParams::PERBZVOL]);
    }
    int count = sendBuffer.size(); //note, compared to receive this includes all elements to be sent
    MPI_Isend(sendBuffer.data(), sendBuffer.size() * sizeof(Real),
	      MPI_BYTE, targetProc, 1, MPI_COMM_WORLD,&(sendRequests[ii]));
    ii++;
  }
  
  MPI_Waitall(receiveRequests.size(), receiveRequests.data(), MPI_STATUSES_IGNORE);

  for(auto const &receives: onFsgridMapRemoteProcess){
    int process = receives.first; //data received from this process
    Real* receiveBuffer = receivedData[process].data(); // data received from process
    for(auto const &cell: receives.second){ //loop over cellids (dccrg) for receive
      // this part heavily relies on both sender and receiver having cellids sorted!
      for(auto lid: onFsgridMapCells[cell]){
	// Now save the values to face-averages
	std::array<Real, fsgrids::bfield::N_BFIELD> * fsgridData = perBGrid.get(lid);
	for(int l = 0; l <fsgrids::bfield::N_BFIELD; l++)   {
	  fsgridData->at(l) = receiveBuffer[l];
	}
      }
      
      receiveBuffer+=fsgrids::bfield::N_BFIELD;
    }
  }

  MPI_Waitall(sendRequests.size(), sendRequests.data(), MPI_STATUSES_IGNORE);

}
=======
>>>>>>> 790e687a

void getFieldsFromFsGrid(
   FsGrid< std::array<Real, fsgrids::volfields::N_VOL>, 2>& volumeFieldsGrid,
   FsGrid< std::array<Real, fsgrids::bgbfield::N_BGB>, 2>& BgBGrid,
   FsGrid< std::array<Real, fsgrids::egradpe::N_EGRADPE>, 2>& EGradPeGrid,
   FsGrid< std::array<Real, fsgrids::dmoments::N_DMOMENTS>, 2>& DMomentsGrid,
   FsGrid< fsgrids::technical, 2>& technicalGrid,
   dccrg::Dccrg<SpatialCell,dccrg::Cartesian_Geometry>& mpiGrid,
   const std::vector<CellID>& cells
) {
  // TODO: solver only needs bgb + PERB, we could combine them
  
  const int fieldsToCommunicate = 24;
  struct Average {
    Real sums[fieldsToCommunicate];
    int cells;
    Average()  {
      cells = 0;
      for(int i = 0; i < fieldsToCommunicate; i++){
         sums[i] = 0;
      }
    }
    Average operator+=(const Average& rhs) {
      this->cells += rhs.cells;
      for(int i = 0; i < fieldsToCommunicate; i++){
         this->sums[i] += rhs.sums[i];
      }
    return *this;
    }
  };

    
  int ii;
  //sorted list of dccrg cells. cells is typicall already sorted, but just to make sure....
  std::vector<CellID> dccrgCells = cells;
  std::sort(dccrgCells.begin(), dccrgCells.end());

  //Datastructure for coupling
  std::map<int, std::set<CellID> > onDccrgMapRemoteProcess; 
  std::map<int, std::set<CellID> > onFsgridMapRemoteProcess; 
  std::map<CellID, std::vector<int64_t> >  onFsgridMapCells;
    
  // map receive process => receive buffers 
  std::map<int, std::vector<Average> > receivedData; 

  // send buffers  to each process
  std::map<int, std::vector<Average> > sendData;

  // map where we finally aggregate result for each local dccrg cell
  std::map<CellID, Average> aggregatedResult;

  //list of requests
  std::vector<MPI_Request> sendRequests;
  std::vector<MPI_Request> receiveRequests;

  
  //computeCoupling
  computeCoupling(mpiGrid, cells, volumeFieldsGrid, onDccrgMapRemoteProcess, onFsgridMapRemoteProcess, onFsgridMapCells);

  //post receives
  ii=0;
  receiveRequests.resize(onDccrgMapRemoteProcess.size());
  for (auto const &rcv : onDccrgMapRemoteProcess){
    int remoteRank = rcv.first; 
    int count = rcv.second.size();
    auto& receiveBuffer=receivedData[remoteRank];
    
    receiveBuffer.resize(count);
    MPI_Irecv(receiveBuffer.data(), count * sizeof(Average),
		 MPI_BYTE, remoteRank, 1, MPI_COMM_WORLD,&(receiveRequests[ii++]));
  }

  //compute average and weight for each field that we want to send to dccrg grid
  for(auto const &snd: onFsgridMapRemoteProcess){
    int remoteRank = snd.first;
    int count = snd.second.size();
    auto& sendBuffer = sendData[remoteRank];
    sendBuffer.resize(count);
    
    ii=0;
    for(auto const dccrgCell: snd.second){
      //loop over dccrg cells to which we shall send data for this remoteRank
      auto const &fsgridCells = onFsgridMapCells[dccrgCell];
      for (auto const fsgridCell: fsgridCells){
        //loop over fsgrid cells for which we compute the average that is sent to dccrgCell on rank remoteRank
        if(technicalGrid.get(fsgridCell)->sysBoundaryFlag == sysboundarytype::DO_NOT_COMPUTE) {
           continue;
        }
        std::array<Real, fsgrids::volfields::N_VOL> * volcell = volumeFieldsGrid.get(fsgridCell);
	std::array<Real, fsgrids::bgbfield::N_BGB> * bgcell = BgBGrid.get(fsgridCell);
	std::array<Real, fsgrids::egradpe::N_EGRADPE> * egradpecell = EGradPeGrid.get(fsgridCell);	
        std::array<Real, fsgrids::dmoments::N_DMOMENTS> * dmomentscell = DMomentsGrid.get(fsgridCell);

        sendBuffer[ii].sums[0 ] += volcell->at(fsgrids::volfields::PERBXVOL);
        sendBuffer[ii].sums[1 ] += volcell->at(fsgrids::volfields::PERBYVOL);
        sendBuffer[ii].sums[2 ] += volcell->at(fsgrids::volfields::PERBZVOL);
        sendBuffer[ii].sums[6 ] += volcell->at(fsgrids::volfields::dPERBXVOLdy) / technicalGrid.DY;
        sendBuffer[ii].sums[7 ] += volcell->at(fsgrids::volfields::dPERBXVOLdz) / technicalGrid.DZ;
        sendBuffer[ii].sums[8 ] += volcell->at(fsgrids::volfields::dPERBYVOLdx) / technicalGrid.DX;
        sendBuffer[ii].sums[9 ] += volcell->at(fsgrids::volfields::dPERBYVOLdz) / technicalGrid.DZ;
        sendBuffer[ii].sums[10] += volcell->at(fsgrids::volfields::dPERBZVOLdx) / technicalGrid.DX;
        sendBuffer[ii].sums[11] += volcell->at(fsgrids::volfields::dPERBZVOLdy) / technicalGrid.DY;
        sendBuffer[ii].sums[12] += bgcell->at(fsgrids::bgbfield::BGBXVOL);
        sendBuffer[ii].sums[13] += bgcell->at(fsgrids::bgbfield::BGBYVOL);
        sendBuffer[ii].sums[14] += bgcell->at(fsgrids::bgbfield::BGBZVOL);
        sendBuffer[ii].sums[15] += egradpecell->at(fsgrids::egradpe::EXGRADPE);
        sendBuffer[ii].sums[16] += egradpecell->at(fsgrids::egradpe::EYGRADPE);
        sendBuffer[ii].sums[17] += egradpecell->at(fsgrids::egradpe::EZGRADPE);
	sendBuffer[ii].sums[18] += volcell->at(fsgrids::volfields::EXVOL);
	sendBuffer[ii].sums[19] += volcell->at(fsgrids::volfields::EYVOL);
	sendBuffer[ii].sums[20] += volcell->at(fsgrids::volfields::EZVOL);
        sendBuffer[ii].sums[21] += dmomentscell->at(fsgrids::dmoments::RHOQEx);
        sendBuffer[ii].sums[22] += dmomentscell->at(fsgrids::dmoments::RHOQEy);
        sendBuffer[ii].sums[23] += dmomentscell->at(fsgrids::dmoments::RHOQEz);
        sendBuffer[ii].cells++;
      }
      ii++;
    }
  }
  
  //post sends
  sendRequests.resize(onFsgridMapRemoteProcess.size());
  ii=0;
  for(auto const &sends: onFsgridMapRemoteProcess){
    int remoteRank = sends.first;
    int count = sends.second.size();
    MPI_Isend(sendData[remoteRank].data(), count * sizeof(Average),
	     MPI_BYTE, remoteRank, 1, MPI_COMM_WORLD,&(sendRequests[ii++]));
  }
  
  MPI_Waitall(receiveRequests.size(), receiveRequests.data(), MPI_STATUSES_IGNORE);


  //Aggregate receives, compute the weighted average of these
  ii=0;
  for (auto const &rcv : onDccrgMapRemoteProcess){
    int remoteRank = rcv.first; 
    std::vector<Average>& receiveBuffer=receivedData[remoteRank];
    ii=0;
    for (CellID dccrgCell: rcv.second ) {
      //aggregate result. Average strct has operator += and a constructor
      aggregatedResult[dccrgCell] += receiveBuffer[ii++];
    }
  }
  
  //Store data in dccrg
  for (auto const &cellAggregate : aggregatedResult) {
    auto cellParams = mpiGrid[cellAggregate.first]->get_cell_parameters();
    if ( cellAggregate.second.cells > 0) {
      cellParams[CellParams::PERBXVOL] = cellAggregate.second.sums[0] / cellAggregate.second.cells;
      cellParams[CellParams::PERBYVOL] = cellAggregate.second.sums[1] / cellAggregate.second.cells;
      cellParams[CellParams::PERBZVOL] = cellAggregate.second.sums[2] / cellAggregate.second.cells;
      mpiGrid[cellAggregate.first]->derivativesBVOL[bvolderivatives::dPERBXVOLdy] = cellAggregate.second.sums[6] / cellAggregate.second.cells;
      mpiGrid[cellAggregate.first]->derivativesBVOL[bvolderivatives::dPERBXVOLdz] = cellAggregate.second.sums[7] / cellAggregate.second.cells;
      mpiGrid[cellAggregate.first]->derivativesBVOL[bvolderivatives::dPERBYVOLdx] = cellAggregate.second.sums[8] / cellAggregate.second.cells;
      mpiGrid[cellAggregate.first]->derivativesBVOL[bvolderivatives::dPERBYVOLdz] = cellAggregate.second.sums[9] / cellAggregate.second.cells;
      mpiGrid[cellAggregate.first]->derivativesBVOL[bvolderivatives::dPERBZVOLdx] = cellAggregate.second.sums[10] / cellAggregate.second.cells;
      mpiGrid[cellAggregate.first]->derivativesBVOL[bvolderivatives::dPERBZVOLdy] = cellAggregate.second.sums[11] / cellAggregate.second.cells;
      cellParams[CellParams::BGBXVOL]  = cellAggregate.second.sums[12] / cellAggregate.second.cells;
      cellParams[CellParams::BGBYVOL]  = cellAggregate.second.sums[13] / cellAggregate.second.cells;
      cellParams[CellParams::BGBZVOL]  = cellAggregate.second.sums[14] / cellAggregate.second.cells;
      cellParams[CellParams::EXGRADPE] = cellAggregate.second.sums[15] / cellAggregate.second.cells;
      cellParams[CellParams::EYGRADPE] = cellAggregate.second.sums[16] / cellAggregate.second.cells;
      cellParams[CellParams::EZGRADPE] = cellAggregate.second.sums[17] / cellAggregate.second.cells;
      cellParams[CellParams::EXVOL] = cellAggregate.second.sums[18] / cellAggregate.second.cells;
      cellParams[CellParams::EYVOL] = cellAggregate.second.sums[19] / cellAggregate.second.cells;
      cellParams[CellParams::EZVOL] = cellAggregate.second.sums[20] / cellAggregate.second.cells;
      cellParams[CellParams::ERHOQX]   = cellAggregate.second.sums[21] / cellAggregate.second.cells;
      cellParams[CellParams::ERHOQY]   = cellAggregate.second.sums[22] / cellAggregate.second.cells;
      cellParams[CellParams::ERHOQZ]   = cellAggregate.second.sums[23] / cellAggregate.second.cells;
    }
    else{
      // This could happpen if all fsgrid cells are do not compute
      cellParams[CellParams::PERBXVOL] = 0;
      cellParams[CellParams::PERBYVOL] = 0;
      cellParams[CellParams::PERBZVOL] = 0;
      mpiGrid[cellAggregate.first]->derivativesBVOL[bvolderivatives::dPERBXVOLdy] = 0;
      mpiGrid[cellAggregate.first]->derivativesBVOL[bvolderivatives::dPERBXVOLdz] = 0;
      mpiGrid[cellAggregate.first]->derivativesBVOL[bvolderivatives::dPERBYVOLdx] = 0;
      mpiGrid[cellAggregate.first]->derivativesBVOL[bvolderivatives::dPERBYVOLdz] = 0;
      mpiGrid[cellAggregate.first]->derivativesBVOL[bvolderivatives::dPERBZVOLdx] = 0;
      mpiGrid[cellAggregate.first]->derivativesBVOL[bvolderivatives::dPERBZVOLdy] = 0;
      cellParams[CellParams::BGBXVOL]  = 0;
      cellParams[CellParams::BGBYVOL]  = 0;
      cellParams[CellParams::BGBZVOL]  = 0;
      cellParams[CellParams::EXGRADPE] = 0;
      cellParams[CellParams::EYGRADPE] = 0;
      cellParams[CellParams::EZGRADPE] = 0;
      cellParams[CellParams::EXVOL] = 0;
      cellParams[CellParams::EYVOL] = 0;
      cellParams[CellParams::EZVOL] = 0;
      cellParams[CellParams::ERHOQX]   = 0;
      cellParams[CellParams::ERHOQY]   = 0;
      cellParams[CellParams::ERHOQZ]   = 0;
    }
  }
  
  MPI_Waitall(sendRequests.size(), sendRequests.data(), MPI_STATUSES_IGNORE);
}

/*
Map from dccrg cell id to fsgrid global cell ids when they aren't identical (ie. when dccrg has refinement).
*/

std::vector<CellID> mapDccrgIdToFsGridGlobalID(dccrg::Dccrg<SpatialCell,dccrg::Cartesian_Geometry>& mpiGrid,
					       CellID dccrgID) {
   const auto maxRefLvl  = mpiGrid.get_maximum_refinement_level();
   const auto refLvl = mpiGrid.get_refinement_level(dccrgID);
   const auto cellLength = pow(2,maxRefLvl-refLvl);
   const auto topLeftIndices = mpiGrid.mapping.get_indices(dccrgID);
   std::array<int,3> fsgridDims;
   
   fsgridDims[0] = P::xcells_ini * pow(2,mpiGrid.get_maximum_refinement_level());
   fsgridDims[1] = P::ycells_ini * pow(2,mpiGrid.get_maximum_refinement_level());
   fsgridDims[2] = P::zcells_ini * pow(2,mpiGrid.get_maximum_refinement_level());

   std::vector<CellID> fsgridIDs(cellLength * cellLength * cellLength);
   for (uint k = 0; k < cellLength; ++k) {
      for (uint j = 0; j < cellLength; ++j) {
         for (uint i = 0; i < cellLength; ++i) {
	   const std::array<uint64_t,3> indices = {{topLeftIndices[0] + i,topLeftIndices[1] + j,topLeftIndices[2] + k}};
	   fsgridIDs[k*cellLength*cellLength + j*cellLength + i] = indices[0] + indices[1] * fsgridDims[0] + indices[2] * fsgridDims[1] * fsgridDims[0];
	 }
      }
   }
   return fsgridIDs;
}


/* Specialized function only used by ElVentana project */
void getdBvolFieldsFromFsGrid(
   FsGrid< std::array<Real, fsgrids::volfields::N_VOL>, 2>& volumeFieldsGrid,
   FsGrid< fsgrids::technical, 2>& technicalGrid,
   dccrg::Dccrg<SpatialCell,dccrg::Cartesian_Geometry>& mpiGrid,
   const std::vector<CellID>& cells
) {
  
  const int fieldsToCommunicate = 6;
  struct Average {
    Real sums[fieldsToCommunicate];
    int cells;
    Average()  {
      cells = 0;
      for(int i = 0; i < fieldsToCommunicate; i++){
         sums[i] = 0;
      }
    }
    Average operator+=(const Average& rhs) {
      this->cells += rhs.cells;
      for(int i = 0; i < fieldsToCommunicate; i++){
         this->sums[i] += rhs.sums[i];
      }
      return *this;
    }
  };
    
  int ii;
  //sorted list of dccrg cells. cells is typicall already sorted, but just to make sure....
  std::vector<CellID> dccrgCells = cells;
  std::sort(dccrgCells.begin(), dccrgCells.end());

  //Datastructure for coupling
  std::map<int, std::set<CellID> > onDccrgMapRemoteProcess; 
  std::map<int, std::set<CellID> > onFsgridMapRemoteProcess; 
  std::map<CellID, std::vector<int64_t> >  onFsgridMapCells;
    
  // map receive process => receive buffers 
  std::map<int, std::vector<Average> > receivedData; 

  // send buffers  to each process
  std::map<int, std::vector<Average> > sendData;

  // map where we finally aggregate result for each local dccrg cell
  std::map<CellID, Average> aggregatedResult;

  //list of requests
  std::vector<MPI_Request> sendRequests;
  std::vector<MPI_Request> receiveRequests;

  
  //computeCoupling
  computeCoupling(mpiGrid, cells, volumeFieldsGrid, onDccrgMapRemoteProcess, onFsgridMapRemoteProcess, onFsgridMapCells);

  //post receives
  ii=0;
  receiveRequests.resize(onDccrgMapRemoteProcess.size());
  for (auto const &rcv : onDccrgMapRemoteProcess){
    int remoteRank = rcv.first; 
    int count = rcv.second.size();
    auto& receiveBuffer=receivedData[remoteRank];
    
    receiveBuffer.resize(count);
    MPI_Irecv(receiveBuffer.data(), count * sizeof(Average),
		 MPI_BYTE, remoteRank, 1, MPI_COMM_WORLD,&(receiveRequests[ii++]));
  }

  //compute average and weight for each field that we want to send to dccrg grid
  for(auto const &snd: onFsgridMapRemoteProcess){
    int remoteRank = snd.first;
    int count = snd.second.size();
    auto& sendBuffer = sendData[remoteRank];
    sendBuffer.resize(count);
    
    ii=0;
    for(auto const dccrgCell: snd.second){
      //loop over dccrg cells to which we shall send data for this remoteRank
      auto const &fsgridCells = onFsgridMapCells[dccrgCell];
      for (auto const fsgridCell: fsgridCells){
        //loop over fsgrid cells for which we compute the average that is sent to dccrgCell on rank remoteRank
        if(technicalGrid.get(fsgridCell)->sysBoundaryFlag == sysboundarytype::DO_NOT_COMPUTE) {
           continue;
        }
        std::array<Real, fsgrids::volfields::N_VOL> * volcell = volumeFieldsGrid.get(fsgridCell);

        sendBuffer[ii].sums[0] += volcell->at(fsgrids::volfields::dPERBXVOLdy) / technicalGrid.DY;
        sendBuffer[ii].sums[1] += volcell->at(fsgrids::volfields::dPERBXVOLdz) / technicalGrid.DZ;
        sendBuffer[ii].sums[2] += volcell->at(fsgrids::volfields::dPERBYVOLdx) / technicalGrid.DX;
        sendBuffer[ii].sums[3] += volcell->at(fsgrids::volfields::dPERBYVOLdz) / technicalGrid.DZ;
        sendBuffer[ii].sums[4] += volcell->at(fsgrids::volfields::dPERBZVOLdx) / technicalGrid.DX;
        sendBuffer[ii].sums[5] += volcell->at(fsgrids::volfields::dPERBZVOLdy) / technicalGrid.DY;
	
        sendBuffer[ii].cells++;
      }
      ii++;
    }
  }
  
  //post sends
  sendRequests.resize(onFsgridMapRemoteProcess.size());
  ii=0;
  for(auto const &sends: onFsgridMapRemoteProcess){
    int remoteRank = sends.first;
    int count = sends.second.size();
    MPI_Isend(sendData[remoteRank].data(), count * sizeof(Average),
	     MPI_BYTE, remoteRank, 1, MPI_COMM_WORLD,&(sendRequests[ii++]));
  }
  
  MPI_Waitall(receiveRequests.size(), receiveRequests.data(), MPI_STATUSES_IGNORE);


  //Aggregate receives, compute the weighted average of these
  ii=0;
  for (auto const &rcv : onDccrgMapRemoteProcess){
    int remoteRank = rcv.first; 
    std::vector<Average>& receiveBuffer=receivedData[remoteRank];
    ii=0;
    for (CellID dccrgCell: rcv.second ) {
      //aggregate result. Average strct has operator += and a constructor
      aggregatedResult[dccrgCell] += receiveBuffer[ii++];
    }
  }
  
  //Store data in dccrg
  for (auto const &cellAggregate : aggregatedResult) {
    auto cellParams = mpiGrid[cellAggregate.first]->get_cell_parameters();    
    if ( cellAggregate.second.cells > 0) {
      mpiGrid[cellAggregate.first]->derivativesBVOL[bvolderivatives::dPERBXVOLdy] = cellAggregate.second.sums[0] / cellAggregate.second.cells;
      mpiGrid[cellAggregate.first]->derivativesBVOL[bvolderivatives::dPERBXVOLdz] = cellAggregate.second.sums[1] / cellAggregate.second.cells;
      mpiGrid[cellAggregate.first]->derivativesBVOL[bvolderivatives::dPERBYVOLdx] = cellAggregate.second.sums[2] / cellAggregate.second.cells;
      mpiGrid[cellAggregate.first]->derivativesBVOL[bvolderivatives::dPERBYVOLdz] = cellAggregate.second.sums[3] / cellAggregate.second.cells;
      mpiGrid[cellAggregate.first]->derivativesBVOL[bvolderivatives::dPERBZVOLdx] = cellAggregate.second.sums[4] / cellAggregate.second.cells;
      mpiGrid[cellAggregate.first]->derivativesBVOL[bvolderivatives::dPERBZVOLdy] = cellAggregate.second.sums[5] / cellAggregate.second.cells;
      //std::cerr << "aggregate " << cellAggregate.second.sums[0] << " " << cellAggregate.second.sums[1] << " " << cellAggregate.second.sums[2] << " " << cellAggregate.second.sums[3] << " " << cellAggregate.second.sums[4] << " " << cellAggregate.second.sums[5] << " " << cellAggregate.second.cells << std::endl;
    }
    else{
      // This could happpen if all fsgrid cells are do not compute
      mpiGrid[cellAggregate.first]->derivativesBVOL[bvolderivatives::dPERBXVOLdy] = 0;
      mpiGrid[cellAggregate.first]->derivativesBVOL[bvolderivatives::dPERBXVOLdz] = 0;
      mpiGrid[cellAggregate.first]->derivativesBVOL[bvolderivatives::dPERBYVOLdx] = 0;
      mpiGrid[cellAggregate.first]->derivativesBVOL[bvolderivatives::dPERBYVOLdz] = 0;
      mpiGrid[cellAggregate.first]->derivativesBVOL[bvolderivatives::dPERBZVOLdx] = 0;
      mpiGrid[cellAggregate.first]->derivativesBVOL[bvolderivatives::dPERBZVOLdy] = 0;
    }
  }
  
  MPI_Waitall(sendRequests.size(), sendRequests.data(), MPI_STATUSES_IGNORE);
  
}<|MERGE_RESOLUTION|>--- conflicted
+++ resolved
@@ -308,8 +308,6 @@
   }   
 }
 
-<<<<<<< HEAD
-/* Specialized function only used by ElVentana project */
 void feedPerBIntoFsGrid(dccrg::Dccrg<SpatialCell,dccrg::Cartesian_Geometry>& mpiGrid,
 			const std::vector<CellID>& cells,
 			FsGrid< std::array<Real, fsgrids::bfield::N_BFIELD>, 2>& perBGrid) {
@@ -390,8 +388,6 @@
   MPI_Waitall(sendRequests.size(), sendRequests.data(), MPI_STATUSES_IGNORE);
 
 }
-=======
->>>>>>> 790e687a
 
 void getFieldsFromFsGrid(
    FsGrid< std::array<Real, fsgrids::volfields::N_VOL>, 2>& volumeFieldsGrid,
