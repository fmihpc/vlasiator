--- conflicted
+++ resolved
@@ -64,19 +64,6 @@
   for (int k=0; k<gridDims[2]; k++) {
     for (int j=0; j<gridDims[1]; j++) {
       for (int i=0; i<gridDims[0]; i++) {
-<<<<<<< HEAD
-	const std::array<int, 3> globalIndices = momentsGrid.getGlobalIndices(i,j,k);
-	const dccrg::Types<3>::indices_t  indices = {{(uint64_t)globalIndices[0],
-						      (uint64_t)globalIndices[1],
-						      (uint64_t)globalIndices[2]}}; //cast to avoid warnings
-	CellID dccrgCell = mpiGrid.get_existing_cell(indices, 0, mpiGrid.mapping.get_maximum_refinement_level());
-  
-  int process = mpiGrid.get_process(dccrgCell);
-	int64_t  fsgridLid = momentsGrid.LocalIDForCoords(i,j,k);
-	int64_t  fsgridGid = momentsGrid.GlobalIDForCoords(i,j,k);
-	onFsgridMapRemoteProcess[process].insert(dccrgCell); //cells are ordered (sorted) in set
-	onFsgridMapCells[dccrgCell].push_back(fsgridLid);
-=======
         const std::array<int, 3> globalIndices = momentsGrid.getGlobalIndices(i,j,k);
         const dccrg::Types<3>::indices_t  indices = {{(uint64_t)globalIndices[0],
                         (uint64_t)globalIndices[1],
@@ -88,7 +75,6 @@
         int64_t  fsgridGid = momentsGrid.GlobalIDForCoords(i,j,k);
         onFsgridMapRemoteProcess[process].insert(dccrgCell); //cells are ordered (sorted) in set
         onFsgridMapCells[dccrgCell].push_back(fsgridLid);
->>>>>>> 71a76171
       }
     }
   }
