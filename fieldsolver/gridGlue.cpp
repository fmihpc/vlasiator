#include <dccrg.hpp>
#include <dccrg_cartesian_geometry.hpp>
#include "../grid.h"
#include "../spatial_cell.hpp"
#include "../definitions.h"
#include "../common.h"
#include "gridGlue.hpp"

/*
Calculate the number of cells on the maximum refinement level overlapping the list of dccrg cells in cells.
*/
int getNumberOfCellsOnMaxRefLvl(dccrg::Dccrg<SpatialCell,dccrg::Cartesian_Geometry>& mpiGrid, const std::vector<CellID>& cells) {

   int nCells = 0;
   auto maxRefLvl = mpiGrid.mapping.get_maximum_refinement_level();
   
   for (auto cellid : cells) {
      auto refLvl = mpiGrid.get_refinement_level(cellid);
      nCells += pow(pow(2,maxRefLvl-refLvl),3);
   }

   return nCells;
   
}


/*Compute coupling DCCRG <=> FSGRID 

  onDccrgMapRemoteProcess   maps fsgrid processes (key) => set of dccrg cellIDs owned by current rank that map to  the fsgrid cells owned by fsgrid process (val)

  onFsgridMapRemoteProcess  maps dccrg processes  (key) => set of dccrg cellIDs owned by dccrg-process that map to current rank fsgrid cells 
  onFsgridMapCells          maps remote dccrg CellIDs to local fsgrid cells
*/

template <typename T, int stencil> void computeCoupling(dccrg::Dccrg<SpatialCell,dccrg::Cartesian_Geometry>& mpiGrid,
							const std::vector<CellID>& cells,
							FsGrid< T, stencil>& momentsGrid,
							std::map<int, std::set<CellID> >& onDccrgMapRemoteProcess,
							std::map<int, std::set<CellID> >& onFsgridMapRemoteProcess,
							std::map<CellID, std::vector<int64_t> >& onFsgridMapCells
							) {
    
  //sorted list of dccrg cells. cells is typicall already sorted, but just to make sure....
  std::vector<CellID> dccrgCells = cells;
  std::sort(dccrgCells.begin(), dccrgCells.end());

  //make sure the datastructures are clean
  onDccrgMapRemoteProcess.clear();
  onFsgridMapRemoteProcess.clear();
  onFsgridMapCells.clear();
  
  
  //size of fsgrid local part
  const std::array<int, 3> gridDims(momentsGrid.getLocalSize());
  
 
  //Compute what we will receive, and where it should be stored
  for (int k=0; k<gridDims[2]; k++) {
    for (int j=0; j<gridDims[1]; j++) {
      for (int i=0; i<gridDims[0]; i++) {
	const std::array<int, 3> globalIndices = momentsGrid.getGlobalIndices(i,j,k);
	const dccrg::Types<3>::indices_t  indices = {{(uint64_t)globalIndices[0],
						      (uint64_t)globalIndices[1],
						      (uint64_t)globalIndices[2]}}; //cast to avoid warnings
	CellID dccrgCell = mpiGrid.get_existing_cell(indices, 0, mpiGrid.mapping.get_maximum_refinement_level());
	int process = mpiGrid.get_process(dccrgCell);
	int64_t  fsgridLid = momentsGrid.LocalIDForCoords(i,j,k);
	int64_t  fsgridGid = momentsGrid.GlobalIDForCoords(i,j,k);
	onFsgridMapRemoteProcess[process].insert(dccrgCell); //cells are ordered (sorted) in set
	onFsgridMapCells[dccrgCell].push_back(fsgridLid);
      }
    }
  }

  // Compute where to send data and what to send
  for(int i=0; i< dccrgCells.size(); i++) {
     //compute to which processes this cell maps
     std::vector<CellID> fsCells = mapDccrgIdToFsGridGlobalID(mpiGrid, dccrgCells[i]);

     //loop over fsgrid cells which this dccrg cell maps to
     for (auto const &fsCellID : fsCells) {
       int process = momentsGrid.getTaskForGlobalID(fsCellID).first; //process on fsgrid
       onDccrgMapRemoteProcess[process].insert(dccrgCells[i]); //add to map
     }    
  }
}

void feedMomentsIntoFsGrid(dccrg::Dccrg<SpatialCell,dccrg::Cartesian_Geometry>& mpiGrid,
                           const std::vector<CellID>& cells,
                           FsGrid< std::array<Real, fsgrids::moments::N_MOMENTS>, 2>& momentsGrid, bool dt2 /*=false*/) {

  int ii;
  //sorted list of dccrg cells. cells is typicall already sorted, but just to make sure....
  std::vector<CellID> dccrgCells = cells;
  std::sort(dccrgCells.begin(), dccrgCells.end());

  //Datastructure for coupling
  std::map<int, std::set<CellID> > onDccrgMapRemoteProcess; 
  std::map<int, std::set<CellID> > onFsgridMapRemoteProcess; 
  std::map<CellID, std::vector<int64_t> >  onFsgridMapCells;
    
  // map receive process => receive buffers 
  std::map<int, std::vector<Real> > receivedData; 

  // send buffers  to each process
  std::map<int, std::vector<Real> > sendData;

  //list of requests
  std::vector<MPI_Request> sendRequests;
  std::vector<MPI_Request> receiveRequests;
 
  //computeCoupling
  computeCoupling(mpiGrid, cells, momentsGrid, onDccrgMapRemoteProcess, onFsgridMapRemoteProcess, onFsgridMapCells);
 
  // Post receives
  receiveRequests.resize(onFsgridMapRemoteProcess.size());  
  ii=0;
  for(auto const &receives: onFsgridMapRemoteProcess){
    int process = receives.first;
    int count = receives.second.size();
    receivedData[process].resize(count * fsgrids::moments::N_MOMENTS);
    MPI_Irecv(receivedData[process].data(), count * fsgrids::moments::N_MOMENTS * sizeof(Real),
	      MPI_BYTE, process, 1, MPI_COMM_WORLD,&(receiveRequests[ii++]));
  }
  
  // Launch sends
  ii=0;
  sendRequests.resize(onDccrgMapRemoteProcess.size());
  for (auto const &snd : onDccrgMapRemoteProcess){
    int targetProc = snd.first; 
    auto& sendBuffer=sendData[targetProc];
    for(CellID sendCell: snd.second){
      //Collect data to send for this dccrg cell
      auto cellParams = mpiGrid[sendCell]->get_cell_parameters();
      if(!dt2) {
        sendBuffer.push_back(cellParams[CellParams::RHOM]);
	sendBuffer.push_back(cellParams[CellParams::RHOQ]);
	sendBuffer.push_back(cellParams[CellParams::RHOQE]);
	sendBuffer.push_back(cellParams[CellParams::VX]);
	sendBuffer.push_back(cellParams[CellParams::VY]);
        sendBuffer.push_back(cellParams[CellParams::VZ]);
	sendBuffer.push_back(cellParams[CellParams::P_11]);
	sendBuffer.push_back(cellParams[CellParams::P_22]);
        sendBuffer.push_back(cellParams[CellParams::P_33]);
      } else {
        sendBuffer.push_back(cellParams[CellParams::RHOM_DT2]);
	sendBuffer.push_back(cellParams[CellParams::RHOQ_DT2]);
	sendBuffer.push_back(cellParams[CellParams::RHOQE_DT2]);
	sendBuffer.push_back(cellParams[CellParams::VX_DT2]);
	sendBuffer.push_back(cellParams[CellParams::VY_DT2]);
        sendBuffer.push_back(cellParams[CellParams::VZ_DT2]);
	sendBuffer.push_back(cellParams[CellParams::P_11_DT2]);
	sendBuffer.push_back(cellParams[CellParams::P_22_DT2]);
        sendBuffer.push_back(cellParams[CellParams::P_33_DT2]);
      }
    }
    int count = sendBuffer.size(); //note, compared to receive this includes all elements to be sent
    MPI_Isend(sendBuffer.data(), sendBuffer.size() * sizeof(Real),
	      MPI_BYTE, targetProc, 1, MPI_COMM_WORLD,&(sendRequests[ii]));
    ii++;
  }

  
  MPI_Waitall(receiveRequests.size(), receiveRequests.data(), MPI_STATUSES_IGNORE);

  for(auto const &receives: onFsgridMapRemoteProcess){
    int process = receives.first; //data received from this process
    Real* receiveBuffer = receivedData[process].data(); // data received from process
    for(auto const &cell: receives.second){ //loop over cellids (dccrg) for receive
      // this part heavily relies on both sender and receiver having cellids sorted!
      for(auto lid: onFsgridMapCells[cell]){
	std::array<Real, fsgrids::moments::N_MOMENTS> * fsgridData = momentsGrid.get(lid);
	for(int l = 0; l < fsgrids::moments::N_MOMENTS; l++)   {
	  fsgridData->at(l) = receiveBuffer[l];
	}
      }
      
      receiveBuffer+=fsgrids::moments::N_MOMENTS;
    }
  }

  MPI_Waitall(sendRequests.size(), sendRequests.data(), MPI_STATUSES_IGNORE);

}

/* Specialized function only used by ElVentana project */
void feedPerBIntoFsGrid(dccrg::Dccrg<SpatialCell,dccrg::Cartesian_Geometry>& mpiGrid,
			const std::vector<CellID>& cells,
			FsGrid< std::array<Real, fsgrids::bfield::N_BFIELD>, 2>& perBGrid) {

  int ii;
  //sorted list of dccrg cells. cells is typicall already sorted, but just to make sure....
  std::vector<CellID> dccrgCells = cells;
  std::sort(dccrgCells.begin(), dccrgCells.end());

  //Datastructure for coupling
  std::map<int, std::set<CellID> > onDccrgMapRemoteProcess; 
  std::map<int, std::set<CellID> > onFsgridMapRemoteProcess; 
  std::map<CellID, std::vector<int64_t> >  onFsgridMapCells;
    
  // map receive process => receive buffers 
  std::map<int, std::vector<Real> > receivedData; 

  // send buffers  to each process
  std::map<int, std::vector<Real> > sendData;

  //list of requests
  std::vector<MPI_Request> sendRequests;
  std::vector<MPI_Request> receiveRequests;
  
  //computeCoupling
  computeCoupling(mpiGrid, cells, perBGrid, onDccrgMapRemoteProcess, onFsgridMapRemoteProcess, onFsgridMapCells);
 
  // Post receives
  receiveRequests.resize(onFsgridMapRemoteProcess.size());  
  ii=0;
  for(auto const &receives: onFsgridMapRemoteProcess){
    int process = receives.first;
    int count = receives.second.size();
    receivedData[process].resize(count * fsgrids::bfield::N_BFIELD);
    MPI_Irecv(receivedData[process].data(), count * fsgrids::bfield::N_BFIELD * sizeof(Real),
	      MPI_BYTE, process, 1, MPI_COMM_WORLD,&(receiveRequests[ii++]));
  }
  
  // Launch sends
  ii=0;
  sendRequests.resize(onDccrgMapRemoteProcess.size());
  for (auto const &snd : onDccrgMapRemoteProcess){
    int targetProc = snd.first; 
    auto& sendBuffer=sendData[targetProc];
    for(CellID sendCell: snd.second){
      //Collect data to send for this dccrg cell
      auto cellParams = mpiGrid[sendCell]->get_cell_parameters();
      // ElVentana stores face-average magnetic fields read from the start file into volumetric slots
      sendBuffer.push_back(cellParams[CellParams::PERBXVOL]);
      sendBuffer.push_back(cellParams[CellParams::PERBYVOL]);
      sendBuffer.push_back(cellParams[CellParams::PERBZVOL]);
    }
    int count = sendBuffer.size(); //note, compared to receive this includes all elements to be sent
    MPI_Isend(sendBuffer.data(), sendBuffer.size() * sizeof(Real),
	      MPI_BYTE, targetProc, 1, MPI_COMM_WORLD,&(sendRequests[ii]));
    ii++;
  }
  
  MPI_Waitall(receiveRequests.size(), receiveRequests.data(), MPI_STATUSES_IGNORE);

  for(auto const &receives: onFsgridMapRemoteProcess){
    int process = receives.first; //data received from this process
    Real* receiveBuffer = receivedData[process].data(); // data received from process
    for(auto const &cell: receives.second){ //loop over cellids (dccrg) for receive
      // this part heavily relies on both sender and receiver having cellids sorted!
      for(auto lid: onFsgridMapCells[cell]){
	// Now save the values to face-averages
	std::array<Real, fsgrids::bfield::N_BFIELD> * fsgridData = perBGrid.get(lid);
	for(int l = 0; l <fsgrids::bfield::N_BFIELD; l++)   {
	  fsgridData->at(l) = receiveBuffer[l];
	}
      }
      
      receiveBuffer+=fsgrids::bfield::N_BFIELD;
    }
  }

  MPI_Waitall(sendRequests.size(), sendRequests.data(), MPI_STATUSES_IGNORE);

}

void getFieldsFromFsGrid(
   FsGrid< std::array<Real, fsgrids::volfields::N_VOL>, 2>& volumeFieldsGrid,
   FsGrid< std::array<Real, fsgrids::bgbfield::N_BGB>, 2>& BgBGrid,
   FsGrid< std::array<Real, fsgrids::egradpe::N_EGRADPE>, 2>& EGradPeGrid,
   FsGrid< std::array<Real, fsgrids::dmoments::N_DMOMENTS>, 2>& DMomentsGrid,
   FsGrid< fsgrids::technical, 2>& technicalGrid,
   dccrg::Dccrg<SpatialCell,dccrg::Cartesian_Geometry>& mpiGrid,
   const std::vector<CellID>& cells
) {
  // TODO: solver only needs bgb + PERB, we could combine them
  
  const int fieldsToCommunicate = 21;
  struct Average {
    Real sums[fieldsToCommunicate];
    int cells;
    Average()  {
      cells = 0;
      for(int i = 0; i < fieldsToCommunicate; i++){
         sums[i] = 0;
      }
    }
    Average operator+=(const Average& rhs) {
      this->cells += rhs.cells;
      for(int i = 0; i < fieldsToCommunicate; i++){
         this->sums[i] += rhs.sums[i];
      }
<<<<<<< HEAD
      return *this;
=======
    return *this;
>>>>>>> d8c3a01b
    }
  };

    
  int ii;
  //sorted list of dccrg cells. cells is typicall already sorted, but just to make sure....
  std::vector<CellID> dccrgCells = cells;
  std::sort(dccrgCells.begin(), dccrgCells.end());

  //Datastructure for coupling
  std::map<int, std::set<CellID> > onDccrgMapRemoteProcess; 
  std::map<int, std::set<CellID> > onFsgridMapRemoteProcess; 
  std::map<CellID, std::vector<int64_t> >  onFsgridMapCells;
    
  // map receive process => receive buffers 
  std::map<int, std::vector<Average> > receivedData; 

  // send buffers  to each process
  std::map<int, std::vector<Average> > sendData;

  // map where we finally aggregate result for each local dccrg cell
  std::map<CellID, Average> aggregatedResult;

  //list of requests
  std::vector<MPI_Request> sendRequests;
  std::vector<MPI_Request> receiveRequests;

  
  //computeCoupling
  computeCoupling(mpiGrid, cells, volumeFieldsGrid, onDccrgMapRemoteProcess, onFsgridMapRemoteProcess, onFsgridMapCells);

  //post receives
  ii=0;
  receiveRequests.resize(onDccrgMapRemoteProcess.size());
  for (auto const &rcv : onDccrgMapRemoteProcess){
    int remoteRank = rcv.first; 
    int count = rcv.second.size();
    auto& receiveBuffer=receivedData[remoteRank];
    
    receiveBuffer.resize(count);
    MPI_Irecv(receiveBuffer.data(), count * sizeof(Average),
		 MPI_BYTE, remoteRank, 1, MPI_COMM_WORLD,&(receiveRequests[ii++]));
  }

  //compute average and weight for each field that we want to send to dccrg grid
  for(auto const &snd: onFsgridMapRemoteProcess){
    int remoteRank = snd.first;
    int count = snd.second.size();
    auto& sendBuffer = sendData[remoteRank];
    sendBuffer.resize(count);
    
    ii=0;
    for(auto const dccrgCell: snd.second){
      //loop over dccrg cells to which we shall send data for this remoteRank
      auto const &fsgridCells = onFsgridMapCells[dccrgCell];
      for (auto const fsgridCell: fsgridCells){
        //loop over fsgrid cells for which we compute the average that is sent to dccrgCell on rank remoteRank
        if(technicalGrid.get(fsgridCell)->sysBoundaryFlag == sysboundarytype::DO_NOT_COMPUTE) {
           continue;
        }
        std::array<Real, fsgrids::volfields::N_VOL> * volcell = volumeFieldsGrid.get(fsgridCell);
	std::array<Real, fsgrids::bgbfield::N_BGB> * bgcell = BgBGrid.get(fsgridCell);
	std::array<Real, fsgrids::egradpe::N_EGRADPE> * egradpecell = EGradPeGrid.get(fsgridCell);	
        std::array<Real, fsgrids::dmoments::N_DMOMENTS> * dmomentscell = DMomentsGrid.get(fsgridCell);

        sendBuffer[ii].sums[0 ] += volcell->at(fsgrids::volfields::PERBXVOL);
        sendBuffer[ii].sums[1 ] += volcell->at(fsgrids::volfields::PERBYVOL);
        sendBuffer[ii].sums[2 ] += volcell->at(fsgrids::volfields::PERBZVOL);
        sendBuffer[ii].sums[6 ] += volcell->at(fsgrids::volfields::dPERBXVOLdy) / technicalGrid.DY;
        sendBuffer[ii].sums[7 ] += volcell->at(fsgrids::volfields::dPERBXVOLdz) / technicalGrid.DZ;
        sendBuffer[ii].sums[8 ] += volcell->at(fsgrids::volfields::dPERBYVOLdx) / technicalGrid.DX;
        sendBuffer[ii].sums[9 ] += volcell->at(fsgrids::volfields::dPERBYVOLdz) / technicalGrid.DZ;
        sendBuffer[ii].sums[10] += volcell->at(fsgrids::volfields::dPERBZVOLdx) / technicalGrid.DX;
        sendBuffer[ii].sums[11] += volcell->at(fsgrids::volfields::dPERBZVOLdy) / technicalGrid.DY;
        sendBuffer[ii].sums[12] += bgcell->at(fsgrids::bgbfield::BGBXVOL);
        sendBuffer[ii].sums[13] += bgcell->at(fsgrids::bgbfield::BGBYVOL);
        sendBuffer[ii].sums[14] += bgcell->at(fsgrids::bgbfield::BGBZVOL);
        sendBuffer[ii].sums[15] += egradpecell->at(fsgrids::egradpe::EXGRADPE);
        sendBuffer[ii].sums[16] += egradpecell->at(fsgrids::egradpe::EYGRADPE);
        sendBuffer[ii].sums[17] += egradpecell->at(fsgrids::egradpe::EZGRADPE);
<<<<<<< HEAD
        sendBuffer[ii].sums[18] += dmomentscell->at(fsgrids::dmoments::RHOQEx);
        sendBuffer[ii].sums[19] += dmomentscell->at(fsgrids::dmoments::RHOQEy);
        sendBuffer[ii].sums[20] += dmomentscell->at(fsgrids::dmoments::RHOQEz);

	
=======
	sendBuffer[ii].sums[18] += volcell->at(fsgrids::volfields::EXVOL);
	sendBuffer[ii].sums[19] += volcell->at(fsgrids::volfields::EYVOL);
	sendBuffer[ii].sums[20] += volcell->at(fsgrids::volfields::EZVOL);
>>>>>>> d8c3a01b
        sendBuffer[ii].cells++;
      }
      ii++;
    }
  }
  
  //post sends
  sendRequests.resize(onFsgridMapRemoteProcess.size());
  ii=0;
  for(auto const &sends: onFsgridMapRemoteProcess){
    int remoteRank = sends.first;
    int count = sends.second.size();
    MPI_Isend(sendData[remoteRank].data(), count * sizeof(Average),
	     MPI_BYTE, remoteRank, 1, MPI_COMM_WORLD,&(sendRequests[ii++]));
  }
  
  MPI_Waitall(receiveRequests.size(), receiveRequests.data(), MPI_STATUSES_IGNORE);


  //Aggregate receives, compute the weighted average of these
  ii=0;
  for (auto const &rcv : onDccrgMapRemoteProcess){
    int remoteRank = rcv.first; 
    std::vector<Average>& receiveBuffer=receivedData[remoteRank];
    ii=0;
    for (CellID dccrgCell: rcv.second ) {
      //aggregate result. Average strct has operator += and a constructor
      aggregatedResult[dccrgCell] += receiveBuffer[ii++];
    }
  }
  
  //Store data in dccrg
  for (auto const &cellAggregate : aggregatedResult) {
    auto cellParams = mpiGrid[cellAggregate.first]->get_cell_parameters();
    if ( cellAggregate.second.cells > 0) {
      cellParams[CellParams::PERBXVOL] = cellAggregate.second.sums[0] / cellAggregate.second.cells;
      cellParams[CellParams::PERBYVOL] = cellAggregate.second.sums[1] / cellAggregate.second.cells;
      cellParams[CellParams::PERBZVOL] = cellAggregate.second.sums[2] / cellAggregate.second.cells;
      mpiGrid[cellAggregate.first]->derivativesBVOL[bvolderivatives::dPERBXVOLdy] = cellAggregate.second.sums[6] / cellAggregate.second.cells;
      mpiGrid[cellAggregate.first]->derivativesBVOL[bvolderivatives::dPERBXVOLdz] = cellAggregate.second.sums[7] / cellAggregate.second.cells;
      mpiGrid[cellAggregate.first]->derivativesBVOL[bvolderivatives::dPERBYVOLdx] = cellAggregate.second.sums[8] / cellAggregate.second.cells;
      mpiGrid[cellAggregate.first]->derivativesBVOL[bvolderivatives::dPERBYVOLdz] = cellAggregate.second.sums[9] / cellAggregate.second.cells;
      mpiGrid[cellAggregate.first]->derivativesBVOL[bvolderivatives::dPERBZVOLdx] = cellAggregate.second.sums[10] / cellAggregate.second.cells;
      mpiGrid[cellAggregate.first]->derivativesBVOL[bvolderivatives::dPERBZVOLdy] = cellAggregate.second.sums[11] / cellAggregate.second.cells;
      cellParams[CellParams::BGBXVOL]  = cellAggregate.second.sums[12] / cellAggregate.second.cells;
      cellParams[CellParams::BGBYVOL]  = cellAggregate.second.sums[13] / cellAggregate.second.cells;
      cellParams[CellParams::BGBZVOL]  = cellAggregate.second.sums[14] / cellAggregate.second.cells;
      cellParams[CellParams::EXGRADPE] = cellAggregate.second.sums[15] / cellAggregate.second.cells;
      cellParams[CellParams::EYGRADPE] = cellAggregate.second.sums[16] / cellAggregate.second.cells;
<<<<<<< HEAD
      cellParams[CellParams::EZGRADPE] = cellAggregate.second.sums[17] / cellAggregate.second.cells;	  
      cellParams[CellParams::ERHOQX]   = cellAggregate.second.sums[18] / cellAggregate.second.cells;
      cellParams[CellParams::ERHOQY]   = cellAggregate.second.sums[19] / cellAggregate.second.cells;
      cellParams[CellParams::ERHOQZ]   = cellAggregate.second.sums[20] / cellAggregate.second.cells;

=======
      cellParams[CellParams::EZGRADPE] = cellAggregate.second.sums[17] / cellAggregate.second.cells;
      cellParams[CellParams::EXVOL] = cellAggregate.second.sums[18] / cellAggregate.second.cells;
      cellParams[CellParams::EYVOL] = cellAggregate.second.sums[19] / cellAggregate.second.cells;
      cellParams[CellParams::EZVOL] = cellAggregate.second.sums[20] / cellAggregate.second.cells;
>>>>>>> d8c3a01b
    }
    else{
      // This could happpen if all fsgrid cells are do not compute
      cellParams[CellParams::PERBXVOL] = 0;
      cellParams[CellParams::PERBYVOL] = 0;
      cellParams[CellParams::PERBZVOL] = 0;
      mpiGrid[cellAggregate.first]->derivativesBVOL[bvolderivatives::dPERBXVOLdy] = 0;
      mpiGrid[cellAggregate.first]->derivativesBVOL[bvolderivatives::dPERBXVOLdz] = 0;
      mpiGrid[cellAggregate.first]->derivativesBVOL[bvolderivatives::dPERBYVOLdx] = 0;
      mpiGrid[cellAggregate.first]->derivativesBVOL[bvolderivatives::dPERBYVOLdz] = 0;
      mpiGrid[cellAggregate.first]->derivativesBVOL[bvolderivatives::dPERBZVOLdx] = 0;
      mpiGrid[cellAggregate.first]->derivativesBVOL[bvolderivatives::dPERBZVOLdy] = 0;
      cellParams[CellParams::BGBXVOL]  = 0;
      cellParams[CellParams::BGBYVOL]  = 0;
      cellParams[CellParams::BGBZVOL]  = 0;
      cellParams[CellParams::EXGRADPE] = 0;
      cellParams[CellParams::EYGRADPE] = 0;
      cellParams[CellParams::EZGRADPE] = 0;
<<<<<<< HEAD
      cellParams[CellParams::ERHOQX]   = 0;
      cellParams[CellParams::ERHOQY]   = 0;
      cellParams[CellParams::ERHOQZ]   = 0;
=======
      cellParams[CellParams::EXVOL] = 0;
      cellParams[CellParams::EYVOL] = 0;
      cellParams[CellParams::EZVOL] = 0;
>>>>>>> d8c3a01b
    }
  }
  
  MPI_Waitall(sendRequests.size(), sendRequests.data(), MPI_STATUSES_IGNORE);
  
}

/*
Map from dccrg cell id to fsgrid global cell ids when they aren't identical (ie. when dccrg has refinement).
*/

std::vector<CellID> mapDccrgIdToFsGridGlobalID(dccrg::Dccrg<SpatialCell,dccrg::Cartesian_Geometry>& mpiGrid,
					       CellID dccrgID) {
   const auto maxRefLvl  = mpiGrid.get_maximum_refinement_level();
   const auto refLvl = mpiGrid.get_refinement_level(dccrgID);
   const auto cellLength = pow(2,maxRefLvl-refLvl);
   const auto topLeftIndices = mpiGrid.mapping.get_indices(dccrgID);
   std::array<int,3> fsgridDims;
   
   fsgridDims[0] = P::xcells_ini * pow(2,mpiGrid.get_maximum_refinement_level());
   fsgridDims[1] = P::ycells_ini * pow(2,mpiGrid.get_maximum_refinement_level());
   fsgridDims[2] = P::zcells_ini * pow(2,mpiGrid.get_maximum_refinement_level());

   std::vector<CellID> fsgridIDs(cellLength * cellLength * cellLength);
   for (uint k = 0; k < cellLength; ++k) {
      for (uint j = 0; j < cellLength; ++j) {
         for (uint i = 0; i < cellLength; ++i) {
	   const std::array<uint64_t,3> indices = {{topLeftIndices[0] + i,topLeftIndices[1] + j,topLeftIndices[2] + k}};
	   fsgridIDs[k*cellLength*cellLength + j*cellLength + i] = indices[0] + indices[1] * fsgridDims[0] + indices[2] * fsgridDims[1] * fsgridDims[0];
	 }
      }
   }
   return fsgridIDs;
}


/* Specialized function only used by ElVentana project */
void getdBvolFieldsFromFsGrid(
   FsGrid< std::array<Real, fsgrids::volfields::N_VOL>, 2>& volumeFieldsGrid,
   FsGrid< fsgrids::technical, 2>& technicalGrid,
   dccrg::Dccrg<SpatialCell,dccrg::Cartesian_Geometry>& mpiGrid,
   const std::vector<CellID>& cells
) {
  
  const int fieldsToCommunicate = 6;
  struct Average {
    Real sums[fieldsToCommunicate];
    int cells;
    Average()  {
      cells = 0;
      for(int i = 0; i < fieldsToCommunicate; i++){
         sums[i] = 0;
      }
    }
    Average operator+=(const Average& rhs) {
      this->cells += rhs.cells;
      for(int i = 0; i < fieldsToCommunicate; i++){
         this->sums[i] += rhs.sums[i];
      }
      return *this;
    }
  };
    
  int ii;
  //sorted list of dccrg cells. cells is typicall already sorted, but just to make sure....
  std::vector<CellID> dccrgCells = cells;
  std::sort(dccrgCells.begin(), dccrgCells.end());

  //Datastructure for coupling
  std::map<int, std::set<CellID> > onDccrgMapRemoteProcess; 
  std::map<int, std::set<CellID> > onFsgridMapRemoteProcess; 
  std::map<CellID, std::vector<int64_t> >  onFsgridMapCells;
    
  // map receive process => receive buffers 
  std::map<int, std::vector<Average> > receivedData; 

  // send buffers  to each process
  std::map<int, std::vector<Average> > sendData;

  // map where we finally aggregate result for each local dccrg cell
  std::map<CellID, Average> aggregatedResult;

  //list of requests
  std::vector<MPI_Request> sendRequests;
  std::vector<MPI_Request> receiveRequests;

  
  //computeCoupling
  computeCoupling(mpiGrid, cells, volumeFieldsGrid, onDccrgMapRemoteProcess, onFsgridMapRemoteProcess, onFsgridMapCells);

  //post receives
  ii=0;
  receiveRequests.resize(onDccrgMapRemoteProcess.size());
  for (auto const &rcv : onDccrgMapRemoteProcess){
    int remoteRank = rcv.first; 
    int count = rcv.second.size();
    auto& receiveBuffer=receivedData[remoteRank];
    
    receiveBuffer.resize(count);
    MPI_Irecv(receiveBuffer.data(), count * sizeof(Average),
		 MPI_BYTE, remoteRank, 1, MPI_COMM_WORLD,&(receiveRequests[ii++]));
  }

  //compute average and weight for each field that we want to send to dccrg grid
  for(auto const &snd: onFsgridMapRemoteProcess){
    int remoteRank = snd.first;
    int count = snd.second.size();
    auto& sendBuffer = sendData[remoteRank];
    sendBuffer.resize(count);
    
    ii=0;
    for(auto const dccrgCell: snd.second){
      //loop over dccrg cells to which we shall send data for this remoteRank
      auto const &fsgridCells = onFsgridMapCells[dccrgCell];
      for (auto const fsgridCell: fsgridCells){
        //loop over fsgrid cells for which we compute the average that is sent to dccrgCell on rank remoteRank
        if(technicalGrid.get(fsgridCell)->sysBoundaryFlag == sysboundarytype::DO_NOT_COMPUTE) {
           continue;
        }
        std::array<Real, fsgrids::volfields::N_VOL> * volcell = volumeFieldsGrid.get(fsgridCell);

        sendBuffer[ii].sums[0] += volcell->at(fsgrids::volfields::dPERBXVOLdy) / technicalGrid.DY;
        sendBuffer[ii].sums[1] += volcell->at(fsgrids::volfields::dPERBXVOLdz) / technicalGrid.DZ;
        sendBuffer[ii].sums[2] += volcell->at(fsgrids::volfields::dPERBYVOLdx) / technicalGrid.DX;
        sendBuffer[ii].sums[3] += volcell->at(fsgrids::volfields::dPERBYVOLdz) / technicalGrid.DZ;
        sendBuffer[ii].sums[4] += volcell->at(fsgrids::volfields::dPERBZVOLdx) / technicalGrid.DX;
        sendBuffer[ii].sums[5] += volcell->at(fsgrids::volfields::dPERBZVOLdy) / technicalGrid.DY;
	
        sendBuffer[ii].cells++;
      }
      ii++;
    }
  }
  
  //post sends
  sendRequests.resize(onFsgridMapRemoteProcess.size());
  ii=0;
  for(auto const &sends: onFsgridMapRemoteProcess){
    int remoteRank = sends.first;
    int count = sends.second.size();
    MPI_Isend(sendData[remoteRank].data(), count * sizeof(Average),
	     MPI_BYTE, remoteRank, 1, MPI_COMM_WORLD,&(sendRequests[ii++]));
  }
  
  MPI_Waitall(receiveRequests.size(), receiveRequests.data(), MPI_STATUSES_IGNORE);


  //Aggregate receives, compute the weighted average of these
  ii=0;
  for (auto const &rcv : onDccrgMapRemoteProcess){
    int remoteRank = rcv.first; 
    std::vector<Average>& receiveBuffer=receivedData[remoteRank];
    ii=0;
    for (CellID dccrgCell: rcv.second ) {
      //aggregate result. Average strct has operator += and a constructor
      aggregatedResult[dccrgCell] += receiveBuffer[ii++];
    }
  }
  
  //Store data in dccrg
  for (auto const &cellAggregate : aggregatedResult) {
    auto cellParams = mpiGrid[cellAggregate.first]->get_cell_parameters();    
    if ( cellAggregate.second.cells > 0) {
      mpiGrid[cellAggregate.first]->derivativesBVOL[bvolderivatives::dPERBXVOLdy] = cellAggregate.second.sums[0] / cellAggregate.second.cells;
      mpiGrid[cellAggregate.first]->derivativesBVOL[bvolderivatives::dPERBXVOLdz] = cellAggregate.second.sums[1] / cellAggregate.second.cells;
      mpiGrid[cellAggregate.first]->derivativesBVOL[bvolderivatives::dPERBYVOLdx] = cellAggregate.second.sums[2] / cellAggregate.second.cells;
      mpiGrid[cellAggregate.first]->derivativesBVOL[bvolderivatives::dPERBYVOLdz] = cellAggregate.second.sums[3] / cellAggregate.second.cells;
      mpiGrid[cellAggregate.first]->derivativesBVOL[bvolderivatives::dPERBZVOLdx] = cellAggregate.second.sums[4] / cellAggregate.second.cells;
      mpiGrid[cellAggregate.first]->derivativesBVOL[bvolderivatives::dPERBZVOLdy] = cellAggregate.second.sums[5] / cellAggregate.second.cells;
      //std::cerr << "aggregate " << cellAggregate.second.sums[0] << " " << cellAggregate.second.sums[1] << " " << cellAggregate.second.sums[2] << " " << cellAggregate.second.sums[3] << " " << cellAggregate.second.sums[4] << " " << cellAggregate.second.sums[5] << " " << cellAggregate.second.cells << std::endl;
    }
    else{
      // This could happpen if all fsgrid cells are do not compute
      mpiGrid[cellAggregate.first]->derivativesBVOL[bvolderivatives::dPERBXVOLdy] = 0;
      mpiGrid[cellAggregate.first]->derivativesBVOL[bvolderivatives::dPERBXVOLdz] = 0;
      mpiGrid[cellAggregate.first]->derivativesBVOL[bvolderivatives::dPERBYVOLdx] = 0;
      mpiGrid[cellAggregate.first]->derivativesBVOL[bvolderivatives::dPERBYVOLdz] = 0;
      mpiGrid[cellAggregate.first]->derivativesBVOL[bvolderivatives::dPERBZVOLdx] = 0;
      mpiGrid[cellAggregate.first]->derivativesBVOL[bvolderivatives::dPERBZVOLdy] = 0;
    }
  }
  
  MPI_Waitall(sendRequests.size(), sendRequests.data(), MPI_STATUSES_IGNORE);
  
}<|MERGE_RESOLUTION|>--- conflicted
+++ resolved
@@ -291,11 +291,7 @@
       for(int i = 0; i < fieldsToCommunicate; i++){
          this->sums[i] += rhs.sums[i];
       }
-<<<<<<< HEAD
-      return *this;
-=======
     return *this;
->>>>>>> d8c3a01b
     }
   };
 
@@ -376,17 +372,12 @@
         sendBuffer[ii].sums[15] += egradpecell->at(fsgrids::egradpe::EXGRADPE);
         sendBuffer[ii].sums[16] += egradpecell->at(fsgrids::egradpe::EYGRADPE);
         sendBuffer[ii].sums[17] += egradpecell->at(fsgrids::egradpe::EZGRADPE);
-<<<<<<< HEAD
-        sendBuffer[ii].sums[18] += dmomentscell->at(fsgrids::dmoments::RHOQEx);
-        sendBuffer[ii].sums[19] += dmomentscell->at(fsgrids::dmoments::RHOQEy);
-        sendBuffer[ii].sums[20] += dmomentscell->at(fsgrids::dmoments::RHOQEz);
-
-	
-=======
 	sendBuffer[ii].sums[18] += volcell->at(fsgrids::volfields::EXVOL);
 	sendBuffer[ii].sums[19] += volcell->at(fsgrids::volfields::EYVOL);
 	sendBuffer[ii].sums[20] += volcell->at(fsgrids::volfields::EZVOL);
->>>>>>> d8c3a01b
+        sendBuffer[ii].sums[21] += dmomentscell->at(fsgrids::dmoments::RHOQEx);
+        sendBuffer[ii].sums[22] += dmomentscell->at(fsgrids::dmoments::RHOQEy);
+        sendBuffer[ii].sums[23] += dmomentscell->at(fsgrids::dmoments::RHOQEz);
         sendBuffer[ii].cells++;
       }
       ii++;
@@ -436,18 +427,13 @@
       cellParams[CellParams::BGBZVOL]  = cellAggregate.second.sums[14] / cellAggregate.second.cells;
       cellParams[CellParams::EXGRADPE] = cellAggregate.second.sums[15] / cellAggregate.second.cells;
       cellParams[CellParams::EYGRADPE] = cellAggregate.second.sums[16] / cellAggregate.second.cells;
-<<<<<<< HEAD
-      cellParams[CellParams::EZGRADPE] = cellAggregate.second.sums[17] / cellAggregate.second.cells;	  
-      cellParams[CellParams::ERHOQX]   = cellAggregate.second.sums[18] / cellAggregate.second.cells;
-      cellParams[CellParams::ERHOQY]   = cellAggregate.second.sums[19] / cellAggregate.second.cells;
-      cellParams[CellParams::ERHOQZ]   = cellAggregate.second.sums[20] / cellAggregate.second.cells;
-
-=======
       cellParams[CellParams::EZGRADPE] = cellAggregate.second.sums[17] / cellAggregate.second.cells;
       cellParams[CellParams::EXVOL] = cellAggregate.second.sums[18] / cellAggregate.second.cells;
       cellParams[CellParams::EYVOL] = cellAggregate.second.sums[19] / cellAggregate.second.cells;
       cellParams[CellParams::EZVOL] = cellAggregate.second.sums[20] / cellAggregate.second.cells;
->>>>>>> d8c3a01b
+      cellParams[CellParams::ERHOQX]   = cellAggregate.second.sums[21] / cellAggregate.second.cells;
+      cellParams[CellParams::ERHOQY]   = cellAggregate.second.sums[22] / cellAggregate.second.cells;
+      cellParams[CellParams::ERHOQZ]   = cellAggregate.second.sums[23] / cellAggregate.second.cells;
     }
     else{
       // This could happpen if all fsgrid cells are do not compute
@@ -466,15 +452,12 @@
       cellParams[CellParams::EXGRADPE] = 0;
       cellParams[CellParams::EYGRADPE] = 0;
       cellParams[CellParams::EZGRADPE] = 0;
-<<<<<<< HEAD
+      cellParams[CellParams::EXVOL] = 0;
+      cellParams[CellParams::EYVOL] = 0;
+      cellParams[CellParams::EZVOL] = 0;
       cellParams[CellParams::ERHOQX]   = 0;
       cellParams[CellParams::ERHOQY]   = 0;
       cellParams[CellParams::ERHOQZ]   = 0;
-=======
-      cellParams[CellParams::EXVOL] = 0;
-      cellParams[CellParams::EYVOL] = 0;
-      cellParams[CellParams::EZVOL] = 0;
->>>>>>> d8c3a01b
     }
   }
   
