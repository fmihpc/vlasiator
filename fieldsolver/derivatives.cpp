--- conflicted
+++ resolved
@@ -746,7 +746,6 @@
          dB = std::max(sqrt(deltaBsq) / maxB, dB);
       }
    }
-<<<<<<< HEAD
    
    Real alpha {0.0};
    alpha = std::max(alpha, dRho);
@@ -754,22 +753,6 @@
    alpha = std::max(alpha, dPsq);
    alpha = std::max(alpha, dBsq);
    alpha = std::max(alpha, dB);
-=======
-
-   Real alpha = dRho;
-   if (dU > alpha) {
-      alpha = dU;
-   }
-   if (dPsq > alpha) {
-      alpha = dPsq;
-   }
-   if (dBsq > alpha) {
-      alpha = dBsq;
-   }
-   if (dB > alpha) {
-      alpha = dB;
-   }
->>>>>>> 6bf18b89
 
    Real dBXdy {cell->derivativesBVOL[bvolderivatives::dPERBXVOLdy]};
    Real dBXdz {cell->derivativesBVOL[bvolderivatives::dPERBXVOLdz]};
