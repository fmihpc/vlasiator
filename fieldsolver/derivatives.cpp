--- conflicted
+++ resolved
@@ -362,12 +362,7 @@
       abort();
    }
 
-<<<<<<< HEAD
-   //timer=phiprof::initializeTimer("Compute cells");
-   //phiprof::start(timer);
-=======
    phiprof::stop(timer);
->>>>>>> f4763fb6
 
    // Calculate derivatives
    #pragma omp parallel
@@ -388,14 +383,8 @@
       }
       phiprof::stop("FS derivatives compute cells");
    }
-<<<<<<< HEAD
-   //phiprof::stop(timer,N_cells,"Spatial Cells");
-   
-   phiprof::stop("Calculate face derivatives",N_cells,"Spatial Cells");   
-=======
 
    phiprof::stop("Calculate face derivatives",N_cells,"Spatial Cells");
->>>>>>> f4763fb6
 }
 
 /*! \brief Low-level spatial derivatives calculation.
@@ -517,12 +506,6 @@
 
 
    // Calculate derivatives
-<<<<<<< HEAD
-   //timer=phiprof::initializeTimer("Compute cells");
-   //phiprof::start(timer);
-   
-=======
->>>>>>> f4763fb6
    #pragma omp parallel
    {
       phiprof::start("FS derivatives BVOL");
@@ -539,10 +522,6 @@
       }
       phiprof::stop("FS derivatives BVOL");
    }
-<<<<<<< HEAD
-   //phiprof::stop(timer,N_cells,"Spatial Cells");
-=======
->>>>>>> f4763fb6
 
    phiprof::stop("Calculate volume derivatives",N_cells,"Spatial Cells");
 }
@@ -674,15 +653,9 @@
    phiprof::start(timer);
    volGrid.updateGhostCells();
    phiprof::stop(timer,N_cells,"Spatial Cells");
-<<<<<<< HEAD
-   
-   #pragma omp parallel
-   { 
-=======
 
    #pragma omp parallel
    {
->>>>>>> f4763fb6
       phiprof::start("FS derivatives curvature");
       #pragma omp for collapse(2)
       for (int k=0; k<gridDims[2]; k++) {
@@ -696,11 +669,7 @@
          }
       }
       phiprof::stop("FS derivatives curvature");
-<<<<<<< HEAD
-   } 
-=======
-   }
->>>>>>> f4763fb6
+   }
    phiprof::stop("Calculate curvature",N_cells,"Spatial Cells");
 }
 
@@ -842,11 +811,7 @@
    mpiGrid.update_copies_of_remote_neighbors(NEAREST_NEIGHBORHOOD_ID);
 
    phiprof::stop(timer,N_cells,"Spatial Cells");
-<<<<<<< HEAD
-   
-=======
-
->>>>>>> f4763fb6
+
    // Calculate derivatives
    #pragma omp parallel
    {
