--- conflicted
+++ resolved
@@ -28,13 +28,7 @@
 
 /*! \brief Low-level spatial derivatives calculation.
  * 
-<<<<<<< HEAD
- * For the cell with ID cellID calculate the spatial derivatives or apply the derivative boundary conditions defined in project.h. Uses RHO, RHOV[XYZ] and B[XYZ] in the first-order time accuracy method and in the second step of the second-order method, and RHO_DT2, RHOV[XYZ]1 and B[XYZ]1 in the first step of the second-order method.
-=======
  * For the cell with ID cellID calculate the spatial derivatives or apply the derivative boundary conditions defined in project.h. Uses RHO, V[XYZ] and B[XYZ] in the first-order time accuracy method and in the second step of the second-order method, and RHO_DT2, V[XYZ]1 and B[XYZ]1 in the first step of the second-order method.
- * \param mpiGrid Grid
- * \param cellCache Field solver cell cache
->>>>>>> 159c23b9
  * \param sysBoundaries System boundary conditions existing
  * \param RKCase Element in the enum defining the Runge-Kutta method steps
  * 
@@ -64,15 +58,9 @@
    std::array<Real, fsgrids::moments::N_MOMENTS> * centMoments = momentsGrid.get(i,j,k);
    std::array<Real, fsgrids::bfield::N_BFIELD> * centPerB = perBGrid.get(i,j,k);
    #ifdef DEBUG_SOLVERS
-<<<<<<< HEAD
-   if (centMoments->at(fsgrids::moments::RHO) <= 0) {
+   if (centMoments->at(fsgrids::moments::RHOM) <= 0) {
       std::cerr << __FILE__ << ":" << __LINE__
-         << (centMoments->at(fsgrids::moments::RHO) < 0 ? " Negative" : " Zero") << " density in spatial cell at (" << i << " " << j << " " << k << ")"
-=======
-   if (cent[cp::RHOM] <= 0) {
-      std::cerr << __FILE__ << ":" << __LINE__
-         << (cent[cp::RHOM] < 0 ? " Negative" : " Zero") << " density in spatial cell " << cellID
->>>>>>> 159c23b9
+         << (centMoments->at(fsgrids::moments::RHOM) < 0 ? " Negative" : " Zero") << " density in spatial cell at (" << i << " " << j << " " << k << ")"
          << std::endl;
       abort();
    }
@@ -85,28 +73,36 @@
    std::array<Real, fsgrids::bfield::N_BFIELD>  * topRght = NULL;
    
    // Calculate x-derivatives (is not TVD for AMR mesh):
-<<<<<<< HEAD
    if ((sysBoundaryFlag == sysboundarytype::NOT_SYSBOUNDARY) || (sysBoundaryLayer == 1)) {
       
       leftPerB = perBGrid.get(i-1,j,k);
       rghtPerB = perBGrid.get(i+1,j,k);
       leftMoments = momentsGrid.get(i-1,j,k);
       rghtMoments = momentsGrid.get(i+1,j,k);
-      
-      dMoments->at(fsgrids::dmoments::drhodx) = limiter(leftMoments->at(fsgrids::moments::RHO),centMoments->at(fsgrids::moments::RHO),rghtMoments->at(fsgrids::moments::RHO));
+      #ifdef DEBUG_SOLVERS
+      if (leftMoments->at(fsgrids::moments::RHOM) <= 0) {
+         std::cerr << __FILE__ << ":" << __LINE__
+            << (leftMoments->at(fsgrids::moments::RHOM) < 0 ? " Negative" : " Zero") << " density in spatial cell " << leftNbrID
+            << std::endl;
+         abort();
+      }
+      if (rightMoments->at(fsgrids::moments::RHOM) <= 0) {
+         std::cerr << __FILE__ << ":" << __LINE__
+            << (rightMoments->at(fsgrids::moments::RHOM) < 0 ? " Negative" : " Zero") << " density in spatial cell " << rightNbrID
+            << std::endl;
+         abort();
+      }
+      #endif
+      
+      dMoments->at(fsgrids::dmoments::drhomdx) = limiter(leftMoments->at(fsgrids::moments::RHOM),centMoments->at(fsgrids::moments::RHOM),rghtMoments->at(fsgrids::moments::RHOM));
+      dMoments->at(fsgrids::dmoments::drhoqdx) = limiter(leftMoments->at(fsgrids::moments::RHOQ),centMoments->at(fsgrids::moments::RHOQ),rghtMoments->at(fsgrids::moments::RHOQ));
       dMoments->at(fsgrids::dmoments::dp11dx) = limiter(leftMoments->at(fsgrids::moments::P_11),centMoments->at(fsgrids::moments::P_11),rghtMoments->at(fsgrids::moments::P_11));
       dMoments->at(fsgrids::dmoments::dp22dx) = limiter(leftMoments->at(fsgrids::moments::P_22),centMoments->at(fsgrids::moments::P_22),rghtMoments->at(fsgrids::moments::P_22));
       dMoments->at(fsgrids::dmoments::dp33dx) = limiter(leftMoments->at(fsgrids::moments::P_33),centMoments->at(fsgrids::moments::P_33),rghtMoments->at(fsgrids::moments::P_33));
 
-      dMoments->at(fsgrids::dmoments::dVxdx)  = limiter(leftMoments->at(fsgrids::moments::RHOVX), leftMoments->at(fsgrids::moments::RHO),
-          centMoments->at(fsgrids::moments::RHOVX), centMoments->at(fsgrids::moments::RHO),
-          rghtMoments->at(fsgrids::moments::RHOVX), rghtMoments->at(fsgrids::moments::RHO));
-      dMoments->at(fsgrids::dmoments::dVydx)  = limiter(leftMoments->at(fsgrids::moments::RHOVY), leftMoments->at(fsgrids::moments::RHO),
-          centMoments->at(fsgrids::moments::RHOVY), centMoments->at(fsgrids::moments::RHO),
-          rghtMoments->at(fsgrids::moments::RHOVY), rghtMoments->at(fsgrids::moments::RHO));
-      dMoments->at(fsgrids::dmoments::dVzdx)  = limiter(leftMoments->at(fsgrids::moments::RHOVZ), leftMoments->at(fsgrids::moments::RHO),
-          centMoments->at(fsgrids::moments::RHOVZ), centMoments->at(fsgrids::moments::RHO),
-          rghtMoments->at(fsgrids::moments::RHOVZ), rghtMoments->at(fsgrids::moments::RHO));
+      dMoments->at(fsgrids::dmoments::dVxdx)  = limiter(leftMoments->at(fsgrids::moments::VX), centMoments->at(fsgrids::moments::VX), rghtMoments->at(fsgrids::moments::VX));
+      dMoments->at(fsgrids::dmoments::dVydx)  = limiter(leftMoments->at(fsgrids::moments::VY), centMoments->at(fsgrids::moments::VY), rghtMoments->at(fsgrids::moments::VY));
+      dMoments->at(fsgrids::dmoments::dVzdx)  = limiter(leftMoments->at(fsgrids::moments::VZ), centMoments->at(fsgrids::moments::VZ), rghtMoments->at(fsgrids::moments::VZ));
       dPerB->at(fsgrids::dperb::dPERBydx)  = limiter(leftPerB->at(fsgrids::bfield::PERBY),centPerB->at(fsgrids::bfield::PERBY),rghtPerB->at(fsgrids::bfield::PERBY));
       dPerB->at(fsgrids::dperb::dPERBzdx)  = limiter(leftPerB->at(fsgrids::bfield::PERBZ),centPerB->at(fsgrids::bfield::PERBZ),rghtPerB->at(fsgrids::bfield::PERBZ));
       if (Parameters::ohmHallTerm < 2 || sysBoundaryLayer == 1) {
@@ -115,69 +111,6 @@
       } else {
         dPerB->at(fsgrids::dperb::dPERBydxx) = leftPerB->at(fsgrids::bfield::PERBY) + rghtPerB->at(fsgrids::bfield::PERBY) - 2.0*centPerB->at(fsgrids::bfield::PERBY);
         dPerB->at(fsgrids::dperb::dPERBzdxx) = leftPerB->at(fsgrids::bfield::PERBZ) + rghtPerB->at(fsgrids::bfield::PERBZ) - 2.0*centPerB->at(fsgrids::bfield::PERBZ);
-=======
-   if (((existingCells & CALCULATE_DX) == CALCULATE_DX) &&
-       ((sysBoundaryFlag == sysboundarytype::NOT_SYSBOUNDARY) || (sysBoundaryLayer == 1))) {
-      left = cellCache.cells[fs_cache::calculateNbrID(1-1,1  ,1  )]->parameters;
-      #ifdef DEBUG_SOLVERS
-      if (left[cp::RHOM] <= 0) {
-         std::cerr << __FILE__ << ":" << __LINE__
-            << (left[cp::RHOM] < 0 ? " Negative" : " Zero") << " density in spatial cell " << leftNbrID
-            << std::endl;
-         abort();
-      }
-      #endif
-      rght = cellCache.cells[fs_cache::calculateNbrID(1+1,1  ,1  )]->parameters;
-      #ifdef DEBUG_SOLVERS
-      if (rght[cp::RHOM] <= 0) {
-         std::cerr << __FILE__ << ":" << __LINE__
-            << (rght[cp::RHOM] < 0 ? " Negative" : " Zero") << " density in spatial cell " << rghtNbrID
-            << std::endl;
-         abort();
-      }
-      #endif
-      
-      if (RKCase == RK_ORDER1 || RKCase == RK_ORDER2_STEP2) {
-         array[fs::drhomdx] = limiter(left[cp::RHOM],cent[cp::RHOM],rght[cp::RHOM]);
-         array[fs::drhoqdx] = limiter(left[cp::RHOQ],cent[cp::RHOQ],rght[cp::RHOQ]);
-         array[fs::dp11dx] = limiter(left[cp::P_11],cent[cp::P_11],rght[cp::P_11]);
-         array[fs::dp22dx] = limiter(left[cp::P_22],cent[cp::P_22],rght[cp::P_22]);
-         array[fs::dp33dx] = limiter(left[cp::P_33],cent[cp::P_33],rght[cp::P_33]);
-
-         array[fs::dVxdx]  = limiter(left[cp::VX],cent[cp::VX],rght[cp::VX]);
-         array[fs::dVydx]  = limiter(left[cp::VY],cent[cp::VY],rght[cp::VY]);
-         array[fs::dVzdx]  = limiter(left[cp::VZ],cent[cp::VZ],rght[cp::VZ]);
-         
-         array[fs::dPERBydx]  = limiter(left[cp::PERBY],cent[cp::PERBY],rght[cp::PERBY]);
-         array[fs::dPERBzdx]  = limiter(left[cp::PERBZ],cent[cp::PERBZ],rght[cp::PERBZ]);
-         if (Parameters::ohmHallTerm < 2 || sysBoundaryLayer == 1) {
-            array[fs::dPERBydxx] = 0.0;
-            array[fs::dPERBzdxx] = 0.0;
-         } else {
-            array[fs::dPERBydxx] = left[cp::PERBY] + rght[cp::PERBY] - 2.0*cent[cp::PERBY];
-            array[fs::dPERBzdxx] = left[cp::PERBZ] + rght[cp::PERBZ] - 2.0*cent[cp::PERBZ];
-         }
-      }
-      if (RKCase == RK_ORDER2_STEP1) {
-         array[fs::drhomdx] = limiter(left[cp::RHOM_DT2],cent[cp::RHOM_DT2],rght[cp::RHOM_DT2]);
-         array[fs::drhoqdx] = limiter(left[cp::RHOQ_DT2],cent[cp::RHOQ_DT2],rght[cp::RHOQ_DT2]);
-         array[fs::dp11dx] = limiter(left[cp::P_11_DT2],cent[cp::P_11_DT2],rght[cp::P_11_DT2]);
-         array[fs::dp22dx] = limiter(left[cp::P_22_DT2],cent[cp::P_22_DT2],rght[cp::P_22_DT2]);
-         array[fs::dp33dx] = limiter(left[cp::P_33_DT2],cent[cp::P_33_DT2],rght[cp::P_33_DT2]);
-         array[fs::dVxdx]  = limiter(left[cp::VX_DT2],cent[cp::VX_DT2],rght[cp::VX_DT2]);
-         array[fs::dVydx]  = limiter(left[cp::VY_DT2],cent[cp::VY_DT2],rght[cp::VY_DT2]);
-         array[fs::dVzdx]  = limiter(left[cp::VZ_DT2],cent[cp::VZ_DT2],rght[cp::VZ_DT2]);
-         
-         array[fs::dPERBydx]  = limiter(left[cp::PERBY_DT2],cent[cp::PERBY_DT2],rght[cp::PERBY_DT2]);
-         array[fs::dPERBzdx]  = limiter(left[cp::PERBZ_DT2],cent[cp::PERBZ_DT2],rght[cp::PERBZ_DT2]);
-         if (Parameters::ohmHallTerm < 2 || sysBoundaryLayer == 1) {
-            array[fs::dPERBydxx] = 0.0;
-            array[fs::dPERBzdxx] = 0.0;
-         } else {
-            array[fs::dPERBydxx] = left[cp::PERBY_DT2] + rght[cp::PERBY_DT2] - 2.0*cent[cp::PERBY_DT2];
-            array[fs::dPERBzdxx] = left[cp::PERBZ_DT2] + rght[cp::PERBZ_DT2] - 2.0*cent[cp::PERBZ_DT2];
-         }
->>>>>>> 159c23b9
       }
    } else {
       if (sysBoundaryFlag == sysboundarytype::NOT_SYSBOUNDARY) {
@@ -188,7 +121,6 @@
    }
 
    // Calculate y-derivatives (is not TVD for AMR mesh):
-<<<<<<< HEAD
    if ((sysBoundaryFlag == sysboundarytype::NOT_SYSBOUNDARY) || (sysBoundaryLayer == 1)) {
       
       leftPerB = perBGrid.get(i,j-1,k);
@@ -196,19 +128,14 @@
       leftMoments = momentsGrid.get(i,j-1,k);
       rghtMoments = momentsGrid.get(i,j+1,k);
       
-       dMoments->at(fsgrids::dmoments::drhody) = limiter(leftMoments->at(fsgrids::moments::RHO),centMoments->at(fsgrids::moments::RHO),rghtMoments->at(fsgrids::moments::RHO));
+       dMoments->at(fsgrids::dmoments::drhomdy) = limiter(leftMoments->at(fsgrids::moments::RHOM),centMoments->at(fsgrids::moments::RHOM),rghtMoments->at(fsgrids::moments::RHOM));
+       dMoments->at(fsgrids::dmoments::drhoqdy) = limiter(leftMoments->at(fsgrids::moments::RHOQ),centMoments->at(fsgrids::moments::RHOQ),rghtMoments->at(fsgrids::moments::RHOQ));
        dMoments->at(fsgrids::dmoments::dp11dy) = limiter(leftMoments->at(fsgrids::moments::P_11),centMoments->at(fsgrids::moments::P_11),rghtMoments->at(fsgrids::moments::P_11));
        dMoments->at(fsgrids::dmoments::dp22dy) = limiter(leftMoments->at(fsgrids::moments::P_22),centMoments->at(fsgrids::moments::P_22),rghtMoments->at(fsgrids::moments::P_22));
        dMoments->at(fsgrids::dmoments::dp33dy) = limiter(leftMoments->at(fsgrids::moments::P_33),centMoments->at(fsgrids::moments::P_33),rghtMoments->at(fsgrids::moments::P_33));
-       dMoments->at(fsgrids::dmoments::dVxdy)  = limiter(leftMoments->at(fsgrids::moments::RHOVX), leftMoments->at(fsgrids::moments::RHO),
-                                                     centMoments->at(fsgrids::moments::RHOVX), centMoments->at(fsgrids::moments::RHO),
-                                                     rghtMoments->at(fsgrids::moments::RHOVX), rghtMoments->at(fsgrids::moments::RHO));
-       dMoments->at(fsgrids::dmoments::dVydy)  = limiter(leftMoments->at(fsgrids::moments::RHOVY), leftMoments->at(fsgrids::moments::RHO),
-                                                     centMoments->at(fsgrids::moments::RHOVY), centMoments->at(fsgrids::moments::RHO),
-                                                     rghtMoments->at(fsgrids::moments::RHOVY), rghtMoments->at(fsgrids::moments::RHO));
-       dMoments->at(fsgrids::dmoments::dVzdy)  = limiter(leftMoments->at(fsgrids::moments::RHOVZ), leftMoments->at(fsgrids::moments::RHO),
-                                                     centMoments->at(fsgrids::moments::RHOVZ), centMoments->at(fsgrids::moments::RHO),
-                                                     rghtMoments->at(fsgrids::moments::RHOVZ), rghtMoments->at(fsgrids::moments::RHO));
+       dMoments->at(fsgrids::dmoments::dVxdy)  = limiter(leftMoments->at(fsgrids::moments::VX), centMoments->at(fsgrids::moments::VX), rghtMoments->at(fsgrids::moments::VX));
+       dMoments->at(fsgrids::dmoments::dVydy)  = limiter(leftMoments->at(fsgrids::moments::VY), centMoments->at(fsgrids::moments::VY), rghtMoments->at(fsgrids::moments::VY));
+       dMoments->at(fsgrids::dmoments::dVzdy)  = limiter(leftMoments->at(fsgrids::moments::VZ), centMoments->at(fsgrids::moments::VZ), rghtMoments->at(fsgrids::moments::VZ));
 
       dPerB->at(fsgrids::dperb::dPERBxdy)  = limiter(leftPerB->at(fsgrids::bfield::PERBX),centPerB->at(fsgrids::bfield::PERBX),rghtPerB->at(fsgrids::bfield::PERBX));
       dPerB->at(fsgrids::dperb::dPERBzdy)  = limiter(leftPerB->at(fsgrids::bfield::PERBZ),centPerB->at(fsgrids::bfield::PERBZ),rghtPerB->at(fsgrids::bfield::PERBZ));
@@ -219,53 +146,6 @@
       } else {
          dPerB->at(fsgrids::dperb::dPERBxdyy) = leftPerB->at(fsgrids::bfield::PERBX) + rghtPerB->at(fsgrids::bfield::PERBX) - 2.0*centPerB->at(fsgrids::bfield::PERBX);
          dPerB->at(fsgrids::dperb::dPERBzdyy) = leftPerB->at(fsgrids::bfield::PERBZ) + rghtPerB->at(fsgrids::bfield::PERBZ) - 2.0*centPerB->at(fsgrids::bfield::PERBZ);
-=======
-   if (((existingCells & CALCULATE_DY) == CALCULATE_DY) &&
-       ((sysBoundaryFlag == sysboundarytype::NOT_SYSBOUNDARY) || (sysBoundaryLayer == 1))) {
-      left = cellCache.cells[fs_cache::calculateNbrID(1  ,1-1,1  )]->parameters;
-      rght = cellCache.cells[fs_cache::calculateNbrID(1  ,1+1,1  )]->parameters;
-
-      if (RKCase == RK_ORDER1 || RKCase == RK_ORDER2_STEP2) {
-         array[fs::drhomdy] = limiter(left[cp::RHOM],cent[cp::RHOM],rght[cp::RHOM]);
-         array[fs::drhoqdy] = limiter(left[cp::RHOQ],cent[cp::RHOQ],rght[cp::RHOQ]);
-         array[fs::dp11dy] = limiter(left[cp::P_11],cent[cp::P_11],rght[cp::P_11]);
-         array[fs::dp22dy] = limiter(left[cp::P_22],cent[cp::P_22],rght[cp::P_22]);
-         array[fs::dp33dy] = limiter(left[cp::P_33],cent[cp::P_33],rght[cp::P_33]);
-         array[fs::dVxdy]  = limiter(left[cp::VX],cent[cp::VX],rght[cp::VX]);
-         array[fs::dVydy]  = limiter(left[cp::VY],cent[cp::VY],rght[cp::VY]);
-         array[fs::dVzdy]  = limiter(left[cp::VZ],cent[cp::VZ],rght[cp::VZ]);
-         
-         array[fs::dPERBxdy]  = limiter(left[cp::PERBX],cent[cp::PERBX],rght[cp::PERBX]);
-         array[fs::dPERBzdy]  = limiter(left[cp::PERBZ],cent[cp::PERBZ],rght[cp::PERBZ]);
-
-         if (Parameters::ohmHallTerm < 2 || sysBoundaryLayer == 1) {
-            array[fs::dPERBxdyy] = 0.0;
-            array[fs::dPERBzdyy] = 0.0;
-         } else {
-            array[fs::dPERBxdyy] = left[cp::PERBX] + rght[cp::PERBX] - 2.0*cent[cp::PERBX];
-            array[fs::dPERBzdyy] = left[cp::PERBZ] + rght[cp::PERBZ] - 2.0*cent[cp::PERBZ];
-         }
-      }
-      if (RKCase == RK_ORDER2_STEP1) {
-         array[fs::drhomdy] = limiter(left[cp::RHOM_DT2],cent[cp::RHOM_DT2],rght[cp::RHOM_DT2]);
-         array[fs::drhoqdy] = limiter(left[cp::RHOQ_DT2],cent[cp::RHOQ_DT2],rght[cp::RHOQ_DT2]);
-         array[fs::dp11dy] = limiter(left[cp::P_11_DT2],cent[cp::P_11_DT2],rght[cp::P_11_DT2]);
-         array[fs::dp22dy] = limiter(left[cp::P_22_DT2],cent[cp::P_22_DT2],rght[cp::P_22_DT2]);
-         array[fs::dp33dy] = limiter(left[cp::P_33_DT2],cent[cp::P_33_DT2],rght[cp::P_33_DT2]);
-         array[fs::dVxdy]  = limiter(left[cp::VX_DT2],cent[cp::VX_DT2],rght[cp::VX_DT2]);
-         array[fs::dVydy]  = limiter(left[cp::VY_DT2],cent[cp::VY_DT2],rght[cp::VY_DT2]);
-         array[fs::dVzdy]  = limiter(left[cp::VZ_DT2],cent[cp::VZ_DT2],rght[cp::VZ_DT2]);
-         
-         array[fs::dPERBxdy]  = limiter(left[cp::PERBX_DT2],cent[cp::PERBX_DT2],rght[cp::PERBX_DT2]);
-         array[fs::dPERBzdy]  = limiter(left[cp::PERBZ_DT2],cent[cp::PERBZ_DT2],rght[cp::PERBZ_DT2]);
-         if (Parameters::ohmHallTerm < 2 || sysBoundaryLayer == 1) {
-            array[fs::dPERBxdyy] = 0.0;
-            array[fs::dPERBzdyy] = 0.0;
-         } else {
-            array[fs::dPERBxdyy] = left[cp::PERBX_DT2] + rght[cp::PERBX_DT2] - 2.0*cent[cp::PERBX_DT2];
-            array[fs::dPERBzdyy] = left[cp::PERBZ_DT2] + rght[cp::PERBZ_DT2] - 2.0*cent[cp::PERBZ_DT2];
-         }
->>>>>>> 159c23b9
       }
       
    } else {
@@ -277,7 +157,6 @@
    }
    
    // Calculate z-derivatives (is not TVD for AMR mesh):
-<<<<<<< HEAD
    if ((sysBoundaryFlag == sysboundarytype::NOT_SYSBOUNDARY) || (sysBoundaryLayer == 1)) {
       
       leftPerB = perBGrid.get(i,j,k-1);
@@ -285,19 +164,14 @@
       leftMoments = momentsGrid.get(i,j,k-1);
       rghtMoments = momentsGrid.get(i,j,k+1);
       
-      dMoments->at(fsgrids::dmoments::drhodz) = limiter(leftMoments->at(fsgrids::moments::RHO),centMoments->at(fsgrids::moments::RHO),rghtMoments->at(fsgrids::moments::RHO));
+      dMoments->at(fsgrids::dmoments::drhomdz) = limiter(leftMoments->at(fsgrids::moments::RHOM),centMoments->at(fsgrids::moments::RHOM),rghtMoments->at(fsgrids::moments::RHOM));
+      dMoments->at(fsgrids::dmoments::drhoqdz) = limiter(leftMoments->at(fsgrids::moments::RHOQ),centMoments->at(fsgrids::moments::RHOQ),rghtMoments->at(fsgrids::moments::RHOQ));
       dMoments->at(fsgrids::dmoments::dp11dz) = limiter(leftMoments->at(fsgrids::moments::P_11),centMoments->at(fsgrids::moments::P_11),rghtMoments->at(fsgrids::moments::P_11));
       dMoments->at(fsgrids::dmoments::dp22dz) = limiter(leftMoments->at(fsgrids::moments::P_22),centMoments->at(fsgrids::moments::P_22),rghtMoments->at(fsgrids::moments::P_22));
       dMoments->at(fsgrids::dmoments::dp33dz) = limiter(leftMoments->at(fsgrids::moments::P_33),centMoments->at(fsgrids::moments::P_33),rghtMoments->at(fsgrids::moments::P_33));
-      dMoments->at(fsgrids::dmoments::dVxdz)  = limiter(leftMoments->at(fsgrids::moments::RHOVX), leftMoments->at(fsgrids::moments::RHO),
-                                                    centMoments->at(fsgrids::moments::RHOVX), centMoments->at(fsgrids::moments::RHO),
-                                                    rghtMoments->at(fsgrids::moments::RHOVX), rghtMoments->at(fsgrids::moments::RHO));
-      dMoments->at(fsgrids::dmoments::dVydz)  = limiter(leftMoments->at(fsgrids::moments::RHOVY), leftMoments->at(fsgrids::moments::RHO),
-                                                    centMoments->at(fsgrids::moments::RHOVY), centMoments->at(fsgrids::moments::RHO),
-                                                    rghtMoments->at(fsgrids::moments::RHOVY), rghtMoments->at(fsgrids::moments::RHO));
-      dMoments->at(fsgrids::dmoments::dVzdz)  = limiter(leftMoments->at(fsgrids::moments::RHOVZ), leftMoments->at(fsgrids::moments::RHO),
-                                                    centMoments->at(fsgrids::moments::RHOVZ), centMoments->at(fsgrids::moments::RHO),
-                                                    rghtMoments->at(fsgrids::moments::RHOVZ), rghtMoments->at(fsgrids::moments::RHO));
+      dMoments->at(fsgrids::dmoments::dVxdz)  = limiter(leftMoments->at(fsgrids::moments::VX), centMoments->at(fsgrids::moments::VX), rghtMoments->at(fsgrids::moments::VX));
+      dMoments->at(fsgrids::dmoments::dVydz)  = limiter(leftMoments->at(fsgrids::moments::VY), centMoments->at(fsgrids::moments::VY), rghtMoments->at(fsgrids::moments::VY));
+      dMoments->at(fsgrids::dmoments::dVzdz)  = limiter(leftMoments->at(fsgrids::moments::VZ), centMoments->at(fsgrids::moments::VZ), rghtMoments->at(fsgrids::moments::VZ));
       
       dPerB->at(fsgrids::dperb::dPERBxdz)  = limiter(leftPerB->at(fsgrids::bfield::PERBX),centPerB->at(fsgrids::bfield::PERBX),rghtPerB->at(fsgrids::bfield::PERBX));
       dPerB->at(fsgrids::dperb::dPERBydz)  = limiter(leftPerB->at(fsgrids::bfield::PERBY),centPerB->at(fsgrids::bfield::PERBY),rghtPerB->at(fsgrids::bfield::PERBY));
@@ -307,53 +181,6 @@
       } else {
         dPerB->at(fsgrids::dperb::dPERBxdzz) = leftPerB->at(fsgrids::bfield::PERBX) + rghtPerB->at(fsgrids::bfield::PERBX) - 2.0*centPerB->at(fsgrids::bfield::PERBX);
         dPerB->at(fsgrids::dperb::dPERBydzz) = leftPerB->at(fsgrids::bfield::PERBY) + rghtPerB->at(fsgrids::bfield::PERBY) - 2.0*centPerB->at(fsgrids::bfield::PERBY);
-=======
-   if (((existingCells & CALCULATE_DZ) == CALCULATE_DZ) &&
-       ((sysBoundaryFlag == sysboundarytype::NOT_SYSBOUNDARY) || (sysBoundaryLayer == 1))) {
-
-      left = cellCache.cells[fs_cache::calculateNbrID(1  ,1  ,1-1)]->parameters;
-      rght = cellCache.cells[fs_cache::calculateNbrID(1  ,1  ,1+1)]->parameters;
-
-      if (RKCase == RK_ORDER1 || RKCase == RK_ORDER2_STEP2) {
-         array[fs::drhomdz] = limiter(left[cp::RHOM],cent[cp::RHOM],rght[cp::RHOM]);
-         array[fs::drhoqdz] = limiter(left[cp::RHOQ],cent[cp::RHOQ],rght[cp::RHOQ]);
-         array[fs::dp11dz] = limiter(left[cp::P_11],cent[cp::P_11],rght[cp::P_11]);
-         array[fs::dp22dz] = limiter(left[cp::P_22],cent[cp::P_22],rght[cp::P_22]);
-         array[fs::dp33dz] = limiter(left[cp::P_33],cent[cp::P_33],rght[cp::P_33]);
-         array[fs::dVxdz]  = limiter(left[cp::VX],cent[cp::VX],rght[cp::VX]);
-         array[fs::dVydz]  = limiter(left[cp::VY],cent[cp::VY],rght[cp::VY]);
-         array[fs::dVzdz]  = limiter(left[cp::VZ],cent[cp::VZ],rght[cp::VZ]);
-         
-         array[fs::dPERBxdz]  = limiter(left[cp::PERBX],cent[cp::PERBX],rght[cp::PERBX]);
-         array[fs::dPERBydz]  = limiter(left[cp::PERBY],cent[cp::PERBY],rght[cp::PERBY]);
-         if (Parameters::ohmHallTerm < 2 || sysBoundaryLayer == 1) {
-            array[fs::dPERBxdzz] = 0.0;
-            array[fs::dPERBydzz] = 0.0;
-         } else {
-            array[fs::dPERBxdzz] = left[cp::PERBX] + rght[cp::PERBX] - 2.0*cent[cp::PERBX];
-            array[fs::dPERBydzz] = left[cp::PERBY] + rght[cp::PERBY] - 2.0*cent[cp::PERBY];
-         }
-      }
-      if (RKCase == RK_ORDER2_STEP1) {
-         array[fs::drhomdz] = limiter(left[cp::RHOM_DT2],cent[cp::RHOM_DT2],rght[cp::RHOM_DT2]);
-         array[fs::drhoqdz] = limiter(left[cp::RHOQ_DT2],cent[cp::RHOQ_DT2],rght[cp::RHOQ_DT2]);
-         array[fs::dp11dz] = limiter(left[cp::P_11_DT2],cent[cp::P_11_DT2],rght[cp::P_11_DT2]);
-         array[fs::dp22dz] = limiter(left[cp::P_22_DT2],cent[cp::P_22_DT2],rght[cp::P_22_DT2]);
-         array[fs::dp33dz] = limiter(left[cp::P_33_DT2],cent[cp::P_33_DT2],rght[cp::P_33_DT2]);
-         array[fs::dVxdz]  = limiter(left[cp::VX_DT2],cent[cp::VX_DT2],rght[cp::VX_DT2]);
-         array[fs::dVydz]  = limiter(left[cp::VY_DT2],cent[cp::VY_DT2],rght[cp::VY_DT2]);
-         array[fs::dVzdz]  = limiter(left[cp::VZ_DT2],cent[cp::VZ_DT2],rght[cp::VZ_DT2]);
-         
-         array[fs::dPERBxdz]  = limiter(left[cp::PERBX_DT2],cent[cp::PERBX_DT2],rght[cp::PERBX_DT2]);
-         array[fs::dPERBydz]  = limiter(left[cp::PERBY_DT2],cent[cp::PERBY_DT2],rght[cp::PERBY_DT2]);
-         if (Parameters::ohmHallTerm < 2 || sysBoundaryLayer == 1) {
-            array[fs::dPERBxdzz] = 0.0;
-            array[fs::dPERBydzz] = 0.0;
-         } else {
-            array[fs::dPERBxdzz] = left[cp::PERBX_DT2] + rght[cp::PERBX_DT2] - 2.0*cent[cp::PERBX_DT2];
-            array[fs::dPERBydzz] = left[cp::PERBY_DT2] + rght[cp::PERBY_DT2] - 2.0*cent[cp::PERBY_DT2];
-         }
->>>>>>> 159c23b9
       }
       
    } else {
@@ -465,54 +292,28 @@
       // standard case Exchange PERB* with neighbours
       // The update of PERB[XYZ] is needed after the system
       // boundary update of propagateMagneticFieldSimple.
-<<<<<<< HEAD
        perBGrid.updateGhostCells();
        if(communicateMoments) {
          momentsGrid.updateGhostCells();
        }
        break;
-=======
-      if(communicateMoments) {
-        spatial_cell::SpatialCell::set_mpi_transfer_type(Transfer::CELL_PERB | Transfer::CELL_RHOM_V | Transfer::CELL_RHOQ | Transfer::CELL_P);
-      } else {
-        spatial_cell::SpatialCell::set_mpi_transfer_type(Transfer::CELL_PERB);
-      }
-      break;
->>>>>>> 159c23b9
     case RK_ORDER2_STEP1:
       // Exchange PERB*_DT2,RHO_DT2,V*_DT2 with neighbours The
       // update of PERB[XYZ]_DT2 is needed after the system
       // boundary update of propagateMagneticFieldSimple.
-<<<<<<< HEAD
        perBDt2Grid.updateGhostCells();
        if(communicateMoments) {
          momentsDt2Grid.updateGhostCells();
        }
        break;
-=======
-      if(communicateMoments) {
-        spatial_cell::SpatialCell::set_mpi_transfer_type(Transfer::CELL_PERBDT2 | Transfer::CELL_RHOMDT2_VDT2 | Transfer::CELL_RHOQDT2 | Transfer::CELL_PDT2);
-      } else {
-        spatial_cell::SpatialCell::set_mpi_transfer_type(Transfer::CELL_PERBDT2);
-      }
-      break;
->>>>>>> 159c23b9
     case RK_ORDER2_STEP2:
       // Exchange PERB*,RHO,V* with neighbours The update of B
       // is needed after the system boundary update of
       // propagateMagneticFieldSimple.
-<<<<<<< HEAD
        perBGrid.updateGhostCells();
        if(communicateMoments) {
          momentsGrid.updateGhostCells();
        }
-=======
-      if(communicateMoments) {
-        spatial_cell::SpatialCell::set_mpi_transfer_type(Transfer::CELL_PERB | Transfer::CELL_RHOM_V | Transfer::CELL_RHOQ | Transfer::CELL_P);
-      } else {
-        spatial_cell::SpatialCell::set_mpi_transfer_type(Transfer::CELL_PERB);
-      }
->>>>>>> 159c23b9
       break;
     default:
       cerr << __FILE__ << ":" << __LINE__ << " Went through switch, this should not happen." << endl;
