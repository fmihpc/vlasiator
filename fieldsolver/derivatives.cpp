--- conflicted
+++ resolved
@@ -681,23 +681,6 @@
    return std::array<Real, 3> { {cell->parameters[CellParams::PERBXVOL], cell->parameters[CellParams::PERBYVOL], cell->parameters[CellParams::PERBZVOL]} };
 }
 
-<<<<<<< HEAD
-/*! \brief Returns volumetric B of cell
- *
- */
-static std::array<Real, 3> getB(SpatialCell* cell)
-{
-   return std::array<Real, 3> {
-      {
-         cell->parameters[CellParams::BGBXVOL] + cell->parameters[CellParams::PERBXVOL],
-         cell->parameters[CellParams::BGBYVOL] + cell->parameters[CellParams::PERBYVOL],
-         cell->parameters[CellParams::BGBZVOL] + cell->parameters[CellParams::PERBZVOL]
-      }
-   };
-}
-
-=======
->>>>>>> 80421347
 /*! \brief Calculates momentum density of cell
  *
  */
