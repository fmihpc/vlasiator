#pragma once
#include "../definitions.h"
#include <fsgrid.hpp>
#include <vector>
#include <array>

std::vector<CellID> mapDccrgIdToFsGridGlobalID(dccrg::Dccrg<SpatialCell,dccrg::Cartesian_Geometry>& mpiGrid,
					       CellID dccrgID);

/*! Take input moments from DCCRG grid and put them into the Fieldsolver grid
 * \param mpiGrid The DCCRG grid carrying rho, rhoV and P
 * \param cells List of local cells
 * \param momentsGrid Fieldsolver grid for these quantities
 * \param dt2 Whether to copy base moments, or _DT2 moments
 *
 * This function assumes that proper grid coupling has been set up.
 */
void feedMomentsIntoFsGrid(dccrg::Dccrg<SpatialCell,dccrg::Cartesian_Geometry>& mpiGrid,
                           const std::vector<CellID>& cells,
                           FsGrid< std::array<Real, fsgrids::moments::N_MOMENTS>, FS_STENCIL_WIDTH> & momentsGrid,
                           FsGrid< fsgrids::technical, FS_STENCIL_WIDTH> & technicalGrid,
                           bool dt2=false);


/*! Take input perturbed B-field values from DCCRG grid and put them into the Fieldsolver grid. Used by the ElVentana project.
 * \param mpiGrid The DCCRG grid carrying PERBXVOL, PERBYVOL, PERBZVOL (actually contain face-average values)
 * \param cells List of local cells
 * \param perBGrid Fieldsolver grid for these quantities
 *
 * This function assumes that proper grid coupling has been set up.
 */
void feedPerBIntoFsGrid(dccrg::Dccrg<SpatialCell,dccrg::Cartesian_Geometry>& mpiGrid,
			const std::vector<CellID>& cells,
			FsGrid< std::array<Real, fsgrids::bfield::N_BFIELD>, 2>& perBGrid);
void feedEIntoFsGrid(dccrg::Dccrg<SpatialCell,dccrg::Cartesian_Geometry>& mpiGrid,
			const std::vector<CellID>& cells,
			FsGrid< std::array<Real, fsgrids::bfield::N_BFIELD>, 2>& EGrid);


/*! Copy field solver VOLPERB derivatives and store them back into DCCRG
 * used by the ElVentana project
 * \param mpiGrid The DCCRG grid carrying fields.
 * \param cells List of local cells
 * \param volumeFieldsGrid Fieldsolver grid for these quantities
 *
 * This function assumes that proper grid coupling has been set up.
 */
void getdBvolFieldsFromFsGrid(FsGrid< std::array<Real, fsgrids::volfields::N_VOL>, 2>& volumeFieldsGrid,
			 FsGrid< std::array<Real, fsgrids::bgbfield::N_BGB>, 2>& BgBGrid,
			 FsGrid< fsgrids::technical, 2>& technicalGrid,
			 dccrg::Dccrg<SpatialCell,dccrg::Cartesian_Geometry>& mpiGrid,
			 const std::vector<CellID>& cells
			 );

/*! Copy field solver result (VOLB, VOLE, VOLPERB derivatives, gradpe) and store them back into DCCRG
 * \param mpiGrid The DCCRG grid carrying fields.
 * \param cells List of local cells
 * \param volumeFieldsGrid Fieldsolver grid for these quantities
 *
 * This function assumes that proper grid coupling has been set up.
 */
<<<<<<< HEAD
void getFieldsFromFsGrid(FsGrid< std::array<Real, fsgrids::volfields::N_VOL>, 2>& volumeFieldsGrid,
			 FsGrid< std::array<Real, fsgrids::bgbfield::N_BGB>, 2>& BgBGrid,
			 FsGrid< std::array<Real, fsgrids::egradpe::N_EGRADPE>, 2>& EGradPeGrid,
			 FsGrid< std::array<Real, fsgrids::dmoments::N_DMOMENTS>, 2>& dMomentsGrid,
			 FsGrid< fsgrids::technical, 2>& technicalGrid,
=======
void getFieldsFromFsGrid(FsGrid< std::array<Real, fsgrids::volfields::N_VOL>, FS_STENCIL_WIDTH> & volumeFieldsGrid,
			 FsGrid< std::array<Real, fsgrids::bgbfield::N_BGB>, FS_STENCIL_WIDTH> & BgBGrid,
			 FsGrid< std::array<Real, fsgrids::egradpe::N_EGRADPE>, FS_STENCIL_WIDTH> & EGradPeGrid,
			 FsGrid< fsgrids::technical, FS_STENCIL_WIDTH> & technicalGrid,
>>>>>>> 82a5bdf1
			 dccrg::Dccrg<SpatialCell,dccrg::Cartesian_Geometry>& mpiGrid,
			 const std::vector<CellID>& cells
			 );

/*! Copy background B fields and store them into DCCRG
 * \param mpiGrid The DCCRG grid carrying fields.
 * \param cells List of local cells
 * \param BgBGrid Background field fsgrid
 *
 * This function assumes that proper grid coupling has been set up.
 */
void getBgFieldsAndDerivativesFromFsGrid(
   FsGrid< std::array<Real, fsgrids::bgbfield::N_BGB>, FS_STENCIL_WIDTH> & BgBGrid,
   FsGrid< fsgrids::technical, FS_STENCIL_WIDTH> & technicalGrid,
   dccrg::Dccrg<SpatialCell,dccrg::Cartesian_Geometry>& mpiGrid,
   const std::vector<CellID>& cells
);

/*! Copy field derivatives from the appropriate FsGrids and store them back into DCCRG
 *
 * This should only be neccessary for debugging.
 */
void getDerivativesFromFsGrid(
   FsGrid< std::array<Real, fsgrids::dperb::N_DPERB>, FS_STENCIL_WIDTH> & dperbGrid,
   FsGrid< std::array<Real, fsgrids::dmoments::N_DMOMENTS>, FS_STENCIL_WIDTH> & dmomentsGrid,
   FsGrid< fsgrids::technical, FS_STENCIL_WIDTH> & technicalGrid,
   dccrg::Dccrg<SpatialCell,dccrg::Cartesian_Geometry>& mpiGrid,
   const std::vector<CellID>& cells
);


int getNumberOfCellsOnMaxRefLvl(dccrg::Dccrg<SpatialCell,dccrg::Cartesian_Geometry>& mpiGrid,
                                const std::vector<CellID>& cells);

void feedBoundaryIntoFsGrid(dccrg::Dccrg<SpatialCell,dccrg::Cartesian_Geometry>& mpiGrid,
			const std::vector<CellID>& cells,
			FsGrid< fsgrids::technical, 2> & technicalGrid);


/*! Transfer field data from an FsGrid back into the appropriate CellParams slot in DCCRG 
 * \param sourceGrid Fieldsolver grid for these quantities
 * \param mpiGrid The DCCRG grid carrying fieldparam data
 * \param cells List of local cells
 * \param index Index into the cellparams array into which to copy
 *
 * The cellparams with indices from index to index+numFields are copied over, and
 * have to be continuous in memory.
 *
 * This function assumes that proper grid coupling has been set up.
 */
template< unsigned int numFields > void getFieldDataFromFsGrid(
   FsGrid< std::array<Real, numFields>, FS_STENCIL_WIDTH> & sourceGrid,
   FsGrid< fsgrids::technical, FS_STENCIL_WIDTH> & technicalGrid,
   dccrg::Dccrg<SpatialCell,dccrg::Cartesian_Geometry>& mpiGrid,
   const std::vector<CellID>& cells,
   int index
) {
   
   cint nCellsOnMaxRefLvl = getNumberOfCellsOnMaxRefLvl(mpiGrid, cells);
   std::vector< std::array<Real, numFields> > transferBufferData(nCellsOnMaxRefLvl);
   std::vector< std::array<Real, numFields>*> transferBufferPointerData;
   std::vector< fsgrids::technical > transferBufferTechnical(nCellsOnMaxRefLvl);
   std::vector< fsgrids::technical*> transferBufferPointerTechnical;
   sourceGrid.setupForTransferOut(nCellsOnMaxRefLvl);
   technicalGrid.setupForTransferOut(nCellsOnMaxRefLvl);

   int k = 0;
   for(CellID dccrgId : cells) {
      // TODO: This assumes that the field data are lying continuous in memory.
      // Check definition of CellParams in common.h if unsure.
      
      //std::array<Real, numFields>* cellDataPointer = reinterpret_cast<std::array<Real, numFields>*>(
      //      &(mpiGrid[dccrgId]->get_cell_parameters()[index]));

      transferBufferPointerData.push_back(&transferBufferData[k]);
      transferBufferPointerTechnical.push_back(&transferBufferTechnical[k]);
      
      const auto fsgridIds = mapDccrgIdToFsGridGlobalID(mpiGrid, dccrgId);
      for (auto fsgridId : fsgridIds) {
         std::array<Real, numFields>* cellDataPointer = &transferBufferData[k];
         sourceGrid.transferDataOut(fsgridId, cellDataPointer);
         fsgrids::technical* thisCellDataTechnical = &transferBufferTechnical[k];
         technicalGrid.transferDataOut(fsgridId, thisCellDataTechnical);
         k++;
      }
   }

   sourceGrid.finishTransfersOut();
   technicalGrid.finishTransfersOut();

   // Average data in transferBuffer
   // Disregard DO_NOT_COMPUTE cells
#pragma omp parallel for
   for(uint i = 0; i < cells.size(); ++i) {
      
      const CellID dccrgId = cells[i];
      
      // Set cell data to 0
      for (int iField = 0; iField < numFields; ++iField) {
         mpiGrid[dccrgId]->get_cell_parameters()[index+iField] = 0.0;
      }      
      
      // Calculate the number of fsgrid cells we loop through
      cint nCells = pow(pow(2,mpiGrid.mapping.get_maximum_refinement_level() - mpiGrid.mapping.get_refinement_level(dccrgId)),3);
      // Count the number of fsgrid cells we need to average into the current dccrg cell
      int nCellsToSum = 0;
      
      for(int iCell = 0; iCell < nCells; ++iCell) {
         if ((transferBufferPointerTechnical[i] + iCell)->sysBoundaryFlag == sysboundarytype::DO_NOT_COMPUTE) {
            continue;
         } else {
            nCellsToSum++;
            std::array<Real, numFields>* cellDataPointer = transferBufferPointerData[i] + iCell;
            
            for (int iField = 0; iField < numFields; ++iField) {
               mpiGrid[dccrgId]->get_cell_parameters()[index+iField] += cellDataPointer->at(iField);
            }
         }
      }
      
      if (nCellsToSum > 0) {
         for (int iField = 0; iField < numFields; ++iField) {
            mpiGrid[dccrgId]->get_cell_parameters()[index+iField] /= nCellsToSum;
         }
      }
   }

}<|MERGE_RESOLUTION|>--- conflicted
+++ resolved
@@ -59,18 +59,11 @@
  *
  * This function assumes that proper grid coupling has been set up.
  */
-<<<<<<< HEAD
-void getFieldsFromFsGrid(FsGrid< std::array<Real, fsgrids::volfields::N_VOL>, 2>& volumeFieldsGrid,
-			 FsGrid< std::array<Real, fsgrids::bgbfield::N_BGB>, 2>& BgBGrid,
-			 FsGrid< std::array<Real, fsgrids::egradpe::N_EGRADPE>, 2>& EGradPeGrid,
-			 FsGrid< std::array<Real, fsgrids::dmoments::N_DMOMENTS>, 2>& dMomentsGrid,
-			 FsGrid< fsgrids::technical, 2>& technicalGrid,
-=======
 void getFieldsFromFsGrid(FsGrid< std::array<Real, fsgrids::volfields::N_VOL>, FS_STENCIL_WIDTH> & volumeFieldsGrid,
 			 FsGrid< std::array<Real, fsgrids::bgbfield::N_BGB>, FS_STENCIL_WIDTH> & BgBGrid,
 			 FsGrid< std::array<Real, fsgrids::egradpe::N_EGRADPE>, FS_STENCIL_WIDTH> & EGradPeGrid,
+			 FsGrid< std::array<Real, fsgrids::dmoments::N_DMOMENTS>, FS_STENCIL_WIDTH>& dMomentsGrid,
 			 FsGrid< fsgrids::technical, FS_STENCIL_WIDTH> & technicalGrid,
->>>>>>> 82a5bdf1
 			 dccrg::Dccrg<SpatialCell,dccrg::Cartesian_Geometry>& mpiGrid,
 			 const std::vector<CellID>& cells
 			 );
