/*
 * This file is part of Vlasiator.
 * Copyright 2010-2016 Finnish Meteorological Institute
 *
 * For details of usage, see the COPYING file and read the "Rules of the Road"
 * at http://www.physics.helsinki.fi/vlasiator/
 *
 * This program is free software; you can redistribute it and/or modify
 * it under the terms of the GNU General Public License as published by
 * the Free Software Foundation; either version 2 of the License, or
 * (at your option) any later version.
 *
 * This program is distributed in the hope that it will be useful,
 * but WITHOUT ANY WARRANTY; without even the implied warranty of
 * MERCHANTABILITY or FITNESS FOR A PARTICULAR PURPOSE.  See the
 * GNU General Public License for more details.
 *
 * You should have received a copy of the GNU General Public License along
 * with this program; if not, write to the Free Software Foundation, Inc.,
 * 51 Franklin Street, Fifth Floor, Boston, MA 02110-1301 USA.
 */
#define ARCH_MAIN 1

#include <cstdlib>
#include <iostream>
#include <cmath>
#include <vector>
#include <sstream>
#include <ctime>

#ifdef _OPENMP
   #include <omp.h>
#endif

#ifdef USE_GPU
#include "arch/gpu_base.hpp"
#endif

#include <fsgrid.hpp>

#include "vlasovmover.h"
#include "vlasovsolver/vec.h"
#include "definitions.h"
#include "mpiconversion.h"
#include "logger.h"
#include "parameters.h"
#include "readparameters.h"
#include "spatial_cell.hpp"
#include "datareduction/datareducer.h"
#include "sysboundary/sysboundary.h"
#include "fieldtracing/fieldtracing.h"

#include "fieldsolver/fs_common.h"
#include "projects/project.h"
#include "grid.h"
#include "iowrite.h"
#include "ioread.h"

#include "object_wrapper.h"
#include "velocity_mesh_parameters.h"
#include "fieldsolver/gridGlue.hpp"
<<<<<<< HEAD
=======
#include "fieldsolver/derivatives.hpp"
>>>>>>> 20551a8d

#ifdef CATCH_FPE
#include <fenv.h>
#include <signal.h>
/*! Function used to abort the program upon detecting a floating point exception. Which exceptions are caught is defined using the function feenableexcept.
 */
void fpehandler(int sig_num)
{
   signal(SIGFPE, fpehandler);
   printf("SIGFPE: floating point exception occured, exiting.\n");
   abort();
}
#endif

#include "phiprof.hpp"

Logger logFile, diagnostic;
static dccrg::Dccrg<SpatialCell,dccrg::Cartesian_Geometry> mpiGrid;

using namespace std;

int globalflags::bailingOut = 0;
bool globalflags::writeRestart = 0;
bool globalflags::balanceLoad = 0;
bool globalflags::ionosphereJustSolved = false;

void addTimedBarrier(string name){
#ifdef NDEBUG
//let's not do  a barrier
   return;
#endif
   int bt=phiprof::initializeTimer(name,"Barriers","MPI");
   phiprof::start(bt);
   MPI_Barrier(MPI_COMM_WORLD);
   phiprof::stop(bt);
}

<<<<<<< HEAD
bool computeNewTimeStep(dccrg::Dccrg<SpatialCell,dccrg::Cartesian_Geometry>& mpiGrid,
			FsGrid< fsgrids::technical, 1, FS_STENCIL_WIDTH> & technicalGrid, Real &newDt, bool &isChanged) {
   
=======
void computeNewTimeStep(dccrg::Dccrg<SpatialCell,dccrg::Cartesian_Geometry>& mpiGrid,
			FsGrid< fsgrids::technical, FS_STENCIL_WIDTH> & technicalGrid, Real &newDt, bool &isChanged) {

>>>>>>> 20551a8d
   phiprof::start("compute-timestep");
   // Compute maximum time step. This cannot be done at the first step as the solvers compute the limits for each cell.

   isChanged = false;

   const vector<CellID>& cells = getLocalCells();
   /* Arrays for storing local (per process) and global max dt
      0th position stores ordinary space propagation dt
      1st position stores velocity space propagation dt
      2nd position stores field propagation dt
   */
   Real dtMaxLocal[3];
   Real dtMaxGlobal[3];

   dtMaxLocal[0] = numeric_limits<Real>::max();
   dtMaxLocal[1] = numeric_limits<Real>::max();
   dtMaxLocal[2] = numeric_limits<Real>::max();

   for (vector<CellID>::const_iterator cell_id = cells.begin(); cell_id != cells.end(); ++cell_id) {
      SpatialCell* cell = mpiGrid[*cell_id];
      const Real dx = cell->parameters[CellParams::DX];
      const Real dy = cell->parameters[CellParams::DY];
      const Real dz = cell->parameters[CellParams::DZ];

      cell->parameters[CellParams::MAXRDT] = numeric_limits<Real>::max();

      for (uint popID = 0; popID < getObjectWrapper().particleSpecies.size(); ++popID) {
         cell->set_max_r_dt(popID, numeric_limits<Real>::max());
         const Realf* block_data = cell->get_data(popID);
         const Real *parameters = cell->get_block_parameters(popID);
         const Real HALF = 0.5;
         Real popMin = std::numeric_limits<Real>::max();
#pragma omp parallel
         {
            Real threadMin = std::numeric_limits<Real>::max();
            arch::parallel_reduce<arch::min>({WID, WID, WID, (uint)cell->get_number_of_velocity_blocks(popID)},
                                             ARCH_LOOP_LAMBDA (const uint i, const uint j, const uint k, const uint n, Real *lthreadMin){
                                                const Real VX
                                                   =          parameters[n * BlockParams::N_VELOCITY_BLOCK_PARAMS + BlockParams::VXCRD]
                                                   + (i + HALF)*parameters[n * BlockParams::N_VELOCITY_BLOCK_PARAMS + BlockParams::DVX];
                                                const Real VY
                                                   =          parameters[n * BlockParams::N_VELOCITY_BLOCK_PARAMS + BlockParams::VYCRD]
                                                   + (j + HALF)*parameters[n * BlockParams::N_VELOCITY_BLOCK_PARAMS + BlockParams::DVY];
                                                const Real VZ
                                                   =          parameters[n * BlockParams::N_VELOCITY_BLOCK_PARAMS + BlockParams::VZCRD]
                                                   + (k + HALF)*parameters[n * BlockParams::N_VELOCITY_BLOCK_PARAMS + BlockParams::DVZ];
                                                lthreadMin[0] = min(dx / fabs(VX), lthreadMin[0]);
                                                lthreadMin[0] = min(dy / fabs(VY), lthreadMin[0]);
                                                lthreadMin[0] = min(dz / fabs(VZ), lthreadMin[0]);
                                             }, threadMin);
#pragma omp critical
            {
               popMin = min(threadMin, popMin);
            }
         }
         cell->set_max_r_dt(popID, popMin);
         cell->parameters[CellParams::MAXRDT] = min(popMin, cell->parameters[CellParams::MAXRDT]);
      }

      if (cell->sysBoundaryFlag == sysboundarytype::NOT_SYSBOUNDARY ||
          (cell->sysBoundaryLayer == 1 && cell->sysBoundaryFlag != sysboundarytype::NOT_SYSBOUNDARY)) {
         // spatial fluxes computed also for boundary cells
         dtMaxLocal[0] = min(dtMaxLocal[0], cell->parameters[CellParams::MAXRDT]);
      }

      if (cell->parameters[CellParams::MAXVDT] != 0 &&
          (cell->sysBoundaryFlag == sysboundarytype::NOT_SYSBOUNDARY ||
           (P::vlasovAccelerateMaxwellianBoundaries && cell->sysBoundaryFlag == sysboundarytype::SET_MAXWELLIAN))) {
         // acceleration only done on non-boundary cells
         dtMaxLocal[1] = min(dtMaxLocal[1], cell->parameters[CellParams::MAXVDT]);
      }
   }

<<<<<<< HEAD
   //compute max dt for fieldsolver
   int* gridDims(technicalGrid.getLocalSize());
   for (int k=0; k<gridDims[2]; k++) {
      for (int j=0; j<gridDims[1]; j++) {
         for (int i=0; i<gridDims[0]; i++) {
            fsgrids::technical cell = technicalGrid.get(i,j,k,0);
            if ( cell.sysBoundaryFlag == sysboundarytype::NOT_SYSBOUNDARY ||
                (cell.sysBoundaryLayer == 1 && cell.sysBoundaryFlag != sysboundarytype::NOT_SYSBOUNDARY )) {
               dtMaxLocal[2]=min(dtMaxLocal[2], cell.maxFsDt);
=======
   // compute max dt for fieldsolver
   const std::array<int, 3> gridDims(technicalGrid.getLocalSize());
   for (int k = 0; k < gridDims[2]; k++) {
      for (int j = 0; j < gridDims[1]; j++) {
         for (int i = 0; i < gridDims[0]; i++) {
            fsgrids::technical* cell = technicalGrid.get(i, j, k);
            if (cell->sysBoundaryFlag == sysboundarytype::NOT_SYSBOUNDARY ||
               (cell->sysBoundaryLayer == 1 && cell->sysBoundaryFlag != sysboundarytype::NOT_SYSBOUNDARY)) {
               dtMaxLocal[2] = min(dtMaxLocal[2], cell->maxFsDt);
>>>>>>> 20551a8d
            }
         }
      }
   }

   MPI_Allreduce(&(dtMaxLocal[0]), &(dtMaxGlobal[0]), 3, MPI_Type<Real>(), MPI_MIN, MPI_COMM_WORLD);

   // If any of the solvers are disabled there should be no limits in timespace from it
   if (!P::propagateVlasovTranslation)
      dtMaxGlobal[0] = numeric_limits<Real>::max();
   if (!P::propagateVlasovAcceleration)
      dtMaxGlobal[1] = numeric_limits<Real>::max();
   if (!P::propagateField)
      dtMaxGlobal[2] = numeric_limits<Real>::max();

   creal meanVlasovCFL = 0.5 * (P::vlasovSolverMaxCFL + P::vlasovSolverMinCFL);
   creal meanFieldsCFL = 0.5 * (P::fieldSolverMaxCFL + P::fieldSolverMinCFL);
   Real subcycleDt;

   // reduce/increase dt if it is too high for any of the three propagators or too low for all propagators
   if ((P::dt > dtMaxGlobal[0] * P::vlasovSolverMaxCFL ||
        P::dt > dtMaxGlobal[1] * P::vlasovSolverMaxCFL * P::maxSlAccelerationSubcycles ||
        P::dt > dtMaxGlobal[2] * P::fieldSolverMaxCFL * P::maxFieldSolverSubcycles) ||
       (P::dt < dtMaxGlobal[0] * P::vlasovSolverMinCFL &&
        P::dt < dtMaxGlobal[1] * P::vlasovSolverMinCFL * P::maxSlAccelerationSubcycles &&
        P::dt < dtMaxGlobal[2] * P::fieldSolverMinCFL * P::maxFieldSolverSubcycles)) {

      // new dt computed
      isChanged = true;

      // set new timestep to the lowest one of all interval-midpoints
      newDt = meanVlasovCFL * dtMaxGlobal[0];
      newDt = min(newDt, meanVlasovCFL * dtMaxGlobal[1] * P::maxSlAccelerationSubcycles);
      newDt = min(newDt, meanFieldsCFL * dtMaxGlobal[2] * P::maxFieldSolverSubcycles);

      logFile << "(TIMESTEP) New dt = " << newDt << " computed on step " << P::tstep << " at " << P::t
              << "s   Maximum possible dt (not including  vlasovsolver CFL " << P::vlasovSolverMinCFL << "-"
              << P::vlasovSolverMaxCFL << " or fieldsolver CFL " << P::fieldSolverMinCFL << "-" << P::fieldSolverMaxCFL
              << ") in {r, v, BE} was " << dtMaxGlobal[0] << " " << dtMaxGlobal[1] << " " << dtMaxGlobal[2] << " "
              << " Including subcycling { v, BE}  was " << dtMaxGlobal[1] * P::maxSlAccelerationSubcycles << " "
              << dtMaxGlobal[2] * P::maxFieldSolverSubcycles << " " << endl
              << writeVerbose;

      if (P::dynamicTimestep) {
         subcycleDt = newDt;
      } else {
         logFile << "(TIMESTEP) However, fixed timestep in config overrides dt = " << P::dt << endl << writeVerbose;
         subcycleDt = P::dt;
      }
   } else {
      subcycleDt = P::dt;
   }

   // Subcycle if field solver dt < global dt (including CFL) (new or old dt hence the hassle with subcycleDt
   if (meanFieldsCFL * dtMaxGlobal[2] < subcycleDt && P::propagateField) {
      P::fieldSolverSubcycles =
          min(convert<uint>(ceil(subcycleDt / (meanFieldsCFL * dtMaxGlobal[2]))), P::maxFieldSolverSubcycles);
   } else {
      P::fieldSolverSubcycles = 1;
   }

   phiprof::stop("compute-timestep");
}

void recalculateLocalCellsCache() {
     {
        vector<CellID> dummy;
        dummy.swap(Parameters::localCells);
     }
   Parameters::localCells = mpiGrid.get_cells();
}

int main(int argn,char* args[]) {
   int myRank, doBailout=0;
   const creal DT_EPSILON=1e-12;
   typedef Parameters P;
   Real newDt;
   bool dtIsChanged;

// Init MPI:
   int required=MPI_THREAD_FUNNELED;
   int provided;
   MPI_Init_thread(&argn,&args,required,&provided);
   if (required > provided){
      MPI_Comm_rank(MPI_COMM_WORLD,&myRank);
      if(myRank==MASTER_RANK)
         cerr << "(MAIN): MPI_Init_thread failed! Got " << provided << ", need "<<required <<endl;
      exit(1);
   }

   phiprof::initialize();

   double initialWtime =  MPI_Wtime();
   SysBoundary& sysBoundaryContainer = getObjectWrapper().sysBoundaryContainer;
   MPI_Comm comm = MPI_COMM_WORLD;
   MPI_Comm_rank(comm,&myRank);

<<<<<<< HEAD
#ifdef USE_CUDA
   // Set the correct GPU device 
   MPI_Comm shared;
   int localRank, localSize, nGpus;
   MPI_Comm_split_type(comm, MPI_COMM_TYPE_SHARED, 0, MPI_INFO_NULL, &shared);
   MPI_Comm_size(shared, &localSize);
   MPI_Comm_rank(shared, &localRank);
   arch::init(localRank);
#endif

   SysBoundary sysBoundaries;
   bool isSysBoundaryCondDynamic;

=======
>>>>>>> 20551a8d
   #ifdef CATCH_FPE
   // WARNING FE_INEXACT is too sensitive to be used. See man fenv.
   //feenableexcept(FE_DIVBYZERO|FE_INVALID|FE_OVERFLOW|FE_UNDERFLOW);
   feenableexcept(FE_DIVBYZERO|FE_INVALID|FE_OVERFLOW);
   //feenableexcept(FE_DIVBYZERO|FE_INVALID);
   signal(SIGFPE, fpehandler);
   #endif

   phiprof::start("main");
   phiprof::start("Initialization");

   #ifdef USE_GPU
   // Activate device, create streams
   gpu_init_device();
   #endif

   phiprof::start("Read parameters");
   // Allocate velocity mesh wrapper
   vmesh::allocMeshWrapper();
   //init parameter file reader
   Readparameters readparameters(argn,args);

   P::addParameters();

<<<<<<< HEAD
   // init parameters
   initParameters();

=======
   // Add parameters for number of populations
>>>>>>> 20551a8d
   getObjectWrapper().addParameters();
   readparameters.parse();
   P::getParameters();

   getObjectWrapper().addPopulationParameters();
   sysBoundaryContainer.addParameters();
   projects::Project::addParameters();

   Project* project = projects::createProject();
   getObjectWrapper().project = project;
   readparameters.parse(true, false); // 2nd parsing for specific population parameters
   readparameters.helpMessage(); // Call after last parse, exits after printing help if help requested
   getObjectWrapper().getPopulationParameters();
   sysBoundaryContainer.getParameters();
   project->getParameters();

   vmesh::getMeshWrapper()->initVelocityMeshes(getObjectWrapper().particleSpecies.size());
   phiprof::stop("Read parameters");

   // Check for correct application of vectorclass values:
   if ( (VECL<WID) ||
        (VECL*VEC_PER_PLANE != WID2) ||
        (VECL*VEC_PER_BLOCK != WID3) ||
        //(VPREC > VECL) ||
        (VECL != (int)VECL) ||
        (VPREC != (int)VPREC) ||
        (VEC_PER_PLANE != (int)VEC_PER_PLANE) ||
        (VEC_PER_BLOCK != (int)VEC_PER_BLOCK) ) {
      if (myRank == MASTER_RANK) {
         cerr << "(MAIN) ERROR: Vectorclass definition mismatch!" << endl;
         cerr << "VECL " << VECL <<" VEC_PER_PLANE " << VEC_PER_PLANE <<" WID " << WID <<" VEC_PER_BLOCK " << VEC_PER_BLOCK << " VPREC "<< VPREC<<endl;
      }
      exit(1);
   }

   //Get version and config info here
   std::string version;
   std::string config;
   //Only master needs the info
   if (myRank==MASTER_RANK){
      version=readparameters.versionInfo();
      config=readparameters.configInfo();
   }

   // Init parallel logger:
   phiprof::start("open logFile & diagnostic");
   //if restarting we will append to logfiles
   if (logFile.open(MPI_COMM_WORLD,MASTER_RANK,"logfile.txt",P::isRestart) == false) {
      if(myRank == MASTER_RANK) cerr << "(MAIN) ERROR: Logger failed to open logfile!" << endl;
      exit(1);
   }
   if (P::diagnosticInterval != 0) {
      if (diagnostic.open(MPI_COMM_WORLD,MASTER_RANK,"diagnostic.txt",P::isRestart) == false) {
         if(myRank == MASTER_RANK) cerr << "(MAIN) ERROR: Logger failed to open diagnostic file!" << endl;
         exit(1);
      }
   }
   {
      int mpiProcs;
      MPI_Comm_size(MPI_COMM_WORLD,&mpiProcs);
      logFile << "(MAIN) Starting simulation with " << mpiProcs << " MPI processes ";
      #ifdef _OPENMP
         logFile << "and " << omp_get_max_threads();
      #else
         logFile << "and 0";
      #endif
      logFile << " OpenMP threads per process" << endl << writeVerbose;
   }
   phiprof::stop("open logFile & diagnostic");

   // Init project
   phiprof::start("Init project");
   if (project->initialize() == false) {
      if(myRank == MASTER_RANK) cerr << "(MAIN): Project did not initialize correctly!" << endl;
      exit(1);
   }
   if (project->initialized() == false) {
      if (myRank == MASTER_RANK) {
         cerr << "(MAIN): Project base class was not initialized!" << endl;
         cerr << "\t Call Project::initialize() in your project's initialize()-function." << endl;
         exit(1);
      }
   }
   phiprof::stop("Init project");

   // Add VAMR refinement criterias:
#ifdef VAMR
   vamr_ref_criteria::addRefinementCriteria();
#endif

   // Initialize simplified Fieldsolver grids.
   // Needs to be done here already ad the background field will be set right away, before going to initializeGrid even
   phiprof::start("Init fieldsolver grids");

   int fsGridDimensions[3] = {convert<int>(meshParams.xcells_ini * pow(2,P::amrMaxSpatialRefLevel)),
							    convert<int>(meshParams.ycells_ini * pow(2,P::amrMaxSpatialRefLevel)),
							    convert<int>(meshParams.zcells_ini * pow(2,P::amrMaxSpatialRefLevel))};

   std::array<bool,3> periodicity{sysBoundaryContainer.isBoundaryPeriodic(0),
                                  sysBoundaryContainer.isBoundaryPeriodic(1),
                                  sysBoundaryContainer.isBoundaryPeriodic(2)};

   FsGridCouplingInformation gridCoupling;
   FsGrid<Real, fsgrids::bfield::N_BFIELD, FS_STENCIL_WIDTH> perBGrid(fsGridDimensions, comm, periodicity,gridCoupling);
   FsGrid<Real, fsgrids::bfield::N_BFIELD, FS_STENCIL_WIDTH> perBDt2Grid(fsGridDimensions, comm, periodicity,gridCoupling);
   FsGrid<Real, fsgrids::efield::N_EFIELD, FS_STENCIL_WIDTH> EGrid(fsGridDimensions, comm, periodicity,gridCoupling);
   FsGrid<Real, fsgrids::efield::N_EFIELD, FS_STENCIL_WIDTH> EDt2Grid(fsGridDimensions, comm, periodicity,gridCoupling);
   FsGrid<Real, fsgrids::ehall::N_EHALL, FS_STENCIL_WIDTH> EHallGrid(fsGridDimensions, comm, periodicity,gridCoupling);
   FsGrid<Real, fsgrids::egradpe::N_EGRADPE, FS_STENCIL_WIDTH> EGradPeGrid(fsGridDimensions, comm, periodicity,gridCoupling);
   FsGrid<Real, fsgrids::moments::N_MOMENTS, FS_STENCIL_WIDTH> momentsGrid(fsGridDimensions, comm, periodicity,gridCoupling);
   FsGrid<Real, fsgrids::moments::N_MOMENTS, FS_STENCIL_WIDTH> momentsDt2Grid(fsGridDimensions, comm, periodicity,gridCoupling);
   FsGrid<Real, fsgrids::dperb::N_DPERB, FS_STENCIL_WIDTH> dPerBGrid(fsGridDimensions, comm, periodicity,gridCoupling);
   FsGrid<Real, fsgrids::dmoments::N_DMOMENTS, FS_STENCIL_WIDTH> dMomentsGrid(fsGridDimensions, comm, periodicity,gridCoupling);
   FsGrid<Real, fsgrids::bgbfield::N_BGB, FS_STENCIL_WIDTH> BgBGrid(fsGridDimensions, comm, periodicity,gridCoupling);
   FsGrid<Real, fsgrids::volfields::N_VOL, FS_STENCIL_WIDTH> volGrid(fsGridDimensions, comm, periodicity,gridCoupling);
   FsGrid< fsgrids::technical, 1, FS_STENCIL_WIDTH> technicalGrid(fsGridDimensions, comm, periodicity,gridCoupling);

   // Set DX, DY and DZ
   // TODO: This is currently just taking the values from cell 1, and assuming them to be
   // constant throughout the simulation.
   perBGrid.DX = perBDt2Grid.DX = EGrid.DX = EDt2Grid.DX = EHallGrid.DX = EGradPeGrid.DX = momentsGrid.DX
      = momentsDt2Grid.DX = dPerBGrid.DX = dMomentsGrid.DX = BgBGrid.DX = volGrid.DX = technicalGrid.DX
      = meshParams.dx_ini / pow(2, P::amrMaxSpatialRefLevel);
   perBGrid.DY = perBDt2Grid.DY = EGrid.DY = EDt2Grid.DY = EHallGrid.DY = EGradPeGrid.DY = momentsGrid.DY
      = momentsDt2Grid.DY = dPerBGrid.DY = dMomentsGrid.DY = BgBGrid.DY = volGrid.DY = technicalGrid.DY
      = meshParams.dy_ini / pow(2, P::amrMaxSpatialRefLevel);
   perBGrid.DZ = perBDt2Grid.DZ = EGrid.DZ = EDt2Grid.DZ = EHallGrid.DZ = EGradPeGrid.DZ = momentsGrid.DZ
      = momentsDt2Grid.DZ = dPerBGrid.DZ = dMomentsGrid.DZ = BgBGrid.DZ = volGrid.DZ = technicalGrid.DZ
      = meshParams.dz_ini / pow(2, P::amrMaxSpatialRefLevel);
   // Set the physical start (lower left corner) X, Y, Z
   perBGrid.physicalGlobalStart = perBDt2Grid.physicalGlobalStart = EGrid.physicalGlobalStart = EDt2Grid.physicalGlobalStart
      = EHallGrid.physicalGlobalStart = EGradPeGrid.physicalGlobalStart = momentsGrid.physicalGlobalStart
      = momentsDt2Grid.physicalGlobalStart = dPerBGrid.physicalGlobalStart = dMomentsGrid.physicalGlobalStart
      = BgBGrid.physicalGlobalStart = volGrid.physicalGlobalStart = technicalGrid.physicalGlobalStart
      = {meshParams.xmin, meshParams.ymin, meshParams.zmin};

   // Checking that spatial cells are cubic, otherwise field solver is incorrect (cf. derivatives in E, Hall term)
   if ((abs((technicalGrid.DX - technicalGrid.DY) / technicalGrid.DX) > 0.001) ||
       (abs((technicalGrid.DX - technicalGrid.DZ) / technicalGrid.DX) > 0.001) ||
       (abs((technicalGrid.DY - technicalGrid.DZ) / technicalGrid.DY) > 0.001)) {
      if (myRank == MASTER_RANK) {
         std::cerr << "WARNING: Your spatial cells seem not to be cubic. However the field solver is assuming them to "
                      "be. Use at your own risk and responsibility!"
                   << std::endl;
      }
   }
   phiprof::stop("Init fieldsolver grids");

   // Initialize grid.  After initializeGrid local cells have dist
   // functions, and B fields set. Cells have also been classified for
   // the various sys boundary conditions.  All remote cells have been
   // created. All spatial date computed this far is up to date for
   // FULL_NEIGHBORHOOD. Block lists up to date for
   // VLASOV_SOLVER_NEIGHBORHOOD (but dist function has not been communicated)
   phiprof::start("Init grids");
   initializeGrids(
      argn,
      args,
      mpiGrid,
      perBGrid,
      BgBGrid,
      momentsGrid,
      momentsDt2Grid,
      EGrid,
      EGradPeGrid,
      volGrid,
      technicalGrid,
      sysBoundaryContainer,
      *project
   );

   const std::vector<CellID>& cells = getLocalCells();

   phiprof::stop("Init grids");

   // Initialize data reduction operators. This should be done elsewhere in order to initialize
   // user-defined operators:
   phiprof::start("Init DROs");
   DataReducer outputReducer, diagnosticReducer;
   initializeDataReducers(&outputReducer, &diagnosticReducer);
   phiprof::stop("Init DROs");

   // Free up memory:
   readparameters.~Readparameters();

   // Run the field solver once with zero dt. This will initialize
   // Fieldsolver dt limits, and also calculate volumetric B-fields.
   // At restart, all we need at this stage has been read from the restart, the rest will be recomputed in due time.
   if(P::isRestart == false) {
      propagateFields(
         perBGrid,
         perBDt2Grid,
         EGrid,
         EDt2Grid,
         EHallGrid,
         EGradPeGrid,
         momentsGrid,
         momentsDt2Grid,
         dPerBGrid,
         dMomentsGrid,
         BgBGrid,
         volGrid,
         technicalGrid,
         sysBoundaryContainer, 0.0, 1.0
      );
   }

   phiprof::start("getFieldsFromFsGrid");
   volGrid.updateGhostCells();
   getFieldsFromFsGrid(volGrid, BgBGrid, EGradPeGrid, technicalGrid, mpiGrid, cells);
   phiprof::stop("getFieldsFromFsGrid");

   // Build communicator for ionosphere solving
   SBC::ionosphereGrid.updateIonosphereCommunicator(mpiGrid, technicalGrid);
   FieldTracing::calculateIonosphereFsgridCoupling(technicalGrid, perBGrid, dPerBGrid, SBC::ionosphereGrid.nodes, SBC::Ionosphere::radius);
   SBC::ionosphereGrid.initSolver(!P::isRestart); // If it is a restart we do not want to zero out everything
   if(SBC::Ionosphere::couplingInterval > 0 && P::isRestart) {
      SBC::Ionosphere::solveCount = floor(P::t / SBC::Ionosphere::couplingInterval)+1;
   } else {
      SBC::Ionosphere::solveCount = 1;
   }

   if (P::isRestart == false) {
      phiprof::start("compute-dt");
      // Run Vlasov solver once with zero dt to initialize
      // per-cell dt limits. In restarts, we read the dt from file.
      calculateSpatialTranslation(mpiGrid,0.0);
      calculateAcceleration(mpiGrid,0.0);
      phiprof::stop("compute-dt");
   }

   // Save restart data
   if (P::writeInitialState) {
      FieldTracing::reduceData(technicalGrid, perBGrid, dPerBGrid, mpiGrid, SBC::ionosphereGrid.nodes); /*!< Call the reductions (e.g. field tracing) */

      phiprof::start("write-initial-state");

      if (myRank == MASTER_RANK)
         logFile << "(IO): Writing initial state to disk, tstep = "  << endl << writeVerbose;
      P::systemWriteDistributionWriteStride.push_back(1);
      P::systemWriteName.push_back("initial-grid");
      P::systemWriteDistributionWriteXlineStride.push_back(0);
      P::systemWriteDistributionWriteYlineStride.push_back(0);
      P::systemWriteDistributionWriteZlineStride.push_back(0);
      P::systemWritePath.push_back("./");
      P::systemWriteFsGrid.push_back(true);

      for(uint si=0; si<P::systemWriteName.size(); si++) {
         P::systemWrites.push_back(0);
      }

      const bool writeGhosts = true;
      if( writeGrid(mpiGrid,
            perBGrid, // TODO: Merge all the fsgrids passed here into one meta-object
            EGrid,
            EHallGrid,
            EGradPeGrid,
            momentsGrid,
            dPerBGrid,
            dMomentsGrid,
            BgBGrid,
            volGrid,
            technicalGrid,
            version,
            config,
            &outputReducer,
            P::systemWriteName.size()-1,
            P::restartStripeFactor,
            writeGhosts
         ) == false
      ) {
         cerr << "FAILED TO WRITE GRID AT " << __FILE__ << " " << __LINE__ << endl;
      }

      P::systemWriteDistributionWriteStride.pop_back();
      P::systemWriteName.pop_back();
      P::systemWriteDistributionWriteXlineStride.pop_back();
      P::systemWriteDistributionWriteYlineStride.pop_back();
      P::systemWriteDistributionWriteZlineStride.pop_back();
      P::systemWritePath.pop_back();
      P::systemWriteFsGrid.pop_back();

      phiprof::stop("write-initial-state");
   }

   if (P::isRestart == false) {
      //compute new dt
      phiprof::start("compute-dt");
      computeNewTimeStep(mpiGrid, technicalGrid, newDt, dtIsChanged);
      if (P::dynamicTimestep == true && dtIsChanged == true) {
         // Only actually update the timestep if dynamicTimestep is on
         P::dt=newDt;
      }
      phiprof::stop("compute-dt");

      //go forward by dt/2 in V, initializes leapfrog split. In restarts the
      //the distribution function is already propagated forward in time by dt/2
      phiprof::start("propagate-velocity-space-dt/2");
      if (P::propagateVlasovAcceleration) {
         calculateAcceleration(mpiGrid, 0.5*P::dt);
      } else {
         //zero step to set up moments _v
         calculateAcceleration(mpiGrid, 0.0);
      }
      phiprof::stop("propagate-velocity-space-dt/2");

      // Apply boundary conditions
      if (P::propagateVlasovTranslation || P::propagateVlasovAcceleration ) {
         phiprof::start("Update system boundaries (Vlasov post-acceleration)");
         sysBoundaryContainer.applySysBoundaryVlasovConditions(mpiGrid, 0.5*P::dt, true);
         phiprof::stop("Update system boundaries (Vlasov post-acceleration)");
         addTimedBarrier("barrier-boundary-conditions");
      }
      // Also update all moments. They won't be transmitted to FSgrid until the field solver is called, though.
      phiprof::start("Compute interp moments");
      calculateInterpolatedVelocityMoments(
         mpiGrid,
         CellParams::RHOM,
         CellParams::VX,
         CellParams::VY,
         CellParams::VZ,
         CellParams::RHOQ,
         CellParams::P_11,
         CellParams::P_22,
         CellParams::P_33
         );
      phiprof::stop("Compute interp moments");
   }

   phiprof::stop("Initialization");

   // ***********************************
   // ***** INITIALIZATION COMPLETE *****
   // ***********************************

   // Main simulation loop:
   if (myRank == MASTER_RANK){
      logFile << "(MAIN): Starting main simulation loop." << endl << writeVerbose;
      //report filtering if we are in an AMR run
      if (P::amrMaxSpatialRefLevel>0){
         logFile<<"Filtering Report: "<<endl;
         for (uint refLevel=0 ; refLevel<= P::amrMaxSpatialRefLevel; refLevel++){
            logFile<<"\tRefinement Level " <<refLevel<<"==> Passes "<<P::numPasses.at(refLevel)<<endl;
         }
            logFile<<endl;
      }
   }

   phiprof::start("report-memory-consumption");
   report_process_memory_consumption();
   phiprof::stop("report-memory-consumption");

   unsigned int computedCells=0;
   unsigned int computedTotalCells=0;
  //Compute here based on time what the file intervals are
   P::systemWrites.clear();
   for(uint i=0;i< P::systemWriteTimeInterval.size();i++){
      int index=(int)(P::t_min/P::systemWriteTimeInterval[i]);
      //if we are already over 1% further than the time interval time that
      //is requested for writing, then jump to next writing index. This is to
      //make sure that at restart we do not write in the middle of
      //the interval.
      if(P::t_min>(index+0.01)*P::systemWriteTimeInterval[i]) {
         index++;
         // Special case for large timesteps
         int index2=(int)((P::t_min+P::dt)/P::systemWriteTimeInterval[i]);
         if (index2>index) index=index2;
      }
      P::systemWrites.push_back(index);
   }

   // Invalidate cached cell lists just to be sure (might not be needed)
   P::meshRepartitioned = true;

   unsigned int wallTimeRestartCounter=1;

   int doNow[2] = {0}; // 0: writeRestartNow, 1: balanceLoadNow ; declared outside main loop
   int writeRestartNow; // declared outside main loop
   bool overrideRebalanceNow = false; // declared outside main loop

   addTimedBarrier("barrier-end-initialization");

   phiprof::start("Simulation");
   double startTime=  MPI_Wtime();
   double beforeTime = MPI_Wtime();
   double beforeSimulationTime=P::t_min;
   double beforeStep=P::tstep_min;

   while(P::tstep <= P::tstep_max  &&
         P::t-P::dt <= P::t_max+DT_EPSILON &&
         wallTimeRestartCounter <= P::exitAfterRestarts) {

      addTimedBarrier("barrier-loop-start");

      phiprof::start("IO");

      phiprof::start("checkExternalCommands");
      if(myRank ==  MASTER_RANK) {
         // check whether STOP or KILL or SAVE has been passed, should be done by MASTER_RANK only as it can reset P::bailout_write_restart
         checkExternalCommands();
      }
      phiprof::stop("checkExternalCommands");

      //write out phiprof profiles and logs with a lower interval than normal
      //diagnostic (every 10 diagnostic intervals).
      phiprof::start("logfile-io");
      logFile << "---------- tstep = " << P::tstep << " t = " << P::t <<" dt = " << P::dt << " FS cycles = " << P::fieldSolverSubcycles << " ----------" << endl;
      if (P::diagnosticInterval != 0 &&
          P::tstep % (P::diagnosticInterval*10) == 0 &&
          P::tstep-P::tstep_min >0) {

         phiprof::print(MPI_COMM_WORLD,"phiprof");

         double currentTime=MPI_Wtime();
         double timePerStep=double(currentTime  - beforeTime) / (P::tstep-beforeStep);
         double timePerSecond=double(currentTime  - beforeTime) / (P::t-beforeSimulationTime + DT_EPSILON);
         double remainingTime=min(timePerStep*(P::tstep_max-P::tstep),timePerSecond*(P::t_max-P::t));
         time_t finalWallTime=time(NULL)+(time_t)remainingTime; //assume time_t is in seconds, as it is almost always
         struct tm *finalWallTimeInfo=localtime(&finalWallTime);
         logFile << "(TIME) current walltime/step " << timePerStep<< " s" <<endl;
         logFile << "(TIME) current walltime/simusecond " << timePerSecond<<" s" <<endl;
         logFile << "(TIME) Estimated completion time is " <<asctime(finalWallTimeInfo)<<endl;
         //reset before values, we want to report speed since last report of speed.
         beforeTime = MPI_Wtime();
         beforeSimulationTime=P::t;
         beforeStep=P::tstep;
         //report_grid_memory_consumption(mpiGrid);
         report_process_memory_consumption();
      }
      logFile << writeVerbose;
      phiprof::stop("logfile-io");

// Check whether diagnostic output has to be produced
      if (P::diagnosticInterval != 0 && P::tstep % P::diagnosticInterval == 0) {

         phiprof::start("diagnostic-io");
         if (writeDiagnostic(mpiGrid, diagnosticReducer) == false) {
            if(myRank == MASTER_RANK)  cerr << "ERROR with diagnostic computation" << endl;

         }
         phiprof::stop("diagnostic-io");
      }

      // write system, loop through write classes
      for (uint i = 0; i < P::systemWriteTimeInterval.size(); i++) {
         if (P::systemWriteTimeInterval[i] >= 0.0 &&
             P::t >= P::systemWrites[i] * P::systemWriteTimeInterval[i] - DT_EPSILON) {
            // If we have only just restarted, the bulk file should already exist from the previous slot.
            if ((P::tstep == P::tstep_min) && (P::tstep>0)) {
               P::systemWrites[i]++;
               // Special case for large timesteps
               int index2=(int)((P::t+P::dt)/P::systemWriteTimeInterval[i]);
               if (index2>P::systemWrites[i]) P::systemWrites[i]=index2;
               continue;
            }

            // Calculate these so refinement parameters can be tuned based on the vlsv
            calculateScaledDeltasSimple(mpiGrid);

            FieldTracing::reduceData(technicalGrid, perBGrid, dPerBGrid, mpiGrid, SBC::ionosphereGrid.nodes); /*!< Call the reductions (e.g. field tracing) */

            phiprof::start("write-system");
            logFile << "(IO): Writing spatial cell and reduced system data to disk, tstep = " << P::tstep << " t = " << P::t << endl << writeVerbose;
            const bool writeGhosts = true;
            if(writeGrid(mpiGrid,
               perBGrid, // TODO: Merge all the fsgrids passed here into one meta-object
               EGrid,
               EHallGrid,
               EGradPeGrid,
               momentsGrid,
               dPerBGrid,
               dMomentsGrid,
               BgBGrid,
               volGrid,
               technicalGrid,
               version,
               config,
               &outputReducer,
               i,
               P::systemStripeFactor,
               writeGhosts
               ) == false
            ) {
               cerr << "FAILED TO WRITE GRID AT" << __FILE__ << " " << __LINE__ << endl;
            }
            P::systemWrites[i]++;
            // Special case for large timesteps
            int index2=(int)((P::t+P::dt)/P::systemWriteTimeInterval[i]);
            if (index2>P::systemWrites[i]) P::systemWrites[i]=index2;
            logFile << "(IO): .... done!" << endl << writeVerbose;
            phiprof::stop("write-system");
         }
      }

      // Reduce globalflags::bailingOut from all processes
      phiprof::start("Bailout-allreduce");
      MPI_Allreduce(&(globalflags::bailingOut), &(doBailout), 1, MPI_INT, MPI_SUM, MPI_COMM_WORLD);
      phiprof::stop("Bailout-allreduce");

      // Write restart data if needed
      // Combined with checking of additional load balancing to have only one collective call.
      phiprof::start("compute-is-restart-written-and-extra-LB");
      if (myRank == MASTER_RANK) {
         if (  (P::saveRestartWalltimeInterval >= 0.0
            && (P::saveRestartWalltimeInterval*wallTimeRestartCounter <=  MPI_Wtime()-initialWtime
               || P::tstep == P::tstep_max
               || P::t >= P::t_max))
            || (doBailout > 0 && P::bailout_write_restart)
            || globalflags::writeRestart
         ) {
            doNow[0] = 1;
            if (globalflags::writeRestart == true) {
               doNow[0] = 2; // Setting to 2 so as to not increment the restart count below.
               globalflags::writeRestart = false; // This flag is only used by MASTER_RANK here and it needs to be reset after a restart write has been issued.
            }
         }
         else {
            doNow[0] = 0;
         }
         if (globalflags::balanceLoad == true) {
            doNow[1] = 1;
            globalflags::balanceLoad = false;
         }
      }
      MPI_Bcast( &doNow, 2 , MPI_INT , MASTER_RANK ,MPI_COMM_WORLD);
      writeRestartNow = doNow[0];
      doNow[0] = 0;
      if (doNow[1] == 1) {
         P::prepareForRebalance = true;
         doNow[1] = 0;
      }
      phiprof::stop("compute-is-restart-written-and-extra-LB");

      if (writeRestartNow >= 1){
         phiprof::start("write-restart");
         if (writeRestartNow == 1) {
            wallTimeRestartCounter++;
         }

         if (myRank == MASTER_RANK)
            logFile << "(IO): Writing restart data to disk, tstep = " << P::tstep << " t = " << P::t << endl << writeVerbose;
         //Write the restart:
         if( writeRestart(mpiGrid,
                  perBGrid, // TODO: Merge all the fsgrids passed here into one meta-object
                  EGrid,
                  EHallGrid,
                  EGradPeGrid,
                  momentsGrid,
                  dPerBGrid,
                  dMomentsGrid,
                  BgBGrid,
                  volGrid,
                  technicalGrid,
                  version,
                  config,
                  outputReducer,"restart",(uint)P::t,P::restartStripeFactor) == false ) {
            logFile << "(IO): ERROR Failed to write restart!" << endl << writeVerbose;
            cerr << "FAILED TO WRITE RESTART" << endl;
         }
         if (myRank == MASTER_RANK)
            logFile << "(IO): .... done!"<< endl << writeVerbose;
         phiprof::stop("write-restart");
      }

      phiprof::stop("IO");
      addTimedBarrier("barrier-end-io");

      //no need to propagate if we are on the final step, we just
      //wanted to make sure all IO is done even for final step
      if(P::tstep == P::tstep_max ||
         P::t >= P::t_max ||
         doBailout > 0) {
         break;
      }

      //Re-loadbalance if needed
      //TODO - add LB measure and do LB if it exceeds threshold
      if(((P::tstep % P::rebalanceInterval == 0 && P::tstep > P::tstep_min) || overrideRebalanceNow)) {
         logFile << "(LB): Start load balance, tstep = " << P::tstep << " t = " << P::t << endl << writeVerbose;
         // Refinement includes LB
         if (!dtIsChanged && P::adaptRefinement && P::tstep % (P::rebalanceInterval * P::refineMultiplier) == 0 && P::t > P::refineAfter) {
            logFile << "(AMR): Adapting refinement!"  << endl << writeVerbose;
            if (!adaptRefinement(mpiGrid, technicalGrid, sysBoundaryContainer, *project))
               continue;   // Refinement failed and we're bailing out

            // Calculate new dt limits since we might break CFL when refining
            phiprof::start("compute-dt");
            calculateSpatialTranslation(mpiGrid,0.0);
            calculateAcceleration(mpiGrid,0.0);
            phiprof::stop("compute-dt");
         }
         balanceLoad(mpiGrid, sysBoundaryContainer);
         addTimedBarrier("barrier-end-load-balance");
         phiprof::start("Shrink_to_fit");
         // * shrink to fit after LB * //
         shrink_to_fit_grid_data(mpiGrid);
         phiprof::stop("Shrink_to_fit");
         logFile << "(LB): ... done!"  << endl << writeVerbose;
         P::prepareForRebalance = false;

         overrideRebalanceNow = false;

         // Make sure the ionosphere communicator is up-to-date, in case inner boundary cells
         // moved.
         SBC::ionosphereGrid.updateIonosphereCommunicator(mpiGrid, technicalGrid);
      }

      //get local cells
      const vector<CellID>& cells = getLocalCells();

      //compute how many spatial cells we solve for this step
      computedCells=0;
      for(size_t i=0; i<cells.size(); i++) {
         for (uint popID=0; popID<getObjectWrapper().particleSpecies.size(); ++popID)
            computedCells += mpiGrid[cells[i]]->get_number_of_velocity_blocks(popID)*WID3;
      }
      computedTotalCells+=computedCells;

      //Check if dt needs to be changed, and propagate V back a half-step to change dt and set up new situation
      //do not compute new dt on first step (in restarts dt comes from file, otherwise it was initialized before we entered
      //simulation loop
      // FIXME what if dt changes at a restart??
      if(P::dynamicTimestep  && P::tstep > P::tstep_min) {
         computeNewTimeStep(mpiGrid, technicalGrid, newDt, dtIsChanged);
         addTimedBarrier("barrier-check-dt");
         if(dtIsChanged) {
            phiprof::start("update-dt");
            //propagate velocity space back to real-time
            if( P::propagateVlasovAcceleration ) {
               // Back half dt to real time, forward by new half dt
               calculateAcceleration(mpiGrid,-0.5*P::dt + 0.5*newDt);
            }
            else {
               //zero step to set up moments _v
               calculateAcceleration(mpiGrid, 0.0);
            }

            P::dt=newDt;

            logFile <<" dt changed to "<<P::dt <<"s, distribution function was half-stepped to real-time and back"<<endl<<writeVerbose;
            phiprof::stop("update-dt");
            continue; //
            //addTimedBarrier("barrier-new-dt-set");
         }
      }

      if (P::tstep % P::rebalanceInterval == P::rebalanceInterval-1 || P::prepareForRebalance == true) {
         if(P::prepareForRebalance == true) {
            overrideRebalanceNow = true;
         } else {
            P::prepareForRebalance = true;
         }
         #pragma omp parallel for
         for (size_t c=0; c<cells.size(); ++c) {
            mpiGrid[cells[c]]->get_cell_parameters()[CellParams::LBWEIGHTCOUNTER] = 0;
         }
      }

      phiprof::start("Propagate");
      //Propagate the state of simulation forward in time by dt:

      phiprof::start("Spatial-space");
      if( P::propagateVlasovTranslation) {
         calculateSpatialTranslation(mpiGrid,P::dt);
      } else {
         calculateSpatialTranslation(mpiGrid,0.0);
      }
      phiprof::stop("Spatial-space",computedCells,"Cells");

      // Apply boundary conditions
      if (P::propagateVlasovTranslation || P::propagateVlasovAcceleration ) {
         phiprof::start("Update system boundaries (Vlasov post-translation)");
         sysBoundaryContainer.applySysBoundaryVlasovConditions(mpiGrid, P::t+0.5*P::dt, false);
         phiprof::stop("Update system boundaries (Vlasov post-translation)");
         addTimedBarrier("barrier-boundary-conditions");
      }

      phiprof::start("Compute interp moments");
      calculateInterpolatedVelocityMoments(
         mpiGrid,
         CellParams::RHOM_DT2,
         CellParams::VX_DT2,
         CellParams::VY_DT2,
         CellParams::VZ_DT2,
         CellParams::RHOQ_DT2,
         CellParams::P_11_DT2,
         CellParams::P_22_DT2,
         CellParams::P_33_DT2
      );
      phiprof::stop("Compute interp moments");

      // Propagate fields forward in time by dt. This needs to be done before the
      // moments for t + dt are computed (field uses t and t+0.5dt)
      if (P::propagateField) {
         phiprof::start("Propagate Fields");

         phiprof::start("fsgrid-coupling-in");
         // Copy moments over into the fsgrid.
         //setupTechnicalFsGrid(mpiGrid, cells, technicalGrid);
         feedMomentsIntoFsGrid(mpiGrid, cells, momentsGrid, technicalGrid, false);
         feedMomentsIntoFsGrid(mpiGrid, cells, momentsDt2Grid, technicalGrid, true);
         phiprof::stop("fsgrid-coupling-in");

         propagateFields(
            perBGrid,
            perBDt2Grid,
            EGrid,
            EDt2Grid,
            EHallGrid,
            EGradPeGrid,
            momentsGrid,
            momentsDt2Grid,
            dPerBGrid,
            dMomentsGrid,
            BgBGrid,
            volGrid,
            technicalGrid,
            sysBoundaryContainer,
            P::dt,
            P::fieldSolverSubcycles
         );

         phiprof::start("getFieldsFromFsGrid");
         // Copy results back from fsgrid.
         volGrid.updateGhostCells();
         technicalGrid.updateGhostCells();
         getFieldsFromFsGrid(volGrid, BgBGrid, EGradPeGrid, technicalGrid, mpiGrid, cells);
         phiprof::stop("getFieldsFromFsGrid");
         phiprof::stop("Propagate Fields",cells.size(),"SpatialCells");
         addTimedBarrier("barrier-after-field-solver");
      }

      if(FieldTracing::fieldTracingParameters.useCache) {
         FieldTracing::resetReconstructionCoefficientsCache();
      }

      // Map current data down into the ionosphere
      // TODO check: have we set perBGrid correctly here, or is it possibly perBDt2Grid in some cases??
      if(SBC::ionosphereGrid.nodes.size() > 0 && ((P::t > SBC::Ionosphere::solveCount * SBC::Ionosphere::couplingInterval && SBC::Ionosphere::couplingInterval > 0) || SBC::Ionosphere::couplingInterval == 0)) {
         FieldTracing::calculateIonosphereFsgridCoupling(technicalGrid, perBGrid, dPerBGrid, SBC::ionosphereGrid.nodes, SBC::Ionosphere::radius);
         SBC::ionosphereGrid.mapDownBoundaryData(perBGrid, dPerBGrid, momentsGrid, volGrid, technicalGrid);
         SBC::ionosphereGrid.calculateConductivityTensor(SBC::Ionosphere::F10_7, SBC::Ionosphere::recombAlpha, SBC::Ionosphere::backgroundIonisation);

         // Solve ionosphere
         int nIterations, nRestarts;
         Real residual, minPotentialN, maxPotentialN, minPotentialS, maxPotentialS;
         SBC::ionosphereGrid.solve(nIterations, nRestarts, residual, minPotentialN, maxPotentialN, minPotentialS, maxPotentialS);
         logFile << "tstep = " << P::tstep
         << " t = " << P::t
         << " ionosphere iterations = " << nIterations
         << " restarts = " << nRestarts
         << " residual = " << std::scientific << residual << std::defaultfloat
         << " N potential min " << minPotentialN
         << " max " << maxPotentialN
         << " difference " << maxPotentialN - minPotentialN
         << " S potential min " << minPotentialS
         << " max " << maxPotentialS
         << " difference " << maxPotentialS - minPotentialS
         << endl;
         SBC::Ionosphere::solveCount++;
         globalflags::ionosphereJustSolved = true;
         // Reset flag in all cells
         #pragma omp parallel for
         for(size_t i=0; i<cells.size(); i++) {
            if(mpiGrid[cells[i]]->parameters[CellParams::FORCING_CELL_NUM] == 1) {
               mpiGrid[cells[i]]->parameters[CellParams::FORCING_CELL_NUM] = 0;
            }
         }
      }

      phiprof::start("Velocity-space");
      if ( P::propagateVlasovAcceleration ) {
         calculateAcceleration(mpiGrid,P::dt);
         addTimedBarrier("barrier-after-ad just-blocks");
      } else {
         //zero step to set up moments _v
         calculateAcceleration(mpiGrid, 0.0);
      }
      phiprof::stop("Velocity-space",computedCells,"Cells");
      addTimedBarrier("barrier-after-acceleration");

      if (P::propagateVlasovTranslation || P::propagateVlasovAcceleration ) {
         phiprof::start("Update system boundaries (Vlasov post-acceleration)");
         sysBoundaryContainer.applySysBoundaryVlasovConditions(mpiGrid, P::t+0.5*P::dt, true);
         phiprof::stop("Update system boundaries (Vlasov post-acceleration)");
         addTimedBarrier("barrier-boundary-conditions");
      }

      phiprof::start("Compute interp moments");
      // *here we compute rho and rho_v for timestep t + dt, so next
      // timestep * //
      calculateInterpolatedVelocityMoments(
         mpiGrid,
         CellParams::RHOM,
         CellParams::VX,
         CellParams::VY,
         CellParams::VZ,
         CellParams::RHOQ,
         CellParams::P_11,
         CellParams::P_22,
         CellParams::P_33
      );
      phiprof::stop("Compute interp moments");

      phiprof::stop("Propagate",computedCells,"Cells");

      phiprof::start("Project endTimeStep");
      project->hook(hook::END_OF_TIME_STEP, mpiGrid, perBGrid);
      phiprof::stop("Project endTimeStep");

      // Check timestep
      if (P::dt < P::bailout_min_dt) {
         stringstream s;
         s << "The timestep dt=" << P::dt << " went below bailout.bailout_min_dt (" << to_string(P::bailout_min_dt) << ")." << endl;
         bailout(true, s.str(), __FILE__, __LINE__);
      }
      //Move forward in time
      P::meshRepartitioned = false;
      globalflags::ionosphereJustSolved = false;
      ++P::tstep;
      P::t += P::dt;

   }

   double after = MPI_Wtime();

   phiprof::stop("Simulation");
   phiprof::start("Finalization");
   if (P::propagateField ) {
      finalizeFieldPropagator();
   }
   if (myRank == MASTER_RANK) {
      if (doBailout > 0) {
         logFile << "(BAILOUT): Bailing out, see error log for details." << endl;
      }

      double timePerStep;
      if (P::tstep == P::tstep_min) {
         timePerStep=0.0;
      } else {
         timePerStep=double(after  - startTime) / (P::tstep-P::tstep_min);
      }
      double timePerSecond=double(after  - startTime) / (P::t-P::t_min+DT_EPSILON);
      logFile << "(MAIN): All timesteps calculated." << endl;
      logFile << "\t (TIME) total run time " << after - startTime << " s, total simulated time " << P::t -P::t_min<< " s" << endl;
      if(P::t != 0.0) {
         logFile << "\t (TIME) seconds per timestep " << timePerStep  <<
         ", seconds per simulated second " <<  timePerSecond << endl;
      }
      logFile << writeVerbose;
   }

   phiprof::stop("Finalization");
   phiprof::stop("main");

   phiprof::print(MPI_COMM_WORLD,"phiprof");

   if (myRank == MASTER_RANK) logFile << "(MAIN): Exiting." << endl << writeVerbose;
   logFile.close();
   if (P::diagnosticInterval != 0) diagnostic.close();

   perBGrid.finalize();
   perBDt2Grid.finalize();
   EGrid.finalize();
   EDt2Grid.finalize();
   EHallGrid.finalize();
   EGradPeGrid.finalize();
   momentsGrid.finalize();
   momentsDt2Grid.finalize();
   dPerBGrid.finalize();
   dMomentsGrid.finalize();
   BgBGrid.finalize();
   volGrid.finalize();
   technicalGrid.finalize();

   MPI_Finalize();

   #ifdef USE_GPU
   gpu_clear_device();
   #endif
   return 0;
}<|MERGE_RESOLUTION|>--- conflicted
+++ resolved
@@ -59,10 +59,7 @@
 #include "object_wrapper.h"
 #include "velocity_mesh_parameters.h"
 #include "fieldsolver/gridGlue.hpp"
-<<<<<<< HEAD
-=======
 #include "fieldsolver/derivatives.hpp"
->>>>>>> 20551a8d
 
 #ifdef CATCH_FPE
 #include <fenv.h>
@@ -100,15 +97,9 @@
    phiprof::stop(bt);
 }
 
-<<<<<<< HEAD
-bool computeNewTimeStep(dccrg::Dccrg<SpatialCell,dccrg::Cartesian_Geometry>& mpiGrid,
+void computeNewTimeStep(dccrg::Dccrg<SpatialCell,dccrg::Cartesian_Geometry>& mpiGrid,
 			FsGrid< fsgrids::technical, 1, FS_STENCIL_WIDTH> & technicalGrid, Real &newDt, bool &isChanged) {
-   
-=======
-void computeNewTimeStep(dccrg::Dccrg<SpatialCell,dccrg::Cartesian_Geometry>& mpiGrid,
-			FsGrid< fsgrids::technical, FS_STENCIL_WIDTH> & technicalGrid, Real &newDt, bool &isChanged) {
-
->>>>>>> 20551a8d
+
    phiprof::start("compute-timestep");
    // Compute maximum time step. This cannot be done at the first step as the solvers compute the limits for each cell.
 
@@ -182,19 +173,8 @@
       }
    }
 
-<<<<<<< HEAD
-   //compute max dt for fieldsolver
+   // compute max dt for fieldsolver
    int* gridDims(technicalGrid.getLocalSize());
-   for (int k=0; k<gridDims[2]; k++) {
-      for (int j=0; j<gridDims[1]; j++) {
-         for (int i=0; i<gridDims[0]; i++) {
-            fsgrids::technical cell = technicalGrid.get(i,j,k,0);
-            if ( cell.sysBoundaryFlag == sysboundarytype::NOT_SYSBOUNDARY ||
-                (cell.sysBoundaryLayer == 1 && cell.sysBoundaryFlag != sysboundarytype::NOT_SYSBOUNDARY )) {
-               dtMaxLocal[2]=min(dtMaxLocal[2], cell.maxFsDt);
-=======
-   // compute max dt for fieldsolver
-   const std::array<int, 3> gridDims(technicalGrid.getLocalSize());
    for (int k = 0; k < gridDims[2]; k++) {
       for (int j = 0; j < gridDims[1]; j++) {
          for (int i = 0; i < gridDims[0]; i++) {
@@ -202,7 +182,6 @@
             if (cell->sysBoundaryFlag == sysboundarytype::NOT_SYSBOUNDARY ||
                (cell->sysBoundaryLayer == 1 && cell->sysBoundaryFlag != sysboundarytype::NOT_SYSBOUNDARY)) {
                dtMaxLocal[2] = min(dtMaxLocal[2], cell->maxFsDt);
->>>>>>> 20551a8d
             }
          }
       }
@@ -300,22 +279,6 @@
    MPI_Comm comm = MPI_COMM_WORLD;
    MPI_Comm_rank(comm,&myRank);
 
-<<<<<<< HEAD
-#ifdef USE_CUDA
-   // Set the correct GPU device 
-   MPI_Comm shared;
-   int localRank, localSize, nGpus;
-   MPI_Comm_split_type(comm, MPI_COMM_TYPE_SHARED, 0, MPI_INFO_NULL, &shared);
-   MPI_Comm_size(shared, &localSize);
-   MPI_Comm_rank(shared, &localRank);
-   arch::init(localRank);
-#endif
-
-   SysBoundary sysBoundaries;
-   bool isSysBoundaryCondDynamic;
-
-=======
->>>>>>> 20551a8d
    #ifdef CATCH_FPE
    // WARNING FE_INEXACT is too sensitive to be used. See man fenv.
    //feenableexcept(FE_DIVBYZERO|FE_INVALID|FE_OVERFLOW|FE_UNDERFLOW);
@@ -340,13 +303,9 @@
 
    P::addParameters();
 
-<<<<<<< HEAD
    // init parameters
    initParameters();
 
-=======
-   // Add parameters for number of populations
->>>>>>> 20551a8d
    getObjectWrapper().addParameters();
    readparameters.parse();
    P::getParameters();
