/*
 * This file is part of Vlasiator.
 * Copyright 2010-2016 Finnish Meteorological Institute
 *
 * For details of usage, see the COPYING file and read the "Rules of the Road"
 * at http://www.physics.helsinki.fi/vlasiator/
 *
 * This program is free software; you can redistribute it and/or modify
 * it under the terms of the GNU General Public License as published by
 * the Free Software Foundation; either version 2 of the License, or
 * (at your option) any later version.
 *
 * This program is distributed in the hope that it will be useful,
 * but WITHOUT ANY WARRANTY; without even the implied warranty of
 * MERCHANTABILITY or FITNESS FOR A PARTICULAR PURPOSE.  See the
 * GNU General Public License for more details.
 *
 * You should have received a copy of the GNU General Public License along
 * with this program; if not, write to the Free Software Foundation, Inc.,
 * 51 Franklin Street, Fifth Floor, Boston, MA 02110-1301 USA.
 */
#include <cstdlib>
#include <iostream>
#include <cmath>
#include <vector>
#include <sstream>
#include <ctime>

#ifdef _OPENMP
   #include <omp.h>
#endif

#ifdef USE_GPU
#include "arch/gpu_base.hpp"
#endif

#include <fsgrid.hpp>

#include "vlasovsolver/vlasovmover.h"
#include "vlasovsolver/vec.h"
#include "definitions.h"
#include "mpiconversion.h"
#include "logger.h"
#include "parameters.h"
#include "readparameters.h"
#include "spatial_cell_wrapper.hpp"
#include "datareduction/datareducer.h"
#include "sysboundary/sysboundary.h"
#include "fieldtracing/fieldtracing.h"

#include "fieldsolver/fs_common.h"
#include "projects/project.h"
#include "grid.h"
#include "iowrite.h"
#include "ioread.h"

#include "object_wrapper.h"
#include "velocity_mesh_parameters.h"
#include "fieldsolver/gridGlue.hpp"
#include "fieldsolver/derivatives.hpp"

#ifdef CATCH_FPE
#include <fenv.h>
#include <signal.h>
/*! Function used to abort the program upon detecting a floating point exception. Which exceptions are caught is defined using the function feenableexcept.
 */
void fpehandler(int sig_num)
{
   signal(SIGFPE, fpehandler);
   printf("SIGFPE: floating point exception occured, exiting.\n");
   abort();
}
#endif

#include "phiprof.hpp"

Logger logFile, diagnostic;
static dccrg::Dccrg<SpatialCell,dccrg::Cartesian_Geometry> mpiGrid;

using namespace std;

int globalflags::bailingOut = 0;
bool globalflags::writeRestart = 0;
bool globalflags::balanceLoad = 0;
bool globalflags::doRefine=0;
bool globalflags::ionosphereJustSolved = false;

ObjectWrapper objectWrapper;

void addTimedBarrier(string name){
#ifndef DEBUG_VLASIATOR
//let's not do a barrier
   return;
#endif
   phiprof::Timer btimer {name, {"Barriers", "MPI"}};
   MPI_Barrier(MPI_COMM_WORLD);
}


/*! Report spatial cell counts per refinement level as well as velocity cell counts per population into logfile
 */
void report_cell_and_block_counts(dccrg::Dccrg<spatial_cell::SpatialCell,dccrg::Cartesian_Geometry>& mpiGrid){
   cint maxRefLevel = mpiGrid.get_maximum_refinement_level();
   const vector<CellID> localCells = getLocalCells();
   cint popCount = getObjectWrapper().particleSpecies.size();

   // popCount+1 as we store the spatial cell counts and then the populations' v_cell counts.
   // maxRefLevel+1 as e.g. there's 2 levels at maxRefLevel == 1
   std::vector<int64_t> localCounts((popCount+1)*(maxRefLevel+1), 0), globalCounts((popCount+1)*(maxRefLevel+1), 0);

   for (const auto cellid : localCells) {
      cint level = mpiGrid.get_refinement_level(cellid);
      localCounts[level]++;
      for(int pop=0; pop<popCount; pop++) {
         localCounts[maxRefLevel+1 + level*popCount + pop] += mpiGrid[cellid]->get_number_of_velocity_blocks(pop);
      }
   }

   MPI_Reduce(localCounts.data(), globalCounts.data(), (popCount+1)*(maxRefLevel+1), MPI_INT64_T, MPI_SUM, MASTER_RANK, MPI_COMM_WORLD);

   logFile << "(CELLS) tstep = " << P::tstep << " time = " << P::t << " spatial cells [ ";
   for(int level = 0; level <= maxRefLevel; level++) {
      logFile << globalCounts[level] << " ";
   }
   logFile << "] blocks ";
   for(int pop=0; pop<popCount; pop++) {
      logFile << getObjectWrapper().particleSpecies[pop].name << " [ ";
      for(int level = 0; level <= maxRefLevel; level++) {
         logFile << globalCounts[maxRefLevel+1 + level*popCount + pop] << " ";
      }
      logFile << "] ";
   }
   logFile << endl << flush;

}


void computeNewTimeStep(dccrg::Dccrg<SpatialCell,dccrg::Cartesian_Geometry>& mpiGrid,
			FsGrid< fsgrids::technical, FS_STENCIL_WIDTH> & technicalGrid, Real &newDt, bool &isChanged) {

   phiprof::Timer computeTimestepTimer {"compute-timestep"};
   // Compute maximum time step. This cannot be done at the first step as the solvers compute the limits for each cell.

   isChanged = false;

   const vector<CellID>& cells = getLocalCells();
   /* Arrays for storing local (per process) and global max dt
      0th position stores ordinary space propagation dt
      1st position stores velocity space propagation dt
      2nd position stores field propagation dt
   */
   Real dtMaxLocal[3];
   Real dtMaxGlobal[3];

   dtMaxLocal[0] = numeric_limits<Real>::max();
   dtMaxLocal[1] = numeric_limits<Real>::max();
   dtMaxLocal[2] = numeric_limits<Real>::max();

   // Compute max dt for Vlasov solver
   reduce_vlasov_dt(mpiGrid, cells, dtMaxLocal);

   // compute max dt for fieldsolver
   const std::array<FsGridTools::FsIndex_t, 3> gridDims(technicalGrid.getLocalSize());
   for (FsGridTools::FsIndex_t k = 0; k < gridDims[2]; k++) {
      for (FsGridTools::FsIndex_t j = 0; j < gridDims[1]; j++) {
         for (FsGridTools::FsIndex_t i = 0; i < gridDims[0]; i++) {
            fsgrids::technical* cell = technicalGrid.get(i, j, k);
            if (cell->sysBoundaryFlag == sysboundarytype::NOT_SYSBOUNDARY ||
               (cell->sysBoundaryLayer == 1 && cell->sysBoundaryFlag != sysboundarytype::NOT_SYSBOUNDARY)) {
               dtMaxLocal[2] = min(dtMaxLocal[2], cell->maxFsDt);
            }
         }
      }
   }

   MPI_Allreduce(&(dtMaxLocal[0]), &(dtMaxGlobal[0]), 3, MPI_Type<Real>(), MPI_MIN, MPI_COMM_WORLD);

   // If any of the solvers are disabled there should be no limits in timespace from it
   if (!P::propagateVlasovTranslation)
      dtMaxGlobal[0] = numeric_limits<Real>::max();
   if (!P::propagateVlasovAcceleration)
      dtMaxGlobal[1] = numeric_limits<Real>::max();
   if (!P::propagateField)
      dtMaxGlobal[2] = numeric_limits<Real>::max();

   creal meanVlasovCFL = 0.5 * (P::vlasovSolverMaxCFL + P::vlasovSolverMinCFL);
   creal meanFieldsCFL = 0.5 * (P::fieldSolverMaxCFL + P::fieldSolverMinCFL);
   Real subcycleDt;

   // reduce/increase dt if it is too high for any of the three propagators or too low for all propagators
   if ((P::dt > dtMaxGlobal[0] * P::vlasovSolverMaxCFL ||
        P::dt > dtMaxGlobal[1] * P::vlasovSolverMaxCFL * P::maxSlAccelerationSubcycles ||
        P::dt > dtMaxGlobal[2] * P::fieldSolverMaxCFL * P::maxFieldSolverSubcycles) ||
       (P::dt < dtMaxGlobal[0] * P::vlasovSolverMinCFL &&
        P::dt < dtMaxGlobal[1] * P::vlasovSolverMinCFL * P::maxSlAccelerationSubcycles &&
        P::dt < dtMaxGlobal[2] * P::fieldSolverMinCFL * P::maxFieldSolverSubcycles)) {

      // new dt computed
      isChanged = true;

      // set new timestep to the lowest one of all interval-midpoints
      newDt = meanVlasovCFL * dtMaxGlobal[0];
      newDt = min(newDt, meanVlasovCFL * dtMaxGlobal[1] * P::maxSlAccelerationSubcycles);
      newDt = min(newDt, meanFieldsCFL * dtMaxGlobal[2] * P::maxFieldSolverSubcycles);

      logFile << "(TIMESTEP) New dt = " << newDt << " computed on step " << P::tstep << " at " << P::t
              << "s   Maximum possible dt (not including  vlasovsolver CFL " << P::vlasovSolverMinCFL << "-"
              << P::vlasovSolverMaxCFL << " or fieldsolver CFL " << P::fieldSolverMinCFL << "-" << P::fieldSolverMaxCFL
              << ") in {r, v, BE} was " << dtMaxGlobal[0] << " " << dtMaxGlobal[1] << " " << dtMaxGlobal[2] << " "
              << " Including subcycling { v, BE}  was " << dtMaxGlobal[1] * P::maxSlAccelerationSubcycles << " "
              << dtMaxGlobal[2] * P::maxFieldSolverSubcycles << " " << endl
              << writeVerbose;

      if (P::dynamicTimestep) {
         subcycleDt = newDt;
      } else {
         logFile << "(TIMESTEP) However, fixed timestep in config overrides dt = " << P::dt << endl << writeVerbose;
         subcycleDt = P::dt;
      }
   } else {
      subcycleDt = P::dt;
   }

   // Subcycle if field solver dt < global dt (including CFL) (new or old dt hence the hassle with subcycleDt
   if (meanFieldsCFL * dtMaxGlobal[2] < subcycleDt && P::propagateField) {
      P::fieldSolverSubcycles =
          min(convert<uint>(ceil(subcycleDt / (meanFieldsCFL * dtMaxGlobal[2]))), P::maxFieldSolverSubcycles);
   } else {
      P::fieldSolverSubcycles = 1;
   }
}

ObjectWrapper& getObjectWrapper() {
   return objectWrapper;
}

/** Get local cell IDs. This function creates a cached copy of the
 * cell ID lists to significantly improve performance. The cell ID
 * cache is recalculated every time the mesh partitioning changes.
 * @return Local cell IDs.*/
const std::vector<CellID>& getLocalCells() {
   return Parameters::localCells;
}

void recalculateLocalCellsCache() {
     {
        vector<CellID> dummy;
        dummy.swap(Parameters::localCells);
     }
   Parameters::localCells = mpiGrid.get_cells();
   //Ensure local cells are included only once
   sort( Parameters::localCells.begin(), Parameters::localCells.end() );
   Parameters::localCells.erase( unique( Parameters::localCells.begin(), Parameters::localCells.end() ), Parameters::localCells.end() );
}

int main(int argn,char* args[]) {
   int myRank, doBailout=0;
   const creal DT_EPSILON=1e-12;
   typedef Parameters P;
   Real newDt;
   bool dtIsChanged {false};
   
   // Before MPI_Init we hardwire some settings, if we are in OpenMPI
   int required=MPI_THREAD_FUNNELED;
   int provided, resultlen;
   char mpiversion[MPI_MAX_LIBRARY_VERSION_STRING];
   bool overrideMCAompio = false;

   MPI_Get_library_version(mpiversion, &resultlen);
   string versionstr = string(mpiversion);
   stringstream mpiioMessage;

   if(versionstr.find("Open MPI") != std::string::npos) {
      #ifdef VLASIATOR_ALLOW_MCA_OMPIO
         mpiioMessage << "We detected OpenMPI but the compilation flag VLASIATOR_ALLOW_MCA_OMPIO was set so we do not override the default MCA io flag." << endl;
      #else
         overrideMCAompio = true;
         int index, count;
         char io_value[64];
         MPI_T_cvar_handle io_handle;
         
         MPI_T_init_thread(required, &provided);
         MPI_T_cvar_get_index("io", &index);
         MPI_T_cvar_handle_alloc(index, NULL, &io_handle, &count);
         MPI_T_cvar_write(io_handle, "^ompio");
         MPI_T_cvar_read(io_handle, io_value);
         MPI_T_cvar_handle_free(&io_handle);
         mpiioMessage << "We detected OpenMPI so we set the cvars value to disable ompio, MCA io: " << io_value << endl;
      #endif
   }
   
   // After the MPI_T settings we can init MPI all right.
   MPI_Init_thread(&argn,&args,required,&provided);
   MPI_Comm_rank(MPI_COMM_WORLD,&myRank);
   if (required > provided){
      if(myRank==MASTER_RANK) {
         cerr << "(MAIN): MPI_Init_thread failed! Got " << provided << ", need "<<required <<endl;
      }
      exit(1);
   }
   if (myRank == MASTER_RANK) {
      const char* mpiioenv = std::getenv("OMPI_MCA_io");
      if(mpiioenv != nullptr) {
         std::string mpiioenvstr(mpiioenv);
         if(mpiioenvstr.find("^ompio") == std::string::npos) {
            cout << mpiioMessage.str();
         }
      }
   }

   phiprof::initialize();

   double initialWtime =  MPI_Wtime();
   SysBoundary& sysBoundaryContainer = getObjectWrapper().sysBoundaryContainer;
   
   #ifdef CATCH_FPE
   // WARNING FE_INEXACT is too sensitive to be used. See man fenv.
   //feenableexcept(FE_DIVBYZERO|FE_INVALID|FE_OVERFLOW|FE_UNDERFLOW);
   feenableexcept(FE_DIVBYZERO|FE_INVALID|FE_OVERFLOW);
   //feenableexcept(FE_DIVBYZERO|FE_INVALID);
   signal(SIGFPE, fpehandler);
   #endif

   phiprof::Timer mainTimer {"main"};
   phiprof::Timer initTimer {"Initialization"};

   phiprof::Timer readParamsTimer {"Read parameters"};
   // Allocate host-side velocity mesh wrapper
   vmesh::allocateMeshWrapper();
   // init parameter file reader
   Readparameters readparameters(argn,args);

   P::addParameters();

   // Add parameters for number of populations
   getObjectWrapper().addParameters();
   readparameters.parse();
   P::getParameters();

   getObjectWrapper().addPopulationParameters();
   sysBoundaryContainer.addParameters();
   projects::Project::addParameters();

   Project* project = projects::createProject();
   getObjectWrapper().project = project;
   readparameters.parse(true, false); // 2nd parsing for specific population parameters
   readparameters.helpMessage(); // Call after last parse, exits after printing help if help requested
   getObjectWrapper().getPopulationParameters();
   sysBoundaryContainer.getParameters();
   project->getParameters();

   #ifdef USE_GPU
   // Activate device, create streams
   gpu_init_device();
   #endif

   // Fill in rest of velocity meshes data, upload GPU version
   vmesh::getMeshWrapper()->initVelocityMeshes(getObjectWrapper().particleSpecies.size());
   readParamsTimer.stop();

   // Check for correct application of vectorclass values:
   if ( (VECL<WID) ||
        (VECL*VEC_PER_PLANE != WID2) ||
        (VECL*VEC_PER_BLOCK != WID3) ||
        //(VPREC > VECL) ||
        (VECL != (int)VECL) ||
        (VPREC != (int)VPREC) ||
        (VEC_PER_PLANE != (int)VEC_PER_PLANE) ||
        (VEC_PER_BLOCK != (int)VEC_PER_BLOCK) ) {
      if (myRank == MASTER_RANK) {
         cerr << "(MAIN) ERROR: Vectorclass definition mismatch!" << endl;
         cerr << "VECL " << VECL <<" VEC_PER_PLANE " << VEC_PER_PLANE <<" WID " << WID <<" VEC_PER_BLOCK " << VEC_PER_BLOCK << " VPREC "<< VPREC<<endl;
      }
      exit(1);
   }

   // Verify correct handling of floating point exceptions
   // see https://github.com/fmihpc/vlasiator/pull/845
   {
      double qnan = std::numeric_limits<double>::quiet_NaN();
      double pinf = std::numeric_limits<double>::infinity();
      double ninf = -std::numeric_limits<double>::infinity();
      bool isnan1 = std::isnan(qnan);
      bool isinf2 = std::isinf(pinf);
      bool isinf3 = std::isinf(ninf);
      bool isfinite1 = std::isfinite(qnan);
      bool isfinite2 = std::isfinite(pinf);
      bool isfinite3 = std::isfinite(ninf);
      if (!isnan1||!isinf2||!isinf3||isfinite1||isfinite2||isfinite3) {
      if (myRank == MASTER_RANK) {
         cerr << "(MAIN) ERROR: Floating point exceptions not being catched!" << endl;
      }
      exit(1);
      }
   }
   //Get version and config info here
   std::string version;
   std::string config;
   //Only master needs the info
   if (myRank==MASTER_RANK){
      version=readparameters.versionInfo();
      config=readparameters.configInfo();
   }

   // Init parallel logger:

   phiprof::Timer openLoggerTimer {"open logFile & diagnostic"};
   //if restarting we will append to logfiles
   if(!P::writeFullBGB) {
      if (logFile.open(MPI_COMM_WORLD,MASTER_RANK,"logfile.txt",P::isRestart) == false) {
         if(myRank == MASTER_RANK) cerr << "(MAIN) ERROR: Logger failed to open logfile!" << endl;
         exit(1);
      }
   } else {
      // If we are out to write the full background field and derivatives, we don't want to overwrite the existing run's logfile.
      if (logFile.open(MPI_COMM_WORLD,MASTER_RANK,"logfile_fullbgbio.txt",false) == false) {
         if(myRank == MASTER_RANK) cerr << "(MAIN) ERROR: Logger failed to open logfile_fullbgbio!" << endl;
         exit(1);
      }
   }
   if (P::diagnosticInterval != 0) {
      if (diagnostic.open(MPI_COMM_WORLD,MASTER_RANK,"diagnostic.txt",P::isRestart) == false) {
         if(myRank == MASTER_RANK) cerr << "(MAIN) ERROR: Logger failed to open diagnostic file!" << endl;
         exit(1);
      }
   }
   {
      int mpiProcs;
      MPI_Comm_size(MPI_COMM_WORLD,&mpiProcs);
      logFile << "(MAIN) Starting simulation with " << mpiProcs << " MPI processes ";
      #ifdef _OPENMP
         logFile << "and " << omp_get_max_threads();
      #else
         logFile << "and 0";
      #endif
      logFile << " OpenMP threads per process" << endl << writeVerbose;
   }
   openLoggerTimer.stop();
   
   // Init project
   phiprof::Timer initProjectimer {"Init project"};
   if (project->initialize() == false) {
      if(myRank == MASTER_RANK) cerr << "(MAIN): Project did not initialize correctly!" << endl;
      exit(1);
   }
   if (project->initialized() == false) {
      if (myRank == MASTER_RANK) {
         cerr << "(MAIN): Project base class was not initialized!" << endl;
         cerr << "\t Call Project::initialize() in your project's initialize()-function." << endl;
         exit(1);
      }
   }
   initProjectimer.stop();

   // Initialize simplified Fieldsolver grids.
   // Needs to be done here already ad the background field will be set right away, before going to initializeGrid even
   phiprof::Timer initFsTimer {"Init fieldsolver grids"};

   std::array<FsGridTools::FsSize_t, 3> fsGridDimensions = {convert<FsGridTools::FsSize_t>(P::xcells_ini * pow(2,P::amrMaxSpatialRefLevel)),
							    convert<FsGridTools::FsSize_t>(P::ycells_ini * pow(2,P::amrMaxSpatialRefLevel)),
							    convert<FsGridTools::FsSize_t>(P::zcells_ini * pow(2,P::amrMaxSpatialRefLevel))};

   std::array<bool,3> periodicity{sysBoundaryContainer.isPeriodic(0),
                                  sysBoundaryContainer.isPeriodic(1),
                                  sysBoundaryContainer.isPeriodic(2)};

   FsGridCouplingInformation gridCoupling;
   FsGrid< std::array<Real, fsgrids::bfield::N_BFIELD>, FS_STENCIL_WIDTH> perBGrid(fsGridDimensions, MPI_COMM_WORLD, periodicity,gridCoupling, P::manualFsGridDecomposition);
   FsGrid< std::array<Real, fsgrids::bfield::N_BFIELD>, FS_STENCIL_WIDTH> perBDt2Grid(fsGridDimensions, MPI_COMM_WORLD, periodicity,gridCoupling, P::manualFsGridDecomposition);
   FsGrid< std::array<Real, fsgrids::efield::N_EFIELD>, FS_STENCIL_WIDTH> EGrid(fsGridDimensions, MPI_COMM_WORLD, periodicity,gridCoupling, P::manualFsGridDecomposition);
   FsGrid< std::array<Real, fsgrids::efield::N_EFIELD>, FS_STENCIL_WIDTH> EDt2Grid(fsGridDimensions, MPI_COMM_WORLD, periodicity,gridCoupling, P::manualFsGridDecomposition);
   FsGrid< std::array<Real, fsgrids::ehall::N_EHALL>, FS_STENCIL_WIDTH> EHallGrid(fsGridDimensions, MPI_COMM_WORLD, periodicity,gridCoupling, P::manualFsGridDecomposition);
   FsGrid< std::array<Real, fsgrids::egradpe::N_EGRADPE>, FS_STENCIL_WIDTH> EGradPeGrid(fsGridDimensions, MPI_COMM_WORLD, periodicity,gridCoupling, P::manualFsGridDecomposition);
   FsGrid< std::array<Real, fsgrids::moments::N_MOMENTS>, FS_STENCIL_WIDTH> momentsGrid(fsGridDimensions, MPI_COMM_WORLD, periodicity,gridCoupling, P::manualFsGridDecomposition);
   FsGrid< std::array<Real, fsgrids::moments::N_MOMENTS>, FS_STENCIL_WIDTH> momentsDt2Grid(fsGridDimensions, MPI_COMM_WORLD, periodicity,gridCoupling, P::manualFsGridDecomposition);
   FsGrid< std::array<Real, fsgrids::dperb::N_DPERB>, FS_STENCIL_WIDTH> dPerBGrid(fsGridDimensions, MPI_COMM_WORLD, periodicity,gridCoupling, P::manualFsGridDecomposition);
   FsGrid< std::array<Real, fsgrids::dmoments::N_DMOMENTS>, FS_STENCIL_WIDTH> dMomentsGrid(fsGridDimensions, MPI_COMM_WORLD, periodicity,gridCoupling, P::manualFsGridDecomposition);
   FsGrid< std::array<Real, fsgrids::bgbfield::N_BGB>, FS_STENCIL_WIDTH> BgBGrid(fsGridDimensions, MPI_COMM_WORLD, periodicity,gridCoupling, P::manualFsGridDecomposition);
   FsGrid< std::array<Real, fsgrids::volfields::N_VOL>, FS_STENCIL_WIDTH> volGrid(fsGridDimensions, MPI_COMM_WORLD, periodicity,gridCoupling, P::manualFsGridDecomposition);
   FsGrid< fsgrids::technical, FS_STENCIL_WIDTH> technicalGrid(fsGridDimensions, MPI_COMM_WORLD, periodicity,gridCoupling, P::manualFsGridDecomposition);

   // Set DX, DY and DZ
   // TODO: This is currently just taking the values from cell 1, and assuming them to be
   // constant throughout the simulation.
   perBGrid.DX = perBDt2Grid.DX = EGrid.DX = EDt2Grid.DX = EHallGrid.DX = EGradPeGrid.DX = momentsGrid.DX
      = momentsDt2Grid.DX = dPerBGrid.DX = dMomentsGrid.DX = BgBGrid.DX = volGrid.DX = technicalGrid.DX
      = P::dx_ini / pow(2, P::amrMaxSpatialRefLevel);
   perBGrid.DY = perBDt2Grid.DY = EGrid.DY = EDt2Grid.DY = EHallGrid.DY = EGradPeGrid.DY = momentsGrid.DY
      = momentsDt2Grid.DY = dPerBGrid.DY = dMomentsGrid.DY = BgBGrid.DY = volGrid.DY = technicalGrid.DY
      = P::dy_ini / pow(2, P::amrMaxSpatialRefLevel);
   perBGrid.DZ = perBDt2Grid.DZ = EGrid.DZ = EDt2Grid.DZ = EHallGrid.DZ = EGradPeGrid.DZ = momentsGrid.DZ
      = momentsDt2Grid.DZ = dPerBGrid.DZ = dMomentsGrid.DZ = BgBGrid.DZ = volGrid.DZ = technicalGrid.DZ
      = P::dz_ini / pow(2, P::amrMaxSpatialRefLevel);
   // Set the physical start (lower left corner) X, Y, Z
   perBGrid.physicalGlobalStart = perBDt2Grid.physicalGlobalStart = EGrid.physicalGlobalStart = EDt2Grid.physicalGlobalStart
      = EHallGrid.physicalGlobalStart = EGradPeGrid.physicalGlobalStart = momentsGrid.physicalGlobalStart
      = momentsDt2Grid.physicalGlobalStart = dPerBGrid.physicalGlobalStart = dMomentsGrid.physicalGlobalStart
      = BgBGrid.physicalGlobalStart = volGrid.physicalGlobalStart = technicalGrid.physicalGlobalStart
      = {P::xmin, P::ymin, P::zmin};

   // Checking that spatial cells are cubic, otherwise field solver is incorrect (cf. derivatives in E, Hall term)
   constexpr Real uniformTolerance=1e-3;
   if ((abs((technicalGrid.DX - technicalGrid.DY) / technicalGrid.DX) >uniformTolerance) ||
       (abs((technicalGrid.DX - technicalGrid.DZ) / technicalGrid.DX) >uniformTolerance) ||
       (abs((technicalGrid.DY - technicalGrid.DZ) / technicalGrid.DY) >uniformTolerance)) {
      if (myRank == MASTER_RANK) {
         std::cerr << "WARNING: Your spatial cells seem not to be cubic. The simulation will now abort!" << std::endl;
      }
      //just abort sending SIGTERM to all tasks
      MPI_Abort(MPI_COMM_WORLD, -1);
   }
   initFsTimer.stop();

   // Initialize grid.  After initializeGrid local cells have dist
   // functions, and B fields set. Cells have also been classified for
   // the various sys boundary conditions.  All remote cells have been
   // created. All spatial date computed this far is up to date for
   // FULL_NEIGHBORHOOD. Block lists up to date for
   // VLASOV_SOLVER_NEIGHBORHOOD (but dist function has not been communicated)
   phiprof::Timer initGridsTimer {"Init grids"};
   initializeGrids(
      argn,
      args,
      mpiGrid,
      perBGrid,
      BgBGrid,
      momentsGrid,
      momentsDt2Grid,
      EGrid,
      EGradPeGrid,
      volGrid,
      technicalGrid,
      sysBoundaryContainer,
      *project
   );

   phiprof::Timer reportMemoryTimer {"report-memory-consumption"};
   if (myRank == MASTER_RANK){
      cout << "(MAIN): Completed grid initialization." << endl;
      logFile << "(MAIN): Completed grid initialization." << endl << writeVerbose;
   }
   report_process_memory_consumption();
   reportMemoryTimer.stop();
   
   // There are projects that have non-uniform and non-zero perturbed B, e.g. Magnetosphere with dipole type 4.
   // For inflow cells (e.g. maxwellian), we cannot take a FSgrid perturbed B value from the templateCell,
   // because we need a copy of the value from initialization in both perBGrid and perBDt2Grid and it isn't
   // touched as we are in boundary cells for components that aren't solved. We do a straight full copy instead
   // of looping and detecting boundary types here.
   perBDt2Grid.copyData(perBGrid);

   const std::vector<CellID>& cells = getLocalCells();
   
   initGridsTimer.stop();
   
   // Initialize data reduction operators. This should be done elsewhere in order to initialize 
   // user-defined operators:
   phiprof::Timer initDROsTimer {"Init DROs"};
   DataReducer outputReducer, diagnosticReducer;

   if(P::writeFullBGB) {
      // We need the following variables for this, let's just erase and replace the entries in the list
      P::outputVariableList.clear();
      P::outputVariableList= {"fg_b_background", "fg_b_background_vol", "fg_derivs_b_background"};
   }

   initializeDataReducers(&outputReducer, &diagnosticReducer);
   initDROsTimer.stop();
   
   // Free up memory:
   readparameters.~Readparameters();

   if(P::writeFullBGB) {
      logFile << "Writing out full BGB components and derivatives and exiting." << endl << writeVerbose;

      // initialize the communicators so we can write out ionosphere grid metadata.
      SBC::ionosphereGrid.updateIonosphereCommunicator(mpiGrid, technicalGrid);

      P::systemWriteDistributionWriteStride.push_back(0);
      P::systemWriteName.push_back("bgb");
      P::systemWriteDistributionWriteXlineStride.push_back(0);
      P::systemWriteDistributionWriteYlineStride.push_back(0);
      P::systemWriteDistributionWriteZlineStride.push_back(0);
      P::systemWritePath.push_back("./");
      P::systemWriteFsGrid.push_back(true);

      for(uint si=0; si<P::systemWriteName.size(); si++) {
         P::systemWrites.push_back(0);
      }

      const bool writeGhosts = true;
      if( writeGrid(mpiGrid,
            perBGrid,
            EGrid,
            EHallGrid,
            EGradPeGrid,
            momentsGrid,
            dPerBGrid,  
            dMomentsGrid,
            BgBGrid,
            volGrid,
            technicalGrid,
            version,
            config,
            &outputReducer,
            P::systemWriteName.size()-1,
            P::restartStripeFactor,
            writeGhosts
         ) == false
      ) {
         cerr << "FAILED TO WRITE GRID AT " << __FILE__ << " " << __LINE__ << endl;
      }
      initTimer.stop();
      mainTimer.stop();
      
      phiprof::print(MPI_COMM_WORLD,"phiprof");
      
      if (myRank == MASTER_RANK) logFile << "(MAIN): Exiting." << endl << writeVerbose;
      logFile.close();
      if (P::diagnosticInterval != 0) diagnostic.close();
      
      perBGrid.finalize();
      perBDt2Grid.finalize();
      EGrid.finalize();
      EDt2Grid.finalize();
      EHallGrid.finalize();
      EGradPeGrid.finalize();
      momentsGrid.finalize();
      momentsDt2Grid.finalize();
      dPerBGrid.finalize();
      dMomentsGrid.finalize();
      BgBGrid.finalize();
      volGrid.finalize();
      technicalGrid.finalize();

      MPI_Finalize();
      return 0;
   }

   // Run the field solver once with zero dt. This will initialize
   // Fieldsolver dt limits, and also calculate volumetric B-fields.
   // At restart, all we need at this stage has been read from the restart, the rest will be recomputed in due time.
   if(P::isRestart == false) {
      propagateFields(
         perBGrid,
         perBDt2Grid,
         EGrid,
         EDt2Grid,
         EHallGrid,
         EGradPeGrid,
         momentsGrid,
         momentsDt2Grid,
         dPerBGrid,
         dMomentsGrid,
         BgBGrid,
         volGrid,
         technicalGrid,
         sysBoundaryContainer, 0.0, 1.0
      );
   }

   phiprof::Timer getFieldsTimer {"getFieldsFromFsGrid"};
   volGrid.updateGhostCells();
   getFieldsFromFsGrid(volGrid, BgBGrid, EGradPeGrid, technicalGrid, mpiGrid, cells);
   getFieldsTimer.stop();

   // Build communicator for ionosphere solving
   SBC::ionosphereGrid.updateIonosphereCommunicator(mpiGrid, technicalGrid);
   // If not a restart, perBGrid and dPerBGrid are up to date after propagateFields just above. Otherwise, we should compute them.
   if(P::isRestart) {
      calculateDerivativesSimple(
         perBGrid,
         perBDt2Grid,
         momentsGrid,
         momentsDt2Grid,
         dPerBGrid,
         dMomentsGrid,
         technicalGrid,
         sysBoundaryContainer,
         RK_ORDER1, // Update and compute on non-dt2 grids.
         false // Don't communicate moments, they are not needed here.
      );
      dPerBGrid.updateGhostCells();
   }
   FieldTracing::calculateIonosphereFsgridCoupling(technicalGrid, perBGrid, dPerBGrid, SBC::ionosphereGrid.nodes, SBC::Ionosphere::radius);
   SBC::ionosphereGrid.initSolver(!P::isRestart); // If it is a restart we do not want to zero out everything
   if(SBC::Ionosphere::couplingInterval > 0 && P::isRestart) {
      SBC::Ionosphere::solveCount = floor(P::t / SBC::Ionosphere::couplingInterval)+1;
   } else {
      SBC::Ionosphere::solveCount = 1;
   }
   
   if(P::isRestart) {
      // If it is a restart, we want to regenerate proper ig_inplanecurrent as well in case there's IO before the next solver step.
      SBC::ionosphereGrid.calculateConductivityTensor(SBC::Ionosphere::F10_7, SBC::Ionosphere::recombAlpha, SBC::Ionosphere::backgroundIonisation, true);
   }

   if (P::isRestart == false) {
      phiprof::Timer timer {"compute-dt"};
      // Run Vlasov solver once with zero dt to initialize
      // per-cell dt limits. In restarts, we read the dt from file.
      calculateSpatialTranslation(mpiGrid,0.0);
      calculateAcceleration(mpiGrid,0.0);      
   }

   // Save restart data
   if (P::writeInitialState) {
      // Calculate these so refinement parameters can be tuned based on the vlsv
      calculateScaledDeltasSimple(mpiGrid);

      FieldTracing::reduceData(technicalGrid, perBGrid, dPerBGrid, mpiGrid, SBC::ionosphereGrid.nodes); /*!< Call the reductions (e.g. field tracing) */
      
      phiprof::Timer timer {"write-initial-state"};
      
      if (myRank == MASTER_RANK)
         logFile << "(IO): Writing initial state to disk, tstep = "  << endl << writeVerbose;
      P::systemWriteDistributionWriteStride.push_back(1);
      P::systemWriteName.push_back("initial-grid");
      P::systemWriteDistributionWriteXlineStride.push_back(0);
      P::systemWriteDistributionWriteYlineStride.push_back(0);
      P::systemWriteDistributionWriteZlineStride.push_back(0);
      P::systemWritePath.push_back("./");
      P::systemWriteFsGrid.push_back(true);

      for(uint si=0; si<P::systemWriteName.size(); si++) {
         P::systemWrites.push_back(0);
      }

      const bool writeGhosts = true;
      if( writeGrid(mpiGrid,
            perBGrid, // TODO: Merge all the fsgrids passed here into one meta-object
            EGrid,
            EHallGrid,
            EGradPeGrid,
            momentsGrid,
            dPerBGrid,
            dMomentsGrid,
            BgBGrid,
            volGrid,
            technicalGrid,
            version,
            config,
            &outputReducer,
            P::systemWriteName.size()-1,
            P::restartStripeFactor,
            writeGhosts
         ) == false
      ) {
         cerr << "FAILED TO WRITE GRID AT " << __FILE__ << " " << __LINE__ << endl;
      }

      P::systemWriteDistributionWriteStride.pop_back();
      P::systemWriteName.pop_back();
      P::systemWriteDistributionWriteXlineStride.pop_back();
      P::systemWriteDistributionWriteYlineStride.pop_back();
      P::systemWriteDistributionWriteZlineStride.pop_back();
      P::systemWritePath.pop_back();
      P::systemWriteFsGrid.pop_back();
   }

   if (P::isRestart == false) {
      //compute new dt
      phiprof::Timer computeDtTimer {"compute-dt"};
      computeNewTimeStep(mpiGrid, technicalGrid, newDt, dtIsChanged);
      if (P::dynamicTimestep == true && dtIsChanged == true) {
         // Only actually update the timestep if dynamicTimestep is on
         P::dt=newDt;
      } else {
         dtIsChanged = false;
      }
      computeDtTimer.stop();
      
      //go forward by dt/2 in V, initializes leapfrog split. In restarts the
      //the distribution function is already propagated forward in time by dt/2
      phiprof::Timer propagateHalfTimer {"propagate-velocity-space-dt/2"};
      if (P::propagateVlasovAcceleration) {
         calculateAcceleration(mpiGrid, 0.5*P::dt);
      } else {
         //zero step to set up moments _v
         calculateAcceleration(mpiGrid, 0.0);
      }
      propagateHalfTimer.stop();

      // Apply boundary conditions
      if (P::propagateVlasovTranslation || P::propagateVlasovAcceleration ) {
         phiprof::Timer updateBoundariesTimer {("update system boundaries (Vlasov post-acceleration)")};
         sysBoundaryContainer.applySysBoundaryVlasovConditions(mpiGrid, 0.5*P::dt, true);
         updateBoundariesTimer.stop();
         addTimedBarrier("barrier-boundary-conditions");
      }
      // Also update all moments. They won't be transmitted to FSgrid until the field solver is called, though.
      phiprof::Timer computeMomentsTimer {"Compute interp moments"};
      calculateInterpolatedVelocityMoments(
         mpiGrid,
         CellParams::RHOM,
         CellParams::VX,
         CellParams::VY,
         CellParams::VZ,
         CellParams::RHOQ,
         CellParams::P_11,
         CellParams::P_22,
         CellParams::P_33
      );
      computeMomentsTimer.stop();
   }

   initTimer.stop();

   // ***********************************
   // ***** INITIALIZATION COMPLETE *****
   // ***********************************

   // Main simulation loop:
   if (myRank == MASTER_RANK){
      cout << "(MAIN): Starting main simulation loop." << endl;
      logFile << "(MAIN): Starting main simulation loop." << endl << writeVerbose;
      //report filtering if we are in an AMR run
      if (P::amrMaxSpatialRefLevel>0){
         logFile<<"Filtering Report: "<<endl;
         for (int refLevel=0 ; refLevel<= P::amrMaxSpatialRefLevel; refLevel++){
            logFile<<"\tRefinement Level " <<refLevel<<"==> Passes "<<P::numPasses.at(refLevel)<<endl;
         }
            logFile<<endl;
      }
   }

   phiprof::Timer reportMemTimer {"report-memory-consumption"};
   report_process_memory_consumption();
   reportMemTimer.stop();
   
   uint64_t computedCells=0;
   //Compute here based on time what the file intervals are
   P::systemWrites.clear();
   for(uint i=0;i< P::systemWriteTimeInterval.size();i++){
      int index=(int)(P::t_min/P::systemWriteTimeInterval[i]);
      //if we are already over 1% further than the time interval time that
      //is requested for writing, then jump to next writing index. This is to
      //make sure that at restart we do not write in the middle of
      //the interval.
      if(P::t_min>(index+0.01)*P::systemWriteTimeInterval[i]) {
         index++;
         // Special case for large timesteps
         int index2=(int)((P::t_min+P::dt)/P::systemWriteTimeInterval[i]);
         if (index2>index) index=index2;
      }
      P::systemWrites.push_back(index);
   }

   // Invalidate cached cell lists just to be sure (might not be needed)
   P::meshRepartitioned = true;

   unsigned int wallTimeRestartCounter=1;

   int doNow[3] = {0}; // 0: writeRestartNow, 1: balanceLoadNow, 2: refineNow ; declared outside main loop
   int writeRestartNow; // declared outside main loop
   bool overrideRebalanceNow = false; // declared outside main loop
   bool refineNow = false; // declared outside main loop
   
   addTimedBarrier("barrier-end-initialization");
   
   phiprof::Timer simulationTimer {"Simulation"};
   double startTime=  MPI_Wtime();
   double beforeTime = MPI_Wtime();
   double beforeSimulationTime=P::t_min;
   double beforeStep=P::tstep_min;

   while(P::tstep <= P::tstep_max  &&
         P::t-P::dt <= P::t_max+DT_EPSILON &&
         wallTimeRestartCounter <= P::exitAfterRestarts) {

      addTimedBarrier("barrier-loop-start");
      
      phiprof::Timer ioTimer {"IO"};

      phiprof::Timer externalsTimer {"checkExternalCommands"};
      if(myRank ==  MASTER_RANK) {
         // check whether STOP or KILL or SAVE has been passed, should be done by MASTER_RANK only as it can reset P::bailout_write_restart
         checkExternalCommands();
      }
      externalsTimer.stop();

      //write out phiprof profiles and logs with a lower interval than normal
      //diagnostic (every 10 diagnostic intervals).
      phiprof::Timer loggingTimer {"logfile-io"};
      logFile << "---------- tstep = " << P::tstep << " t = " << P::t <<" dt = " << P::dt << " FS cycles = " << P::fieldSolverSubcycles << " ----------" << endl;
      if (P::diagnosticInterval != 0 &&
          P::tstep % (P::diagnosticInterval*10) == 0 &&
          P::tstep-P::tstep_min >0) {

         phiprof::print(MPI_COMM_WORLD,"phiprof");

         double currentTime=MPI_Wtime();
         double timePerStep=double(currentTime  - beforeTime) / (P::tstep-beforeStep);
         double timePerSecond=double(currentTime  - beforeTime) / (P::t-beforeSimulationTime + DT_EPSILON);
         double remainingTime=min(timePerStep*(P::tstep_max-P::tstep),timePerSecond*(P::t_max-P::t));
         time_t finalWallTime=time(NULL)+(time_t)remainingTime; //assume time_t is in seconds, as it is almost always
         struct tm *finalWallTimeInfo=localtime(&finalWallTime);
         logFile << "(TIME) current walltime/step " << timePerStep<< " s" <<endl;
         logFile << "(TIME) current walltime/simusecond " << timePerSecond<<" s" <<endl;
         logFile << "(TIME) Estimated completion time is " <<asctime(finalWallTimeInfo)<<endl;
         //reset before values, we want to report speed since last report of speed.
         beforeTime = MPI_Wtime();
         beforeSimulationTime=P::t;
         beforeStep=P::tstep;
      }
      logFile << writeVerbose;
      loggingTimer.stop();

// Check whether diagnostic output has to be produced
      if (P::diagnosticInterval != 0 && P::tstep % P::diagnosticInterval == 0) {
         phiprof::Timer memTimer {"memory-report"};
         memTimer.start();
         report_process_memory_consumption();
         memTimer.stop();
         phiprof::Timer cellTimer {"cell-count-report"};
         cellTimer.start();
         report_cell_and_block_counts(mpiGrid);
         cellTimer.stop();

         phiprof::Timer diagnosticTimer {"diagnostic-io"};
         if (writeDiagnostic(mpiGrid, diagnosticReducer) == false) {
            if(myRank == MASTER_RANK)  cerr << "ERROR with diagnostic computation" << endl;

         }
      }

      // write system, loop through write classes
      for (uint i = 0; i < P::systemWriteTimeInterval.size(); i++) {
         if (P::systemWriteTimeInterval[i] >= 0.0 &&
             P::t >= P::systemWrites[i] * P::systemWriteTimeInterval[i] - DT_EPSILON) {
            // If we have only just restarted, the bulk file should already exist from the previous slot.
            if ((P::tstep == P::tstep_min) && (P::tstep>0)) {
               P::systemWrites[i]++;
               // Special case for large timesteps
               int index2=(int)((P::t+P::dt)/P::systemWriteTimeInterval[i]);
               if (index2>P::systemWrites[i]) P::systemWrites[i]=index2;
               continue;
            }

            // Calculate these so refinement parameters can be tuned based on the vlsv
            calculateScaledDeltasSimple(mpiGrid);

            FieldTracing::reduceData(technicalGrid, perBGrid, dPerBGrid, mpiGrid, SBC::ionosphereGrid.nodes); /*!< Call the reductions (e.g. field tracing) */
            
            phiprof::Timer writeSysTimer {"write-system"};
            logFile << "(IO): Writing spatial cell and reduced system data to disk, tstep = " << P::tstep << " t = " << P::t << endl << writeVerbose;
            const bool writeGhosts = true;
            if(writeGrid(mpiGrid,
               perBGrid, // TODO: Merge all the fsgrids passed here into one meta-object
               EGrid,
               EHallGrid,
               EGradPeGrid,
               momentsGrid,
               dPerBGrid,
               dMomentsGrid,
               BgBGrid,
               volGrid,
               technicalGrid,
               version,
               config,
               &outputReducer,
               i,
               P::systemStripeFactor,
               writeGhosts
               ) == false
            ) {
               cerr << "FAILED TO WRITE GRID AT" << __FILE__ << " " << __LINE__ << endl;
            }
            P::systemWrites[i]++;
            // Special case for large timesteps
            int index2=(int)((P::t+P::dt)/P::systemWriteTimeInterval[i]);
            if (index2>P::systemWrites[i]) P::systemWrites[i]=index2;
            logFile << "(IO): .... done!" << endl << writeVerbose;
         }
      }

      // Reduce globalflags::bailingOut from all processes
      phiprof::Timer bailoutReduceTimer {"Bailout-allreduce"};
      MPI_Allreduce(&(globalflags::bailingOut), &(doBailout), 1, MPI_INT, MPI_SUM, MPI_COMM_WORLD);
      bailoutReduceTimer.stop();

      // Write restart data if needed
      // Combined with checking of additional load balancing to have only one collective call.
      phiprof::Timer restartCheckTimer {"compute-is-restart-written-and-extra-LB"};
      if (myRank == MASTER_RANK) {
         if (  (P::saveRestartWalltimeInterval >= 0.0
            && (P::saveRestartWalltimeInterval*wallTimeRestartCounter <=  MPI_Wtime()-initialWtime
               || P::tstep == P::tstep_max
               || P::t >= P::t_max))
            || (doBailout > 0 && P::bailout_write_restart)
            || globalflags::writeRestart
         ) {
            doNow[0] = 1;
            if (globalflags::writeRestart == true) {
               doNow[0] = 2; // Setting to 2 so as to not increment the restart count below.
               globalflags::writeRestart = false; // This flag is only used by MASTER_RANK here and it needs to be reset after a restart write has been issued.
            }
         }
         else {
            doNow[0] = 0;
         }
         if (globalflags::balanceLoad || globalflags::doRefine) {
            doNow[1] = 1;
            globalflags::balanceLoad = false;
            if (globalflags::doRefine) {
               doNow[2] = 1;
               globalflags::doRefine = false;
            }
         }
      }
      MPI_Bcast( &doNow, 3 , MPI_INT , MASTER_RANK ,MPI_COMM_WORLD);
      writeRestartNow = doNow[0];
      doNow[0] = 0;
      if (doNow[1] == 1) {
         P::prepareForRebalance = true;
         doNow[1] = 0;
      }
      if (doNow[2]) {
         refineNow = true;
         doNow[2] = false;
      }
      restartCheckTimer.stop();

      if (writeRestartNow >= 1){
         phiprof::Timer timer {"write-restart"};
         if (writeRestartNow == 1) {
            wallTimeRestartCounter++;
         }

         // Refinement params for restart refinement
         calculateScaledDeltasSimple(mpiGrid);
         
         if (myRank == MASTER_RANK)
            logFile << "(IO): Writing restart data to disk, tstep = " << P::tstep << " t = " << P::t << endl << writeVerbose;
         //Write the restart:
         if( writeRestart(mpiGrid,
                  perBGrid, // TODO: Merge all the fsgrids passed here into one meta-object
                  EGrid,
                  EHallGrid,
                  EGradPeGrid,
                  momentsGrid,
                  dPerBGrid,
                  dMomentsGrid,
                  BgBGrid,
                  volGrid,
                  technicalGrid,
                  version,
                  config,
                  outputReducer,"restart",(uint)P::t,P::restartStripeFactor) == false ) {
            logFile << "(IO): ERROR Failed to write restart!" << endl << writeVerbose;
            cerr << "FAILED TO WRITE RESTART" << endl;
         }
         if (myRank == MASTER_RANK) {
            logFile << "(IO): .... done!"<< endl << writeVerbose;
         }
         timer.stop();
      }
      
      ioTimer.stop();
      addTimedBarrier("barrier-end-io");

      //no need to propagate if we are on the final step, we just
      //wanted to make sure all IO is done even for final step
      if(P::tstep == P::tstep_max ||
         P::t >= P::t_max ||
         doBailout > 0) {
         break;
      }

      //Re-loadbalance if needed
      //TODO - add LB measure and do LB if it exceeds threshold
      if(((P::tstep % P::rebalanceInterval == 0 && P::tstep > P::tstep_min) || overrideRebalanceNow)) {
         logFile << "(LB): Start load balance, tstep = " << P::tstep << " t = " << P::t << endl << writeVerbose;
<<<<<<< HEAD
         // Refinement includes LB
=======

         phiprof::Timer shrinkTimer {"Shrink_to_fit"};
         // * shrink to fit before LB * //
         shrink_to_fit_grid_data(mpiGrid);
         shrinkTimer.stop();

>>>>>>> c81422d8
         if (refineNow || (!dtIsChanged && P::adaptRefinement && P::tstep % (P::rebalanceInterval * P::refineCadence) == 0 && P::t > P::refineAfter)) { 
            logFile << "(AMR): Adapting refinement!"  << endl << writeVerbose;
            refineNow = false;
            if (!adaptRefinement(mpiGrid, technicalGrid, sysBoundaryContainer, *project)) {
               // OOM, rebalance and try again
               logFile << "(LB) AMR rebalancing with heavier refinement weights." << endl;
               globalflags::bailingOut = false; // Reset this
               for (auto id : mpiGrid.get_local_cells_to_refine()) {
                  mpiGrid[id]->parameters[CellParams::LBWEIGHTCOUNTER] *= 8.0;
               }
               balanceLoad(mpiGrid, sysBoundaryContainer);
               // We can /= 8.0 now as cells have potentially migrated. Go back to block-based count for now.
               for (auto id : mpiGrid.get_local_cells_to_refine()) {
                  mpiGrid[id]->parameters[CellParams::LBWEIGHTCOUNTER] = 0;
                  for (uint popID=0; popID<getObjectWrapper().particleSpecies.size(); ++popID) {
                     mpiGrid[id]->parameters[CellParams::LBWEIGHTCOUNTER] += mpiGrid[id]->get_number_of_velocity_blocks(popID);
                  }
               }

               mpiGrid.cancel_refining();
               if (!adaptRefinement(mpiGrid, technicalGrid, sysBoundaryContainer, *project)) {
                  for (auto id : mpiGrid.get_local_cells_to_refine()) {
                     mpiGrid[id]->parameters[CellParams::LBWEIGHTCOUNTER] *= 8.0;
                  }
                  continue;   // Refinement failed and we're bailing out
               } else {
                  globalflags::bailingOut = false; // Reset this
               }
            }

            // Calculate new dt limits since we might break CFL when refining
            phiprof::Timer computeDtimer {"compute-dt-amr"};
            calculateSpatialTranslation(mpiGrid,0.0);
            calculateAcceleration(mpiGrid,0.0);
         }
         // This now uses the block-based count just copied between the two refinement calls above.
         balanceLoad(mpiGrid, sysBoundaryContainer);
         addTimedBarrier("barrier-end-load-balance");
         logFile << "(LB): ... done!"  << endl << writeVerbose;
         P::prepareForRebalance = false;

         overrideRebalanceNow = false;

         // Make sure the ionosphere communicator is up-to-date, in case inner boundary cells
         // moved.
         SBC::ionosphereGrid.updateIonosphereCommunicator(mpiGrid, technicalGrid);
      }

      //get local cells
      const vector<CellID>& cells = getLocalCells();

      //compute how many spatial cells we solve for this step
      computedCells=0;
      for(size_t i=0; i<cells.size(); i++) {
         for (uint popID=0; popID<getObjectWrapper().particleSpecies.size(); ++popID)
            computedCells += (uint64_t)mpiGrid[cells[i]]->get_number_of_velocity_blocks(popID)*WID3;
      }

      //Check if dt needs to be changed, and propagate V back a half-step to change dt and set up new situation
      //do not compute new dt on first step (in restarts dt comes from file, otherwise it was initialized before we entered
      //simulation loop
      // FIXME what if dt changes at a restart??
      if(P::dynamicTimestep  && P::tstep > P::tstep_min) {
         computeNewTimeStep(mpiGrid, technicalGrid, newDt, dtIsChanged);
         addTimedBarrier("barrier-check-dt");
         if(dtIsChanged) {
            phiprof::Timer updateDtimer {"update-dt"};
            //propagate velocity space back to real-time
            if( P::propagateVlasovAcceleration ) {
               // Back half dt to real time, forward by new half dt
               calculateAcceleration(mpiGrid,-0.5*P::dt + 0.5*newDt);
            }
            else {
               //zero step to set up moments _v
               calculateAcceleration(mpiGrid, 0.0);
            }

            P::dt=newDt;

            logFile <<" dt changed to "<<P::dt <<"s, distribution function was half-stepped to real-time and back"<<endl<<writeVerbose;
            updateDtimer.stop();
            continue; //
            //addTimedBarrier("barrier-new-dt-set");
         }
      }

      if (P::tstep % P::rebalanceInterval == P::rebalanceInterval-1 || P::prepareForRebalance == true) {
         if(P::prepareForRebalance == true) {
            overrideRebalanceNow = true;
         } else {
            P::prepareForRebalance = true;
         }
         #pragma omp parallel for
         for (size_t c=0; c<cells.size(); ++c) {
            mpiGrid[cells[c]]->get_cell_parameters()[CellParams::LBWEIGHTCOUNTER] = 0;
         }
      }
      
      phiprof::Timer propagateTimer {"Propagate"};
      //Propagate the state of simulation forward in time by dt:
      
      // Update boundary condition states (time-varying)
      if (P::propagateVlasovTranslation || P::propagateVlasovAcceleration) {
         phiprof::Timer timer {"Update system boundaries (Vlasov pre-translation)"};
         sysBoundaryContainer.updateState(mpiGrid, perBGrid, BgBGrid, P::t + 0.5 * P::dt);
         timer.stop();
         addTimedBarrier("barrier-boundary-conditions");
      }

      phiprof::Timer spatialSpaceTimer {"Spatial-space"};
      if( P::propagateVlasovTranslation) {
         calculateSpatialTranslation(mpiGrid,P::dt);
      } else {
         calculateSpatialTranslation(mpiGrid,0.0);
      }
      spatialSpaceTimer.stop(computedCells, "Cells");
      
      // Apply boundary conditions
      if (P::propagateVlasovTranslation || P::propagateVlasovAcceleration ) {
         phiprof::Timer timer {"Update system boundaries (Vlasov post-translation)"};
         sysBoundaryContainer.applySysBoundaryVlasovConditions(mpiGrid, P::t+0.5*P::dt, false);
         timer.stop();
         addTimedBarrier("barrier-boundary-conditions");
      }
      
      phiprof::Timer momentsTimer {"Compute interp moments"};
      calculateInterpolatedVelocityMoments(
         mpiGrid,
         CellParams::RHOM_DT2,
         CellParams::VX_DT2,
         CellParams::VY_DT2,
         CellParams::VZ_DT2,
         CellParams::RHOQ_DT2,
         CellParams::P_11_DT2,
         CellParams::P_22_DT2,
         CellParams::P_33_DT2
      );
      momentsTimer.stop();
      
      // Propagate fields forward in time by dt. This needs to be done before the
      // moments for t + dt are computed (field uses t and t+0.5dt)
      if (P::propagateField) {
         phiprof::Timer propagateTimer {"Propagate Fields"};

         phiprof::Timer couplingInTimer {"fsgrid-coupling-in"};
         // Copy moments over into the fsgrid.
         //setupTechnicalFsGrid(mpiGrid, cells, technicalGrid);
         feedMomentsIntoFsGrid(mpiGrid, cells, momentsGrid, technicalGrid, false);
         feedMomentsIntoFsGrid(mpiGrid, cells, momentsDt2Grid, technicalGrid, true);
         couplingInTimer.stop();
         
         propagateFields(
            perBGrid,
            perBDt2Grid,
            EGrid,
            EDt2Grid,
            EHallGrid,
            EGradPeGrid,
            momentsGrid,
            momentsDt2Grid,
            dPerBGrid,
            dMomentsGrid,
            BgBGrid,
            volGrid,
            technicalGrid,
            sysBoundaryContainer,
            P::dt,
            P::fieldSolverSubcycles
         );

         phiprof::Timer getFieldsTimer {"getFieldsFromFsGrid"};
         // Copy results back from fsgrid.
         volGrid.updateGhostCells();
         technicalGrid.updateGhostCells();
         getFieldsFromFsGrid(volGrid, BgBGrid, EGradPeGrid, technicalGrid, mpiGrid, cells);
         getFieldsTimer.stop();
         propagateTimer.stop(cells.size(),"SpatialCells");
         addTimedBarrier("barrier-after-field-solver");
      }

      if(FieldTracing::fieldTracingParameters.useCache) {
         FieldTracing::resetReconstructionCoefficientsCache();
      }

      // Map current data down into the ionosphere
      // momentsGrid was ghost-updated in the field solver above, volGrid just after a few lines above.
      // perBGrid was ghost-updated before derivatives were computed in the field solver.
      // dPerBGrid was updated before the electric fields.
      if(SBC::ionosphereGrid.nodes.size() > 0 && ((P::t > SBC::Ionosphere::solveCount * SBC::Ionosphere::couplingInterval && SBC::Ionosphere::couplingInterval > 0) || SBC::Ionosphere::couplingInterval == 0)) {
         FieldTracing::calculateIonosphereFsgridCoupling(technicalGrid, perBGrid, dPerBGrid, SBC::ionosphereGrid.nodes, SBC::Ionosphere::radius);
         SBC::ionosphereGrid.mapDownBoundaryData(perBGrid, dPerBGrid, momentsGrid, volGrid, technicalGrid);
         SBC::ionosphereGrid.calculateConductivityTensor(SBC::Ionosphere::F10_7, SBC::Ionosphere::recombAlpha, SBC::Ionosphere::backgroundIonisation);

         // Solve ionosphere
         int nIterations, nRestarts;
         Real residual, minPotentialN, maxPotentialN, minPotentialS, maxPotentialS;
         SBC::ionosphereGrid.solve(nIterations, nRestarts, residual, minPotentialN, maxPotentialN, minPotentialS, maxPotentialS);
         logFile << "tstep = " << P::tstep
         << " t = " << P::t
         << " ionosphere iterations = " << nIterations
         << " restarts = " << nRestarts
         << " residual = " << std::scientific << residual << std::defaultfloat
         << " N potential min " << minPotentialN
         << " max " << maxPotentialN
         << " difference " << maxPotentialN - minPotentialN
         << " S potential min " << minPotentialS
         << " max " << maxPotentialS
         << " difference " << maxPotentialS - minPotentialS
         << endl;
         SBC::Ionosphere::solveCount++;
         globalflags::ionosphereJustSolved = true;
         // Reset flag in all cells
         #pragma omp parallel for
         for(size_t i=0; i<cells.size(); i++) {
            if(mpiGrid[cells[i]]->parameters[CellParams::FORCING_CELL_NUM] == 1) {
               mpiGrid[cells[i]]->parameters[CellParams::FORCING_CELL_NUM] = 0;
            }
         }
      }
      
      phiprof::Timer vspaceTimer {"Velocity-space"};
      if ( P::propagateVlasovAcceleration ) {
         calculateAcceleration(mpiGrid,P::dt);
         addTimedBarrier("barrier-after-ad just-blocks");
      } else {
         //zero step to set up moments _v
         calculateAcceleration(mpiGrid, 0.0);
      }
      vspaceTimer.stop(computedCells, "Cells");
      addTimedBarrier("barrier-after-acceleration");

      if (P::propagateVlasovTranslation || P::propagateVlasovAcceleration ) {
         phiprof::Timer timer {"Update system boundaries (Vlasov post-acceleration)"};
         sysBoundaryContainer.applySysBoundaryVlasovConditions(mpiGrid, P::t + 0.5 * P::dt, true);
         timer.stop();
         addTimedBarrier("barrier-boundary-conditions");
      }
      
      momentsTimer.start();
      // *here we compute rho and rho_v for timestep t + dt, so next
      // timestep * //
      calculateInterpolatedVelocityMoments(
         mpiGrid,
         CellParams::RHOM,
         CellParams::VX,
         CellParams::VY,
         CellParams::VZ,
         CellParams::RHOQ,
         CellParams::P_11,
         CellParams::P_22,
         CellParams::P_33
      );
      momentsTimer.stop();

      propagateTimer.stop(computedCells,"Cells");
      
      phiprof::Timer endStepTimer {"Project endTimeStep"};
      project->hook(hook::END_OF_TIME_STEP, mpiGrid, perBGrid);
      endStepTimer.stop();

      // Check timestep
      if (P::dt < P::bailout_min_dt) {
         stringstream s;
         s << "The timestep dt=" << P::dt << " went below bailout.bailout_min_dt (" << to_string(P::bailout_min_dt) << ")." << endl;
         bailout(true, s.str(), __FILE__, __LINE__);
      }
      //Move forward in time
      P::meshRepartitioned = false;
      globalflags::ionosphereJustSolved = false;
      ++P::tstep;
      P::t += P::dt;

   }

   double after = MPI_Wtime();

   simulationTimer.stop();
   phiprof::Timer finalizationTimer {"Finalization"};
   if (P::propagateField ) { 
      finalizeFieldPropagator();
   }
   if (myRank == MASTER_RANK) {
      if (doBailout > 0) {
         logFile << "(BAILOUT): Bailing out, see error log for details." << endl;
      }

      double timePerStep;
      if (P::tstep == P::tstep_min) {
         timePerStep=0.0;
      } else {
         timePerStep=double(after  - startTime) / (P::tstep-P::tstep_min);
      }
      double timePerSecond=double(after  - startTime) / (P::t-P::t_min+DT_EPSILON);
      logFile << "(MAIN): All timesteps calculated." << endl;
      logFile << "\t (TIME) total run time " << after - startTime << " s, total simulated time " << P::t -P::t_min<< " s" << endl;
      if(P::t != 0.0) {
         logFile << "\t (TIME) seconds per timestep " << timePerStep  <<
         ", seconds per simulated second " <<  timePerSecond << endl;
      }
      logFile << writeVerbose;
   }
   
   finalizationTimer.stop();
   mainTimer.stop();
   
   phiprof::print(MPI_COMM_WORLD,"phiprof");

   if (myRank == MASTER_RANK) {
      logFile << "(MAIN): Completed requested simulation. Exiting." << endl << writeVerbose;
      cout << "(MAIN): Completed requested simulation. Exiting." << endl;
   }
   logFile.close();
   if (P::diagnosticInterval != 0) diagnostic.close();

   // Finalize GSgrids
   perBGrid.finalize();
   perBDt2Grid.finalize();
   EGrid.finalize();
   EDt2Grid.finalize();
   EHallGrid.finalize();
   EGradPeGrid.finalize();
   momentsGrid.finalize();
   momentsDt2Grid.finalize();
   dPerBGrid.finalize();
   dMomentsGrid.finalize();
   BgBGrid.finalize();
   volGrid.finalize();
   technicalGrid.finalize();

   #ifdef USE_GPU
   // Call gpu allocation destructors on all spatial cells
   for (typename std::unordered_map<uint64_t, SpatialCell>::iterator
           cell_item = mpiGrid.get_cell_data_for_editing().begin();
        cell_item != mpiGrid.get_cell_data_for_editing().end();
        cell_item++
      ) {
      (cell_item->second).gpu_destructor();
   }
   for (typename std::unordered_map<uint64_t, SpatialCell>::iterator
           cell_item = mpiGrid.get_remote_cell_data_for_editing().begin();
        cell_item != mpiGrid.get_remote_cell_data_for_editing().end();
        cell_item++
      ) {
      (cell_item->second).gpu_destructor();
   }
   // Deallocate buffers, clear device
   vmesh::deallocateMeshWrapper();
   sysBoundaryContainer.gpuClear();
   gpu_clear_device();
   #endif

   if(overrideMCAompio) {
      MPI_T_finalize();
   }
   MPI_Finalize();
   return 0;
}<|MERGE_RESOLUTION|>--- conflicted
+++ resolved
@@ -1071,16 +1071,12 @@
       //TODO - add LB measure and do LB if it exceeds threshold
       if(((P::tstep % P::rebalanceInterval == 0 && P::tstep > P::tstep_min) || overrideRebalanceNow)) {
          logFile << "(LB): Start load balance, tstep = " << P::tstep << " t = " << P::t << endl << writeVerbose;
-<<<<<<< HEAD
-         // Refinement includes LB
-=======
 
          phiprof::Timer shrinkTimer {"Shrink_to_fit"};
          // * shrink to fit before LB * //
          shrink_to_fit_grid_data(mpiGrid);
          shrinkTimer.stop();
 
->>>>>>> c81422d8
          if (refineNow || (!dtIsChanged && P::adaptRefinement && P::tstep % (P::rebalanceInterval * P::refineCadence) == 0 && P::t > P::refineAfter)) { 
             logFile << "(AMR): Adapting refinement!"  << endl << writeVerbose;
             refineNow = false;
