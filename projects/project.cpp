/*
 * This file is part of Vlasiator.
 * Copyright 2010-2016 Finnish Meteorological Institute
 *
 * For details of usage, see the COPYING file and read the "Rules of the Road"
 * at http://www.physics.helsinki.fi/vlasiator/
 *
 * This program is free software; you can redistribute it and/or modify
 * it under the terms of the GNU General Public License as published by
 * the Free Software Foundation; either version 2 of the License, or
 * (at your option) any later version.
 *
 * This program is distributed in the hope that it will be useful,
 * but WITHOUT ANY WARRANTY; without even the implied warranty of
 * MERCHANTABILITY or FITNESS FOR A PARTICULAR PURPOSE.  See the
 * GNU General Public License for more details.
 *
 * You should have received a copy of the GNU General Public License along
 * with this program; if not, write to the Free Software Foundation, Inc.,
 * 51 Franklin Street, Fifth Floor, Boston, MA 02110-1301 USA.
 */

#include "project.h"
#include <cstdlib>
#include "../common.h"
#include "../parameters.h"
#include "../readparameters.h"
#include "../vlasovmover.h"
#include "../logger.h"
#include "../object_wrapper.h"
#include "../velocity_mesh_parameters.h"

#include "Alfven/Alfven.h"
#include "Diffusion/Diffusion.h"
#include "Dispersion/Dispersion.h"
#include "Distributions/Distributions.h"
#include "Firehose/Firehose.h"
#include "Flowthrough/Flowthrough.h"
#include "Fluctuations/Fluctuations.h"
#include "Harris/Harris.h"
#include "KHB/KHB.h"
#include "Larmor/Larmor.h"
#include "Magnetosphere/Magnetosphere.h"
#include "MultiPeak/MultiPeak.h"
#include "VelocityBox/VelocityBox.h"
#include "Riemann1/Riemann1.h"
#include "Shock/Shock.h"
#include "IPShock/IPShock.h"
#include "Template/Template.h"
#include "test_fp/test_fp.h"
#include "testAmr/testAmr.h"
#include "testHall/testHall.h"
#include "test_trans/test_trans.h"
#include "verificationLarmor/verificationLarmor.h"
#include "../backgroundfield/backgroundfield.h"
#include "../backgroundfield/constantfield.hpp"
#include "Shocktest/Shocktest.h"
#include "../sysboundary/sysboundarycondition.h"

using namespace std;

extern Logger logFile;

<<<<<<< HEAD
=======
char projects::Project::rngStateBuffer[256];
random_data projects::Project::rngDataBuffer;

/** Struct for creating a new velocity mesh.
 * The values are read from the configuration file and 
 * copied to ObjectWrapper::velocityMeshes.*/
struct VelocityMeshParams {
   vector<string> name;
   vector<double> vx_min;
   vector<double> vy_min;
   vector<double> vz_min;
   vector<double> vx_max;
   vector<double> vy_max;
   vector<double> vz_max;
   vector<vmesh::LocalID> vx_length;
   vector<vmesh::LocalID> vy_length;
   vector<vmesh::LocalID> vz_length;
   vector<unsigned int> maxRefLevels;
   
   void resize(const size_t& size) {
      name.resize(1);
      vx_min.resize(1);
      vy_min.resize(1);
      vz_min.resize(1);
      vx_max.resize(1);
      vy_max.resize(1);
      vz_max.resize(1);
      vx_length.resize(1);
      vy_length.resize(1);
      vz_length.resize(1);
      maxRefLevels.resize(1);
   }
};

//static VelocityMeshParams* velMeshParams = NULL;

>>>>>>> 2025ae8d
namespace projects {
   Project::Project() { 
      baseClassInitialized = false;
   }
   
   Project::~Project() { }
   
   void Project::addParameters() {
      typedef Readparameters RP;
      // TODO add all projects' static addParameters() functions here.
      projects::Alfven::addParameters();
      projects::Diffusion::addParameters();
      projects::Dispersion::addParameters();
      projects::Distributions::addParameters();
      projects::Firehose::addParameters();
      projects::Flowthrough::addParameters();
      projects::Fluctuations::addParameters();
      projects::Harris::addParameters();
      projects::KHB::addParameters();
      projects::Larmor::addParameters();
      projects::Magnetosphere::addParameters();
      projects::MultiPeak::addParameters();
      projects::VelocityBox::addParameters();
      projects::Riemann1::addParameters();
      projects::Shock::addParameters();
      projects::IPShock::addParameters();
      projects::Template::addParameters();
      projects::test_fp::addParameters();
      projects::testAmr::addParameters();
      projects::TestHall::addParameters();
      projects::test_trans::addParameters();
      projects::verificationLarmor::addParameters();
      projects::Shocktest::addParameters();
      RP::add("Project_common.seed", "Seed for the RNG", 42);
      
   }

   void Project::getParameters() {
      typedef Readparameters RP;
      RP::get("Project_common.seed", this->seed);
   }

   /** Initialize the Project. Velocity mesh and particle population 
    * parameters are read from the configuration file, and corresponding internal 
    * variables are created here.
    * NOTE: Each project must call this function!
    * @return If true, particle species and velocity meshes were created successfully.*/
   bool Project::initialize() {
      
      // Basic error checking
      bool success = true;

      baseClassInitialized = success;
      return success;
   }
   
   /** Check if base class has been initialized.
    * @return If true, base class was successfully initialized.*/
   bool Project::initialized() {return baseClassInitialized;}

   /*! Print a warning message to stderr and abort, one should not use the base class functions. */
   void Project::setProjectBField(
      FsGrid< std::array<Real, fsgrids::bfield::N_BFIELD>, FS_STENCIL_WIDTH> & perBGrid,
      FsGrid< std::array<Real, fsgrids::bgbfield::N_BGB>, FS_STENCIL_WIDTH> & BgBGrid,
      FsGrid< fsgrids::technical, FS_STENCIL_WIDTH> & technicalGrid
   ) {
      int rank;
      MPI_Comm_rank(MPI_COMM_WORLD,&rank);
      if (rank == MASTER_RANK) {
         cerr << "(Project.cpp) WARNING: Base class 'setCellBackgroundField' in " << __FILE__ << ":" << __LINE__ << " called." << endl;
      }
      exit(1);
   }
   
   void Project::hook(
      cuint& stage,
      const dccrg::Dccrg<spatial_cell::SpatialCell,dccrg::Cartesian_Geometry>& mpiGrid,
      FsGrid< std::array<Real, fsgrids::bfield::N_BFIELD>, FS_STENCIL_WIDTH> & perBGrid
   ) const { }

   void Project::setupBeforeSetCell(const std::vector<CellID>& cells) {
      // Dummy implementation.
      return;
   }

   void Project::setCell(SpatialCell* cell) {
      // Set up cell parameters:
      calcCellParameters(cell,0.0);
      
      for (size_t p=0; p<getObjectWrapper().particleSpecies.size(); ++p) {
         this->setVelocitySpace(p,cell);
      }

      //let's get rid of blocks not fulfilling the criteria here to save memory.
      //cell->adjustSingleCellVelocityBlocks();

      // Passing true for the doNotSkip argument as we want to calculate 
      // the moment no matter what when this function is called.
      calculateCellMoments(cell,true,false,true);
   }

   std::vector<vmesh::GlobalID> Project::findBlocksToInitialize(spatial_cell::SpatialCell* cell,const uint popID) const {
      vector<vmesh::GlobalID> blocksToInitialize;
      const uint8_t refLevel = 0;

      const vmesh::LocalID* vblocks_ini = cell->get_velocity_grid_length(popID,refLevel);
      
      for (uint kv=0; kv<vblocks_ini[2]; ++kv) 
         for (uint jv=0; jv<vblocks_ini[1]; ++jv)
            for (uint iv=0; iv<vblocks_ini[0]; ++iv) {
               vmesh::LocalID blockIndices[3];
               blockIndices[0] = iv;
               blockIndices[1] = jv;
               blockIndices[2] = kv;
               const vmesh::GlobalID blockGID = cell->get_velocity_block(popID,blockIndices,refLevel);

               cell->add_velocity_block(blockGID,popID);
               blocksToInitialize.push_back(blockGID);
      }
      delete vblocks_ini;
      return blocksToInitialize;
   }
   
   /** Write simulated particle populations to logfile.*/
   void Project::printPopulations() {
      logFile << "(PROJECT): Loaded particle populations are:" << endl;
      
      for (size_t p=0; p<getObjectWrapper().particleSpecies.size(); ++p) {
         const species::Species& spec = getObjectWrapper().particleSpecies[p];
         logFile << "Population #" << p << endl;
         logFile << "\t name             : '" << spec.name << "'" << endl;
         logFile << "\t charge           : '" << spec.charge << "'" << endl;
         logFile << "\t mass             : '" << spec.mass << "'" << endl;
         logFile << "\t sparse threshold : '" << spec.sparseMinValue << "'" << endl;
         logFile << "\t velocity mesh    : '" << vmesh::getMeshWrapper()->velocityMeshesCreation->at(spec.velocityMesh).name << "'" << endl;
         logFile << endl;
      }
      logFile << write;
   }
   
   /** Calculate the volume averages of distribution function for the 
    * given particle population in the given spatial cell. The velocity block 
    * is defined by its local ID. The function returns the maximum value of the 
    * distribution function within the velocity block. If it is below the sparse 
    * min value for the population, this block should be removed or marked 
    * as a no-content block.
    * @param cell Spatial cell.
    * @param blockLID Velocity block local ID within the spatial cell.
    * @param popID Population ID.
    * @return Maximum value of the calculated distribution function.*/
   Real Project::setVelocityBlock(spatial_cell::SpatialCell* cell,const vmesh::LocalID& blockLID,const uint popID) const {
      // If simulation doesn't use one or more velocity coordinates, 
      // only calculate the distribution function for one layer of cells.
      uint WID_VX = WID;
      uint WID_VY = WID;
      uint WID_VZ = WID;
      switch (Parameters::geometry) {         
         case geometry::XY4D:
            WID_VZ=1;
            break;
         case geometry::XZ4D:
            WID_VY=1;
            break;
         default:
            break;
      }

      // Fetch spatial cell coordinates and size
      creal x  = cell->parameters[CellParams::XCRD];
      creal y  = cell->parameters[CellParams::YCRD];
      creal z  = cell->parameters[CellParams::ZCRD];
      creal dx = cell->parameters[CellParams::DX];
      creal dy = cell->parameters[CellParams::DY];
      creal dz = cell->parameters[CellParams::DZ];

      const Real* parameters = cell->get_block_parameters(popID);
      Realf* data = cell->get_data(popID);
      
      creal vxBlock = parameters[blockLID*BlockParams::N_VELOCITY_BLOCK_PARAMS + BlockParams::VXCRD];
      creal vyBlock = parameters[blockLID*BlockParams::N_VELOCITY_BLOCK_PARAMS + BlockParams::VYCRD];
      creal vzBlock = parameters[blockLID*BlockParams::N_VELOCITY_BLOCK_PARAMS + BlockParams::VZCRD];
      creal dvxCell = parameters[blockLID*BlockParams::N_VELOCITY_BLOCK_PARAMS + BlockParams::DVX];
      creal dvyCell = parameters[blockLID*BlockParams::N_VELOCITY_BLOCK_PARAMS + BlockParams::DVY];
      creal dvzCell = parameters[blockLID*BlockParams::N_VELOCITY_BLOCK_PARAMS + BlockParams::DVZ];
      // Calculate volume average of distribution function for each phase-space cell in the block.
      Real maxValue = 0.0;
      for (uint kc=0; kc<WID_VZ; ++kc) {
         for (uint jc=0; jc<WID_VY; ++jc) {
            for (uint ic=0; ic<WID_VX; ++ic) {
               creal vxCell = vxBlock + ic*dvxCell;
               creal vyCell = vyBlock + jc*dvyCell;
               creal vzCell = vzBlock + kc*dvzCell;
               creal average =
                  calcPhaseSpaceDensity(
                     x, y, z, dx, dy, dz,
                     vxCell,vyCell,vzCell,
                     dvxCell,dvyCell,dvzCell,popID);
               if (average != 0.0) {
                  data[blockLID*SIZE_VELBLOCK+cellIndex(ic,jc,kc)] = average;
                  maxValue = max(maxValue,average);
               }
            }
         }
      }
      return maxValue;
   }
   
   void Project::setVelocitySpace(const uint popID,SpatialCell* cell) const {
      vmesh::VelocityMesh* vmesh = cell->get_velocity_mesh(popID);

      vector<vmesh::GlobalID> blocksToInitialize = this->findBlocksToInitialize(cell,popID);
      vector<vmesh::GlobalID> removeList;
      for (uint i=0; i<blocksToInitialize.size(); ++i) {
         const vmesh::GlobalID blockGID = blocksToInitialize[i];
         const vmesh::LocalID blockLID = vmesh->getLocalID(blockGID);
         if (blockLID == vmesh::VelocityMesh::invalidLocalID()) {
            cerr << "ERROR, invalid local ID in " << __FILE__ << ":" << __LINE__ << endl;
            exit(1);
         }

         const Real maxValue = setVelocityBlock(cell,blockLID,popID);
         if (maxValue < cell->getVelocityBlockMinValue(popID)) {
            removeList.push_back(blockGID);
         }
      }

#ifdef VAMR
      // Get VAMR refinement criterion and use it to test which blocks should be refined
      vamr_ref_criteria::Base* refCriterion = getObjectWrapper().vamrVelRefCriteria.create(Parameters::vamrVelRefCriterion);
      if (refCriterion == NULL) {
         if (rescalesDensity(popID) == true) {
            rescaleDensity(cell,popID);
         }
         return;
      }
      refCriterion->initialize("");

      // Remove blocks with f below sparse min value
      for (size_t b=0; b<removeList.size(); ++b) cell->remove_velocity_block(removeList[b],popID);

      // Loop over blocks in the spatial cell until we reach the maximum
      // refinement level, or until there are no more blocks left to refine
      bool refine = true;
      uint currentLevel = 0;
      if (currentLevel == Parameters::vamrMaxVelocityRefLevel) refine = false;
      while (refine == true) {
         removeList.clear();
         
         // Loop over blocks and add blocks to be refined to vector refineList
         vector<vmesh::GlobalID> refineList;
         const vmesh::LocalID startIndex = 0;
         const vmesh::LocalID endIndex   = cell->get_number_of_velocity_blocks(popID);
         for (vmesh::LocalID blockLID=startIndex; blockLID<endIndex; ++blockLID) {
            vector<vmesh::GlobalID> nbrs;
<<<<<<< HEAD
            //int32_t refLevelDifference;
            const vmesh::GlobalID blockGID = vmesh->getGlobalID(blockLID);
=======
            const vmesh::GlobalID blockGID = vmesh.getGlobalID(blockLID);
>>>>>>> 2025ae8d

            // Fetch block data and nearest neighbors
            Realf array[(WID+2)*(WID+2)*(WID+2)];
            cell->fetch_data<1>(blockGID,vmesh,cell->get_data(0,popID),array);

            // If block should be refined, add it to refine list
            if (refCriterion->evaluate(array,popID) > Parameters::vamrRefineLimit) {
               refineList.push_back(blockGID);
            }
         }

         // Refine blocks in vector refineList. All blocks that were created 
         // as a result of the refine, including blocks created because of induced 
         // refinement, are added to map insertedBlocks
         map<vmesh::GlobalID,vmesh::LocalID> insertedBlocks;
         for (size_t b=0; b<refineList.size(); ++b) {
            cell->refine_block(refineList[b],insertedBlocks,popID);
         }

         // Loop over blocks in map insertedBlocks and recalculate 
         // values of distribution functions
         for (map<vmesh::GlobalID,vmesh::LocalID>::const_iterator it=insertedBlocks.begin(); it!=insertedBlocks.end(); ++it) {
            const vmesh::GlobalID blockGID = it->first;
            const vmesh::LocalID blockLID = it->second;
            const Real maxValue = setVelocityBlock(cell,blockLID,popID);
            if (maxValue <= cell->getVelocityBlockMinValue(popID)) {
               removeList.push_back(blockGID);
            }
         }

         // Remove blocks with f below sparse min value
         for (size_t b=0; b<removeList.size(); ++b) cell->remove_velocity_block(removeList[b],popID);

         if (refineList.size() == 0) refine = false;
         ++currentLevel;
         if (currentLevel == Parameters::vamrMaxVelocityRefLevel) refine = false;
      }

      delete refCriterion;
#endif

      if (rescalesDensity(popID) == true) {
         rescaleDensity(cell,popID);
      }
      return;
   }

   /** Check if the project wants to rescale densities.
    * @param popID ID of the particle species.
    * @return If true, rescaleDensity is called for this species.*/
   bool Project::rescalesDensity(const uint popID) const {
      return false;
   }

   /** Rescale the distribution function of the given particle species so that 
    * the number density corresponds to the value returned by getCorrectNumberDensity.
    * @param cell Spatial cell.
    * @param popID ID of the particle species.*/
   void Project::rescaleDensity(spatial_cell::SpatialCell* cell,const uint popID) const {
      // Re-scale densities
      Real sum = 0.0;
      Realf* data = cell->get_data(popID);
      const Real* blockParams = cell->get_block_parameters(popID);
      for (vmesh::LocalID blockLID=0; blockLID<cell->get_number_of_velocity_blocks(popID); ++blockLID) {
         Real tmp = 0.0;
         for (unsigned int i=0; i<WID3; ++i) tmp += data[blockLID*WID3+i];
         const Real DV3 = blockParams[BlockParams::DVX]*blockParams[BlockParams::DVY]*blockParams[BlockParams::DVZ];
         sum += tmp*DV3;
         blockParams += BlockParams::N_VELOCITY_BLOCK_PARAMS;
      }
      
      const Real correctSum = getCorrectNumberDensity(cell,popID);
      const Real ratio = correctSum / sum;
      
      for (size_t i=0; i<cell->get_number_of_velocity_blocks(popID)*WID3; ++i) {
         data[i] *= ratio;
      }
   }

   /*! Print a warning message to stderr and abort, one should not use the base class functions. */
   void Project::calcCellParameters(SpatialCell* cell, creal& t) {
      int rank;
      MPI_Comm_rank(MPI_COMM_WORLD,&rank);
      if (rank == MASTER_RANK) {
         cerr << "(Project.cpp) WARNING: Base class 'calcCellParameters' in " << __FILE__ << ":" << __LINE__ << " called." << endl;
      }
      exit(1);
   }
   
   /*!
     Get correct number density base class function?
   */
   Real Project::getCorrectNumberDensity(spatial_cell::SpatialCell* cell,const uint popID) const {
      cerr << "ERROR: Project::getCorrectNumberDensity called instead of derived class function!" << endl;
      exit(1);
      return 0.0;
   }

   /** Get random number between 0 and 1.0. One should always first initialize the rng.
    * @param rngDataBuffer struct of type random_data
    * @return Uniformly distributed random number between 0 and 1.*/
   Real Project::getRandomNumber(std::default_random_engine& randGen) const {
      return std::uniform_real_distribution<>(0,1)(randGen);
   }

   /** Set random seed (thread-safe). Seed is based on the seed read
    *  in from cfg + the seedModifier parameter
    * @param seedModifier CellID value to use as seed modifier
    * @param rngStateBuffer buffer where random number values are kept
    * @param rngDataBuffer struct of type random_data
   */
   void Project::setRandomSeed(CellID seedModifier, std::default_random_engine& randGen) const {
      randGen.seed(this->seed+seedModifier);
   }

   /** Set random seed (thread-safe) that is always the same for
    * this particular cellID. Can be used to make reproducible
    * simulations that do not depend on number of processes or threads.
    * @param cell SpatialCell used to infer CellID value to use as seed modifier
    * @param rngStateBuffer buffer where random number values are kept
    * @param rngDataBuffer struct of type random_data
   */
   void Project::setRandomCellSeed(spatial_cell::SpatialCell* cell, std::default_random_engine& randGen) const {
      const creal x = cell->parameters[CellParams::XCRD];
      const creal y = cell->parameters[CellParams::YCRD];
      const creal z = cell->parameters[CellParams::ZCRD];
      const creal dx = cell->parameters[CellParams::DX];
      const creal dy = cell->parameters[CellParams::DY];
      const creal dz = cell->parameters[CellParams::DZ];
      
      const CellID cellID = (int) ((x - Parameters::xmin) / dx) +
         (int) ((y - Parameters::ymin) / dy) * Parameters::xcells_ini +
         (int) ((z - Parameters::zmin) / dz) * Parameters::xcells_ini * Parameters::ycells_ini;
      setRandomSeed(cellID, randGen);
   }

   /*
     Refine cells of mpiGrid. Each project that wants refinement should implement this function. 
     Base class function prints a warning and does nothing.
    */
   bool Project::refineSpatialCells( dccrg::Dccrg<spatial_cell::SpatialCell,dccrg::Cartesian_Geometry>& mpiGrid ) const {
      int myRank;
      MPI_Comm_rank(MPI_COMM_WORLD,&myRank);
      if (myRank == MASTER_RANK) {
         cerr << "(Project.cpp) Base class 'refineSpatialCells' in " << __FILE__ << ":" << __LINE__ << " called. Make sure that this is correct." << endl;
      }
      
      MPI_Comm_rank(MPI_COMM_WORLD,&myRank);
      
      if(myRank == MASTER_RANK) std::cout << "Maximum refinement level is " << mpiGrid.mapping.get_maximum_refinement_level() << std::endl;

      std::vector<bool> refineSuccess;
      
      for (uint i = 0; i < 2 * P::amrBoxHalfWidthX; ++i) {
         for (uint j = 0; j < 2 * P::amrBoxHalfWidthY; ++j) {
            for (uint k = 0; k < 2 * P::amrBoxHalfWidthZ; ++k) {
               
               std::array<double,3> xyz;
               xyz[0] = P::amrBoxCenterX + (0.5 + i - P::amrBoxHalfWidthX) * P::dx_ini;
               xyz[1] = P::amrBoxCenterY + (0.5 + j - P::amrBoxHalfWidthY) * P::dy_ini;
               xyz[2] = P::amrBoxCenterZ + (0.5 + k - P::amrBoxHalfWidthZ) * P::dz_ini;
               
               CellID myCell = mpiGrid.get_existing_cell(xyz);
               if (mpiGrid.refine_completely_at(xyz)) {
                  #ifndef NDEBUG
                  std::cout << "Rank " << myRank << " is refining cell " << myCell << std::endl;
                  #endif
               }
            }
         }
      }
      std::vector<CellID> refinedCells = mpiGrid.stop_refining(true);
      if(myRank == MASTER_RANK) std::cout << "Finished first level of refinement" << endl;
      #ifndef NDEBUG
      if(refinedCells.size() > 0) {
         std::cout << "Refined cells produced by rank " << myRank << " are: ";
         for (auto cellid : refinedCells) {
            std::cout << cellid << " ";
         }
         std::cout << endl;
      }
      #endif
      
      mpiGrid.balance_load();
      
      if(mpiGrid.get_maximum_refinement_level() > 1) {
         
         for (uint i = 0; i < 2 * P::amrBoxHalfWidthX; ++i) {
            for (uint j = 0; j < 2 * P::amrBoxHalfWidthY; ++j) {
               for (uint k = 0; k < 2 * P::amrBoxHalfWidthZ; ++k) {
                  
                  std::array<double,3> xyz;
                  xyz[0] = P::amrBoxCenterX + 0.5 * (0.5 + i - P::amrBoxHalfWidthX) * P::dx_ini;
                  xyz[1] = P::amrBoxCenterY + 0.5 * (0.5 + j - P::amrBoxHalfWidthY) * P::dy_ini;
                  xyz[2] = P::amrBoxCenterZ + 0.5 * (0.5 + k - P::amrBoxHalfWidthZ) * P::dz_ini;
                  
                  CellID myCell = mpiGrid.get_existing_cell(xyz);
                  if (mpiGrid.refine_completely_at(xyz)) {
                     #ifndef NDEBUG
                     std::cout << "Rank " << myRank << " is refining cell " << myCell << std::endl;
                     #endif
                  }
               }
            }
         }
         
         std::vector<CellID> refinedCells = mpiGrid.stop_refining(true);      
         if(myRank == MASTER_RANK) std::cout << "Finished second level of refinement" << endl;
         #ifndef NDEBUG
         if(refinedCells.size() > 0) {
            std::cout << "Refined cells produced by rank " << myRank << " are: ";
            for (auto cellid : refinedCells) {
               std::cout << cellid << " ";
            }
            std::cout << endl;
         }
         #endif
         mpiGrid.balance_load();
      }
         
         return true;
   }

   bool Project::adaptRefinement( dccrg::Dccrg<spatial_cell::SpatialCell,dccrg::Cartesian_Geometry>& mpiGrid ) const {
      int myRank;
      MPI_Comm_rank(MPI_COMM_WORLD,&myRank);
      if (myRank == MASTER_RANK) {
         cerr << "(Project.cpp) Base class 'adaptRefinement' in " << __FILE__ << ":" << __LINE__ << " called. Function is not implemented for project." << endl;
      }

      return false;
   }

   bool Project::forceRefinement( dccrg::Dccrg<spatial_cell::SpatialCell,dccrg::Cartesian_Geometry>& mpiGrid ) const {
      int myRank;
      MPI_Comm_rank(MPI_COMM_WORLD,&myRank);
      if (myRank == MASTER_RANK) {
         cerr << "(Project.cpp) Base class 'forceRefinement' in " << __FILE__ << ":" << __LINE__ << " called. Function is not implemented for project." << endl;
      }

      return false;
   }

   bool Project::filterRefined( dccrg::Dccrg<spatial_cell::SpatialCell,dccrg::Cartesian_Geometry>& mpiGrid ) const {
      int myRank;       
      MPI_Comm_rank(MPI_COMM_WORLD,&myRank);

      auto cells = getLocalCells();
      std::map<CellID, SpatialCell> cellsMap;
      for (CellID id : cells) {
         if (mpiGrid[id]->parameters[CellParams::RECENTLY_REFINED]) {
            cellsMap.insert({id, *mpiGrid[id]});
         }
      }

      for (auto cellPair : cellsMap) {
         CellID id = cellPair.first;
         // To preserve the mean, we must only consider refined cells
         int refLevel = mpiGrid.get_refinement_level(id);
         std::vector<CellID> refinedNeighbours;
         for (auto& neighbour : *mpiGrid.get_neighbors_of(id, NEAREST_NEIGHBORHOOD_ID)) {
            if (mpiGrid[neighbour.first]->parameters[CellParams::RECENTLY_REFINED] && mpiGrid.get_refinement_level(neighbour.first) == refLevel) {
               refinedNeighbours.push_back(neighbour.first);
            }
         }

         if (refinedNeighbours.size() == 7) {
            continue;   // Simple heuristic, in these cases all neighbours are from the same parent cell, ergo are identical
         }

         // In boxcar filter, we take the average of each of the neighbours and the cell itself. For each missing neighbour, add the cell one more time
         Real fluffiness = (Real) refinedNeighbours.size() / 27.0;
         for (uint popID=0; popID<getObjectWrapper().particleSpecies.size(); ++popID) {
            SBC::averageCellData(mpiGrid, refinedNeighbours, &cellPair.second, popID, fluffiness);
         }

         calculateCellMoments(&cellPair.second, true, false);
      }

      for (auto cellPair : cellsMap) {
         *mpiGrid[cellPair.first] = cellPair.second;
         mpiGrid[cellPair.first]->parameters[CellParams::RECENTLY_REFINED] = 0;
      }

      if (myRank == MASTER_RANK) {
         std::cout << "Filtered refined cells!" << std::endl;
      }

      return true;
   }
   
Project* createProject() {
   Project* rvalue = NULL;
   if(Parameters::projectName == "") {
      cerr << "No project specified! Please set 'project' parameter!" << endl;
      abort();
   }
   if(Parameters::projectName == "Alfven") {
      rvalue = new projects::Alfven;
   }
   if(Parameters::projectName == "Diffusion") {
      rvalue = new projects::Diffusion;
   }
   if(Parameters::projectName == "Dispersion") {
      rvalue = new projects::Dispersion;
   }
   if(Parameters::projectName == "Distributions") {
      rvalue = new projects::Distributions;
   }
   if(Parameters::projectName == "Firehose") {
      rvalue = new projects::Firehose;
   }
   if(Parameters::projectName == "Flowthrough") {
      rvalue = new projects::Flowthrough;
   }
   if(Parameters::projectName == "Fluctuations") {
      rvalue = new projects::Fluctuations;
   }
   if(Parameters::projectName == "Harris") {
      rvalue = new projects::Harris;
   }
   if(Parameters::projectName == "KHB") {
      rvalue = new projects::KHB;
   }
   if(Parameters::projectName == "Larmor") {
      rvalue = new projects::Larmor;
   }
   if(Parameters::projectName == "Magnetosphere") {
      rvalue = new projects::Magnetosphere;
   }
   if(Parameters::projectName == "MultiPeak") {
      rvalue = new projects::MultiPeak;
   } 
   if(Parameters::projectName == "VelocityBox") {
      rvalue = new projects::VelocityBox;
   } 
   if(Parameters::projectName == "Riemann1") {
      rvalue = new projects::Riemann1;
   }
   if(Parameters::projectName == "Shock") {
      rvalue = new projects::Shock;
   }
   if(Parameters::projectName == "IPShock") {
      rvalue = new projects::IPShock;
   }
   if(Parameters::projectName == "Template") {
      rvalue = new projects::Template;
   }
   if(Parameters::projectName == "test_fp") {
      rvalue = new projects::test_fp;
   }
   if(Parameters::projectName == "testAmr") {
      rvalue = new projects::testAmr;
   }
   if(Parameters::projectName == "testHall") {
      rvalue = new projects::TestHall;
   }
   if(Parameters::projectName == "test_trans") {
      rvalue = new projects::test_trans;
   }
   if(Parameters::projectName == "verificationLarmor") {
      rvalue = new projects::verificationLarmor;
   }
   if(Parameters::projectName == "Shocktest") {
      rvalue = new projects::Shocktest;
   }
   if (rvalue == NULL) {
      cerr << "Unknown project name!" << endl;
      abort();
   }

   getObjectWrapper().project = rvalue;
   return rvalue;
}

} // namespace projects<|MERGE_RESOLUTION|>--- conflicted
+++ resolved
@@ -61,45 +61,6 @@
 
 extern Logger logFile;
 
-<<<<<<< HEAD
-=======
-char projects::Project::rngStateBuffer[256];
-random_data projects::Project::rngDataBuffer;
-
-/** Struct for creating a new velocity mesh.
- * The values are read from the configuration file and 
- * copied to ObjectWrapper::velocityMeshes.*/
-struct VelocityMeshParams {
-   vector<string> name;
-   vector<double> vx_min;
-   vector<double> vy_min;
-   vector<double> vz_min;
-   vector<double> vx_max;
-   vector<double> vy_max;
-   vector<double> vz_max;
-   vector<vmesh::LocalID> vx_length;
-   vector<vmesh::LocalID> vy_length;
-   vector<vmesh::LocalID> vz_length;
-   vector<unsigned int> maxRefLevels;
-   
-   void resize(const size_t& size) {
-      name.resize(1);
-      vx_min.resize(1);
-      vy_min.resize(1);
-      vz_min.resize(1);
-      vx_max.resize(1);
-      vy_max.resize(1);
-      vz_max.resize(1);
-      vx_length.resize(1);
-      vy_length.resize(1);
-      vz_length.resize(1);
-      maxRefLevels.resize(1);
-   }
-};
-
-//static VelocityMeshParams* velMeshParams = NULL;
-
->>>>>>> 2025ae8d
 namespace projects {
    Project::Project() { 
       baseClassInitialized = false;
@@ -354,12 +315,7 @@
          const vmesh::LocalID endIndex   = cell->get_number_of_velocity_blocks(popID);
          for (vmesh::LocalID blockLID=startIndex; blockLID<endIndex; ++blockLID) {
             vector<vmesh::GlobalID> nbrs;
-<<<<<<< HEAD
-            //int32_t refLevelDifference;
             const vmesh::GlobalID blockGID = vmesh->getGlobalID(blockLID);
-=======
-            const vmesh::GlobalID blockGID = vmesh.getGlobalID(blockLID);
->>>>>>> 2025ae8d
 
             // Fetch block data and nearest neighbors
             Realf array[(WID+2)*(WID+2)*(WID+2)];
