--- conflicted
+++ resolved
@@ -223,10 +223,6 @@
          map<vmesh::GlobalID,vmesh::LocalID> insertedBlocks;
          for (size_t b=0; b<refineList.size(); ++b) {
             cell->refine_block(refineList[b],insertedBlocks);
-<<<<<<< HEAD
-=======
-
->>>>>>> 6dece2dd
          }
 
          // Loop over blocks in map insertedBlocks and recalculate 
@@ -243,10 +239,7 @@
          ++currentLevel;
          if (currentLevel == Parameters::amrMaxVelocityRefLevel) refine = false;
       }
-<<<<<<< HEAD
-      
-=======
->>>>>>> 6dece2dd
+
       delete refCriterion;
    }
 
