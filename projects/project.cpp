/*
 * This file is part of Vlasiator.
 * Copyright 2010-2016 Finnish Meteorological Institute
 *
 * For details of usage, see the COPYING file and read the "Rules of the Road"
 * at http://www.physics.helsinki.fi/vlasiator/
 *
 * This program is free software; you can redistribute it and/or modify
 * it under the terms of the GNU General Public License as published by
 * the Free Software Foundation; either version 2 of the License, or
 * (at your option) any later version.
 *
 * This program is distributed in the hope that it will be useful,
 * but WITHOUT ANY WARRANTY; without even the implied warranty of
 * MERCHANTABILITY or FITNESS FOR A PARTICULAR PURPOSE.  See the
 * GNU General Public License for more details.
 *
 * You should have received a copy of the GNU General Public License along
 * with this program; if not, write to the Free Software Foundation, Inc.,
 * 51 Franklin Street, Fifth Floor, Boston, MA 02110-1301 USA.
 */

#include "project.h"
#include <cstdlib>
#include "../common.h"
#include "../parameters.h"
#include "../readparameters.h"
#include "../vlasovmover.h"
#include "../logger.h"
#include "../object_wrapper.h"

#include "Alfven/Alfven.h"
#include "Diffusion/Diffusion.h"
#include "Dispersion/Dispersion.h"
#include "Distributions/Distributions.h"
#include "Firehose/Firehose.h"
#include "Flowthrough/Flowthrough.h"
#include "Fluctuations/Fluctuations.h"
#include "Harris/Harris.h"
#include "KHB/KHB.h"
#include "Larmor/Larmor.h"
#include "Magnetosphere/Magnetosphere.h"
#include "MultiPeak/MultiPeak.h"
#include "VelocityBox/VelocityBox.h"
#include "Riemann1/Riemann1.h"
#include "Shock/Shock.h"
#include "IPShock/IPShock.h"
#include "Template/Template.h"
#include "test_fp/test_fp.h"
#include "testHall/testHall.h"
#include "test_trans/test_trans.h"
#include "verificationLarmor/verificationLarmor.h"
#include "../backgroundfield/backgroundfield.h"
#include "../backgroundfield/constantfield.hpp"
#include "Shocktest/Shocktest.h"
#include "../sysboundary/sysboundarycondition.h"

using namespace std;

extern Logger logFile;

char projects::Project::rngStateBuffer[256];

/** Struct for creating a new velocity mesh.
 * The values are read from the configuration file and 
 * copied to ObjectWrapper::velocityMeshes.*/
struct VelocityMeshParams {
   vector<string> name;
   vector<double> vx_min;
   vector<double> vy_min;
   vector<double> vz_min;
   vector<double> vx_max;
   vector<double> vy_max;
   vector<double> vz_max;
   vector<vmesh::LocalID> vx_length;
   vector<vmesh::LocalID> vy_length;
   vector<vmesh::LocalID> vz_length;
   vector<unsigned int> maxRefLevels;
   
   void resize(const size_t& size) {
      name.resize(1);
      vx_min.resize(1);
      vy_min.resize(1);
      vz_min.resize(1);
      vx_max.resize(1);
      vy_max.resize(1);
      vz_max.resize(1);
      vx_length.resize(1);
      vy_length.resize(1);
      vz_length.resize(1);
      maxRefLevels.resize(1);
   }
};

//static VelocityMeshParams* velMeshParams = NULL;

namespace projects {
   Project::Project() { 
      baseClassInitialized = false;
   }
   
   Project::~Project() { }
   
   void Project::addParameters() {
      typedef Readparameters RP;
      // TODO add all projects' static addParameters() functions here.
      projects::Alfven::addParameters();
      projects::Diffusion::addParameters();
      projects::Dispersion::addParameters();
      projects::Distributions::addParameters();
      projects::Firehose::addParameters();
      projects::Flowthrough::addParameters();
      projects::Fluctuations::addParameters();
      projects::Harris::addParameters();
      projects::KHB::addParameters();
      projects::Larmor::addParameters();
      projects::Magnetosphere::addParameters();
      projects::MultiPeak::addParameters();
      projects::VelocityBox::addParameters();
      projects::Riemann1::addParameters();
      projects::Shock::addParameters();
      projects::IPShock::addParameters();
      projects::Template::addParameters();
      projects::test_fp::addParameters();
      projects::TestHall::addParameters();
      projects::test_trans::addParameters();
      projects::verificationLarmor::addParameters();
      projects::Shocktest::addParameters();
      RP::add("Project_common.seed", "Seed for the RNG", 42);
      
   }

   void Project::getParameters() {
      typedef Readparameters RP;
      RP::get("Project_common.seed", this->seed);


      // Note that configuration files need to be re-parsed after this.

      //RP::get("ParticlePopulation.charge",popCharges);
      //RP::get("ParticlePopulation.mass_units",popMassUnits);
      //RP::get("ParticlePopulation.mass",popMasses);
      //RP::get("ParticlePopulation.sparse_min_value",popSparseMinValue);
      //RP::get("ParticlePopulation.mesh",popMeshNames);

      //if (velMeshParams == NULL) velMeshParams = new VelocityMeshParams();
      //RP::get("velocitymesh.name",velMeshParams->name);
      //RP::get("velocitymesh.vx_min",velMeshParams->vx_min);
      //RP::get("velocitymesh.vy_min",velMeshParams->vy_min);
      //RP::get("velocitymesh.vz_min",velMeshParams->vz_min);
      //RP::get("velocitymesh.vx_max",velMeshParams->vx_max);
      //RP::get("velocitymesh.vy_max",velMeshParams->vy_max);
      //RP::get("velocitymesh.vz_max",velMeshParams->vz_max);
      //RP::get("velocitymesh.vx_length",velMeshParams->vx_length);
      //RP::get("velocitymesh.vy_length",velMeshParams->vy_length);
      //RP::get("velocitymesh.vz_length",velMeshParams->vz_length);
      //RP::get("velocitymesh.max_refinement_level",velMeshParams->maxRefLevels);
   }

   /** Initialize the Project. Velocity mesh and particle population 
    * parameters are read from the configuration file, and corresponding internal 
    * variables are created here.
    * NOTE: Each project must call this function!
    * @return If true, particle species and velocity meshes were created successfully.*/
   bool Project::initialize() {
      
      // Basic error checking
      bool success = true;

      baseClassInitialized = success;
      return success;
   }
   
   /** Check if base class has been initialized.
    * @return If true, base class was successfully initialized.*/
   bool Project::initialized() {return baseClassInitialized;}

   /*! Print a warning message to stderr and abort, one should not use the base class functions. */
   void Project::setProjectBField(
      FsGrid< std::array<Real, fsgrids::bfield::N_BFIELD>, FS_STENCIL_WIDTH> & perBGrid,
      FsGrid< std::array<Real, fsgrids::bgbfield::N_BGB>, FS_STENCIL_WIDTH> & BgBGrid,
      FsGrid< fsgrids::technical, FS_STENCIL_WIDTH> & technicalGrid
   ) {
      int rank;
      MPI_Comm_rank(MPI_COMM_WORLD,&rank);
      if (rank == MASTER_RANK) {
         cerr << "(Project.cpp) WARNING: Base class 'setCellBackgroundField' in " << __FILE__ << ":" << __LINE__ << " called." << endl;
      }
      exit(1);
   }
   
   void Project::hook(
      cuint& stage,
      const dccrg::Dccrg<spatial_cell::SpatialCell,dccrg::Cartesian_Geometry>& mpiGrid,
      FsGrid< std::array<Real, fsgrids::bfield::N_BFIELD>, FS_STENCIL_WIDTH> & perBGrid
   ) const { }

   void Project::setupBeforeSetCell(const std::vector<CellID>& cells) {
      // Dummy implementation.
      return;
   }

   void Project::setCell(SpatialCell* cell) {
      // Set up cell parameters:
      calcCellParameters(cell,0.0);
      
      for (size_t p=0; p<getObjectWrapper().particleSpecies.size(); ++p) {
         this->setVelocitySpace(p,cell);
      }

      //let's get rid of blocks not fulfilling the criteria here to save memory.
      //cell->adjustSingleCellVelocityBlocks();

      // Passing true for the doNotSkip argument as we want to calculate 
      // the moment no matter what when this function is called.
      calculateCellMoments(cell,true,false,true);
   }

   std::vector<vmesh::GlobalID> Project::findBlocksToInitialize(spatial_cell::SpatialCell* cell,const uint popID) const {
      vector<vmesh::GlobalID> blocksToInitialize;
      const uint8_t refLevel = 0;

      const vmesh::LocalID* vblocks_ini = cell->get_velocity_grid_length(popID,refLevel);
      
      for (uint kv=0; kv<vblocks_ini[2]; ++kv) 
         for (uint jv=0; jv<vblocks_ini[1]; ++jv)
            for (uint iv=0; iv<vblocks_ini[0]; ++iv) {
               vmesh::LocalID blockIndices[3];
               blockIndices[0] = iv;
               blockIndices[1] = jv;
               blockIndices[2] = kv;
               const vmesh::GlobalID blockGID = cell->get_velocity_block(popID,blockIndices,refLevel);

               cell->add_velocity_block(blockGID,popID);
               blocksToInitialize.push_back(blockGID);
      }

      return blocksToInitialize;
   }
   
   /** Write simulated particle populations to logfile.*/
   void Project::printPopulations() {
      logFile << "(PROJECT): Loaded particle populations are:" << endl;
      
      for (size_t p=0; p<getObjectWrapper().particleSpecies.size(); ++p) {
         const species::Species& spec = getObjectWrapper().particleSpecies[p];
         logFile << "Population #" << p << endl;
         logFile << "\t name             : '" << spec.name << "'" << endl;
         logFile << "\t charge           : '" << spec.charge << "'" << endl;
         logFile << "\t mass             : '" << spec.mass << "'" << endl;
         logFile << "\t sparse threshold : '" << spec.sparseMinValue << "'" << endl;
         logFile << "\t velocity mesh    : '" << getObjectWrapper().velocityMeshes[spec.velocityMesh].name << "'" << endl;
         logFile << endl;
      }
      logFile << write;
   }
   
   /** Calculate the volume averages of distribution function for the 
    * given particle population in the given spatial cell. The velocity block 
    * is defined by its local ID. The function returns the maximum value of the 
    * distribution function within the velocity block. If it is below the sparse 
    * min value for the population, this block should be removed or marked 
    * as a no-content block.
    * @param cell Spatial cell.
    * @param blockLID Velocity block local ID within the spatial cell.
    * @param popID Population ID.
    * @return Maximum value of the calculated distribution function.*/
   Real Project::setVelocityBlock(spatial_cell::SpatialCell* cell,const vmesh::LocalID& blockLID,const uint popID) const {
      // If simulation doesn't use one or more velocity coordinates, 
      // only calculate the distribution function for one layer of cells.
      uint WID_VX = WID;
      uint WID_VY = WID;
      uint WID_VZ = WID;
      switch (Parameters::geometry) {         
         case geometry::XY4D:
            WID_VZ=1;
            break;
         case geometry::XZ4D:
            WID_VY=1;
            break;
         default:
            break;
      }

      // Fetch spatial cell coordinates and size
      creal x  = cell->parameters[CellParams::XCRD];
      creal y  = cell->parameters[CellParams::YCRD];
      creal z  = cell->parameters[CellParams::ZCRD];
      creal dx = cell->parameters[CellParams::DX];
      creal dy = cell->parameters[CellParams::DY];
      creal dz = cell->parameters[CellParams::DZ];

      const Real* parameters = cell->get_block_parameters(popID);
      Realf* data = cell->get_data(popID);
      
      creal vxBlock = parameters[blockLID*BlockParams::N_VELOCITY_BLOCK_PARAMS + BlockParams::VXCRD];
      creal vyBlock = parameters[blockLID*BlockParams::N_VELOCITY_BLOCK_PARAMS + BlockParams::VYCRD];
      creal vzBlock = parameters[blockLID*BlockParams::N_VELOCITY_BLOCK_PARAMS + BlockParams::VZCRD];
      creal dvxCell = parameters[blockLID*BlockParams::N_VELOCITY_BLOCK_PARAMS + BlockParams::DVX];
      creal dvyCell = parameters[blockLID*BlockParams::N_VELOCITY_BLOCK_PARAMS + BlockParams::DVY];
      creal dvzCell = parameters[blockLID*BlockParams::N_VELOCITY_BLOCK_PARAMS + BlockParams::DVZ];
      
      // Calculate volume average of distribution function for each phase-space cell in the block.
      Real maxValue = 0.0;
      for (uint kc=0; kc<WID_VZ; ++kc) for (uint jc=0; jc<WID_VY; ++jc) for (uint ic=0; ic<WID_VX; ++ic) {
         creal vxCell = vxBlock + ic*dvxCell;
         creal vyCell = vyBlock + jc*dvyCell;
         creal vzCell = vzBlock + kc*dvzCell;
         creal average =
            calcPhaseSpaceDensity(
               x, y, z, dx, dy, dz,
               vxCell,vyCell,vzCell,
               dvxCell,dvyCell,dvzCell,popID);
         if (average != 0.0) {
            data[blockLID*SIZE_VELBLOCK+cellIndex(ic,jc,kc)] = average;
            maxValue = max(maxValue,average);
         }
      }
      
      return maxValue;
   }
   
   void Project::setVelocitySpace(const uint popID,SpatialCell* cell) const {
      vmesh::VelocityMesh<vmesh::GlobalID,vmesh::LocalID>& vmesh = cell->get_velocity_mesh(popID);

      vector<vmesh::GlobalID> blocksToInitialize = this->findBlocksToInitialize(cell,popID);
      vector<vmesh::GlobalID> removeList;
      for (uint i=0; i<blocksToInitialize.size(); ++i) {
         const vmesh::GlobalID blockGID = blocksToInitialize[i];
         const vmesh::LocalID blockLID = vmesh.getLocalID(blockGID);
         if (blockLID == vmesh::VelocityMesh<vmesh::GlobalID,vmesh::LocalID>::invalidLocalID()) {
            cerr << "ERROR, invalid local ID in " << __FILE__ << ":" << __LINE__ << endl;
            exit(1);
         }

         const Real maxValue = setVelocityBlock(cell,blockLID,popID);
         if (maxValue < cell->getVelocityBlockMinValue(popID)) {
            removeList.push_back(blockGID);
         }
      }

      // Get VAMR refinement criterion and use it to test which blocks should be refined
      vamr_ref_criteria::Base* refCriterion = getObjectWrapper().vamrVelRefCriteria.create(Parameters::vamrVelRefCriterion);
      if (refCriterion == NULL) {
         if (rescalesDensity(popID) == true) rescaleDensity(cell,popID);
         return;
      }
      refCriterion->initialize("");

      // Remove blocks with f below sparse min value
      for (size_t b=0; b<removeList.size(); ++b) cell->remove_velocity_block(removeList[b],popID);

      // Loop over blocks in the spatial cell until we reach the maximum
      // refinement level, or until there are no more blocks left to refine
      bool refine = true;
      uint currentLevel = 0;
      if (currentLevel == Parameters::vamrMaxVelocityRefLevel) refine = false;
      while (refine == true) {
         removeList.clear();
         
         // Loop over blocks and add blocks to be refined to vector refineList
         vector<vmesh::GlobalID> refineList;
         const vmesh::LocalID startIndex = 0;
         const vmesh::LocalID endIndex   = cell->get_number_of_velocity_blocks(popID);
         for (vmesh::LocalID blockLID=startIndex; blockLID<endIndex; ++blockLID) {
            vector<vmesh::GlobalID> nbrs;
            const vmesh::GlobalID blockGID = vmesh.getGlobalID(blockLID);

            // Fetch block data and nearest neighbors
            Realf array[(WID+2)*(WID+2)*(WID+2)];
            cell->fetch_data<1>(blockGID,vmesh,cell->get_data(0,popID),array);

            // If block should be refined, add it to refine list
            if (refCriterion->evaluate(array,popID) > Parameters::vamrRefineLimit) {
               refineList.push_back(blockGID);
            }
         }

         // Refine blocks in vector refineList. All blocks that were created 
         // as a result of the refine, including blocks created because of induced 
         // refinement, are added to map insertedBlocks
         map<vmesh::GlobalID,vmesh::LocalID> insertedBlocks;
         for (size_t b=0; b<refineList.size(); ++b) {
            cell->refine_block(refineList[b],insertedBlocks,popID);
         }

         // Loop over blocks in map insertedBlocks and recalculate 
         // values of distribution functions
         for (map<vmesh::GlobalID,vmesh::LocalID>::const_iterator it=insertedBlocks.begin(); it!=insertedBlocks.end(); ++it) {
            const vmesh::GlobalID blockGID = it->first;
            const vmesh::LocalID blockLID = it->second;
            const Real maxValue = setVelocityBlock(cell,blockLID,popID);
            if (maxValue <= cell->getVelocityBlockMinValue(popID)) {
               removeList.push_back(blockGID);
            }
         }

         // Remove blocks with f below sparse min value
         for (size_t b=0; b<removeList.size(); ++b) cell->remove_velocity_block(removeList[b],popID);

         if (refineList.size() == 0) refine = false;
         ++currentLevel;
         if (currentLevel == Parameters::vamrMaxVelocityRefLevel) refine = false;
      }

      delete refCriterion;

      if (rescalesDensity(popID) == true) rescaleDensity(cell,popID);
   }

   /** Check if the project wants to rescale densities.
    * @param popID ID of the particle species.
    * @return If true, rescaleDensity is called for this species.*/
   bool Project::rescalesDensity(const uint popID) const {
      return false;
   }

   /** Rescale the distribution function of the given particle species so that 
    * the number density corresponds to the value returned by getCorrectNumberDensity.
    * @param cell Spatial cell.
    * @param popID ID of the particle species.*/
   void Project::rescaleDensity(spatial_cell::SpatialCell* cell,const uint popID) const {
      // Re-scale densities
      Real sum = 0.0;
      Realf* data = cell->get_data(popID);
      const Real* blockParams = cell->get_block_parameters(popID);
      for (vmesh::LocalID blockLID=0; blockLID<cell->get_number_of_velocity_blocks(popID); ++blockLID) {
         Real tmp = 0.0;
         for (unsigned int i=0; i<WID3; ++i) tmp += data[blockLID*WID3+i];
         const Real DV3 = blockParams[BlockParams::DVX]*blockParams[BlockParams::DVY]*blockParams[BlockParams::DVZ];
         sum += tmp*DV3;
         blockParams += BlockParams::N_VELOCITY_BLOCK_PARAMS;
      }
      
      const Real correctSum = getCorrectNumberDensity(cell,popID);
      const Real ratio = correctSum / sum;
      
      for (size_t i=0; i<cell->get_number_of_velocity_blocks(popID)*WID3; ++i) {
         data[i] *= ratio;
      }
   }

   /*! Print a warning message to stderr and abort, one should not use the base class functions. */
   void Project::calcCellParameters(SpatialCell* cell, creal& t) {
      int rank;
      MPI_Comm_rank(MPI_COMM_WORLD,&rank);
      if (rank == MASTER_RANK) {
         cerr << "(Project.cpp) WARNING: Base class 'calcCellParameters' in " << __FILE__ << ":" << __LINE__ << " called." << endl;
      }
      exit(1);
   }
   
   /*!
     Get random number between 0 and 1.0. One should always first initialize the rng.
   */
   Real Project::getCorrectNumberDensity(spatial_cell::SpatialCell* cell,const uint popID) const {
      cerr << "ERROR: Project::getCorrectNumberDensity called instead of derived class function!" << endl;
      exit(1);
      return 0.0;
   }

   /** Get random number between 0 and 1.0. One should always first initialize the rng.
    * @param cell Spatial cell.
    * @return Uniformly distributed random number between 0 and 1.*/
   Real Project::getRandomNumber(std::default_random_engine& randGen) const {
      return std::uniform_real_distribution<>(0,1)(randGen);
   }

   /*!  Set random seed (thread-safe). Seed is based on the seed read
     in from cfg + the seedModifier parameter

     \param seedModifier d. Seed is based on the seed read in from cfg + the seedModifier parameter
   */
   void Project::setRandomSeed(CellID seedModifier, std::default_random_engine& randGen) const {
      randGen.seed(this->seed+seedModifier);
   }

   /*!
     Set random seed (thread-safe) that is always the same for
     this particular cellID. Can be used to make reproducible
     simulations that do not depend on number of processes or threads.

     \param  cellParams The cell parameters list in each spatial cell
   */
   void Project::setRandomCellSeed(spatial_cell::SpatialCell* cell, std::default_random_engine& randGen) const {
      const creal x = cell->parameters[CellParams::XCRD];
      const creal y = cell->parameters[CellParams::YCRD];
      const creal z = cell->parameters[CellParams::ZCRD];
      const creal dx = cell->parameters[CellParams::DX];
      const creal dy = cell->parameters[CellParams::DY];
      const creal dz = cell->parameters[CellParams::DZ];
      
      const CellID cellID = (int) ((x - Parameters::xmin) / dx) +
         (int) ((y - Parameters::ymin) / dy) * Parameters::xcells_ini +
         (int) ((z - Parameters::zmin) / dz) * Parameters::xcells_ini * Parameters::ycells_ini;
      setRandomSeed(cellID, randGen);
   }

   /*
     Refine cells of mpiGrid. Each project that wants refinement should implement this function. 
     Base class function uses AMR box half width parameters
    */
   bool Project::refineSpatialCells( dccrg::Dccrg<spatial_cell::SpatialCell,dccrg::Cartesian_Geometry>& mpiGrid ) const {
      int myRank;
      MPI_Comm_rank(MPI_COMM_WORLD,&myRank);
      
<<<<<<< HEAD
      if(myRank == MASTER_RANK) std::cout << "Maximum refinement level is " << mpiGrid.mapping.get_maximum_refinement_level() << std::endl;
=======
      if(myRank == MASTER_RANK) {
         std::cout << "Maximum refinement level is " << mpiGrid.mapping.get_maximum_refinement_level() << std::endl;
      }
>>>>>>> d1f82b77

      std::vector<bool> refineSuccess;
      
      for (int level = 0; level < mpiGrid.mapping.get_maximum_refinement_level(); level++) {
         int refineCount = 0;
         for (int n = 0; n < P::amrBoxNumber; n++) {
            if (level < P::amrBoxMaxLevel[n]) {
               for (int i = 0; i < pow(2, level+1) * P::amrBoxHalfWidthX[n]; ++i) {
                  for (int j = 0; j < pow(2, level+1) * P::amrBoxHalfWidthY[n]; ++j) {
                     for (int k = 0; k < pow(2, level+1) * P::amrBoxHalfWidthZ[n]; ++k) {
                     
                        std::array<double,3> xyz;
                        xyz[0] = P::amrBoxCenterX[n] + (0.5 + i - pow(2, level)*P::amrBoxHalfWidthX[n]) * P::dx_ini / pow(2, level);
                        xyz[1] = P::amrBoxCenterY[n] + (0.5 + j - pow(2, level)*P::amrBoxHalfWidthY[n]) * P::dy_ini / pow(2, level);
                        xyz[2] = P::amrBoxCenterZ[n] + (0.5 + k - pow(2, level)*P::amrBoxHalfWidthZ[n]) * P::dz_ini / pow(2, level);

                        if (mpiGrid.refine_completely_at(xyz)) {
                           refineCount++;
                           #ifndef NDEBUG
                           CellID myCell = mpiGrid.get_existing_cell(xyz);
                           std::cout << "Rank " << myRank << " is refining cell " << myCell << std::endl;
                           #endif
                        } // if
                     } // box z
                  } // box y
               } // box x
            } // if (P::amrBoxMaxLevel <= level)
         } // box number
         int totalRefineCount;
         MPI_Allreduce(&refineCount, &totalRefineCount, 1, MPI_INT, MPI_SUM, MPI_COMM_WORLD);
         if(totalRefineCount > 0) {
            std::vector<CellID> refinedCells = mpiGrid.stop_refining(true);
            
            #ifndef NDEBUG
            if(refinedCells.size() > 0) {
               std::cerr << "Refined cells produced by rank " << myRank << " for level " << level << " are: ";
               for (auto cellid : refinedCells) {
                  std::cout << cellid << " ";
               }
               std::cout << endl;
            }
            #endif
            
            mpiGrid.balance_load();
         }
         if(myRank == MASTER_RANK) {
            std::cout << "Finished level of refinement " << level+1 << endl;
         }
         
      } // refinement levels
      return true;
   }


   bool Project::canRefine(spatial_cell::SpatialCell* cell) const {
      return cell->sysBoundaryFlag == sysboundarytype::NOT_SYSBOUNDARY && (cell->sysBoundaryLayer == 0 || cell->sysBoundaryLayer > 2);
   }

   int Project::adaptRefinement( dccrg::Dccrg<spatial_cell::SpatialCell,dccrg::Cartesian_Geometry>& mpiGrid ) const {
      phiprof::Timer refinesTimer {"Set refines"};
      int myRank;       
      MPI_Comm_rank(MPI_COMM_WORLD,&myRank);

      int refines {0};
      if (!P::useAlpha && !P::useJPerB) {
         if (myRank == MASTER_RANK) {
            std::cout << "WARNING All refinement indices disabled" << std::endl;
         }
         return refines;
      }

      std::vector<CellID> cells {getLocalCells()};
      Real r_max2 {pow(P::refineRadius, 2)};

      //#pragma omp parallel for
      for (CellID id : cells) {
         std::array<double,3> xyz {mpiGrid.get_center(id)};
         SpatialCell* cell {mpiGrid[id]};
         int refLevel {mpiGrid.get_refinement_level(id)};
         Real r2 {pow(xyz[0], 2) + pow(xyz[1], 2) + pow(xyz[2], 2)};

         if (!canRefine(mpiGrid[id])) {
            // Skip refining, touching boundaries during runtime breaks everything
            mpiGrid.dont_refine(id);
            mpiGrid.dont_unrefine(id);
         } else if (r2 < r_max2) {
            // We don't care about cells that are too far from the ionosphere
            const Real alphaTwo {cell->parameters[CellParams::AMR_JPERB] * cell->parameters[CellParams::DX]};
            bool shouldRefine = (P::useAlpha ? cell->parameters[CellParams::AMR_ALPHA] > P::alphaRefineThreshold : false) || (P::useJPerB ? alphaTwo > P::jperbRefineThreshold : false);
            bool shouldUnrefine = (P::useAlpha ? cell->parameters[CellParams::AMR_ALPHA] < P::alphaCoarsenThreshold : true) && (P::useJPerB ? alphaTwo < P::jperbCoarsenThreshold : true);

            // Finally, check neighbors
            int refined_neighbors {0};
            int coarser_neighbors {0};
            for (const auto& [neighbor, dir] : mpiGrid.get_face_neighbors_of(id)) {
               const int neighborRef = mpiGrid.get_refinement_level(neighbor);
               const Real neighborAlphaTwo {mpiGrid[neighbor]->parameters[CellParams::AMR_JPERB] * mpiGrid[neighbor]->parameters[CellParams::DX]};
               if (neighborRef > refLevel) {
                  ++refined_neighbors;
               } else if (neighborRef < refLevel) {
                  ++coarser_neighbors;
               } else if ((P::useAlpha ? mpiGrid[neighbor]->parameters[CellParams::AMR_ALPHA] > P::alphaRefineThreshold : false) || (P::useJPerB ? neighborAlphaTwo > P::jperbRefineThreshold : false)) {
                  // If neighbor refines, 4 of its children will be this cells refined neighbors
                  refined_neighbors += 4;
               } else if ((P::useAlpha ? mpiGrid[neighbor]->parameters[CellParams::AMR_ALPHA] < P::alphaCoarsenThreshold : true) && (P::useJPerB ? neighborAlphaTwo < P::jperbCoarsenThreshold : true)) {
                  ++coarser_neighbors;
               }
            }

            if ((shouldRefine || refined_neighbors > 12) && refLevel < P::amrMaxAllowedSpatialRefLevel) {
               // Refine a cell if a majority of its neighbors are refined or about to be
               // Increment count of refined cells only if we're actually refining
               refines += mpiGrid.refine_completely(id) && refLevel < P::amrMaxSpatialRefLevel;
            } else if (refLevel > 0 && shouldUnrefine && coarser_neighbors > 0) {
               // Unrefine a cell only if any of its neighbors is unrefined or about to be
               // refLevel check prevents dont_refine() being set
               mpiGrid.unrefine_completely(id);
            } else {
               // Ensure no cells above both unrefine thresholds are unrefined
               mpiGrid.dont_unrefine(id);
            }
         }
      }

      return refines;
   }

   bool Project::forceRefinement( dccrg::Dccrg<spatial_cell::SpatialCell,dccrg::Cartesian_Geometry>& mpiGrid, int n ) const {
      int myRank;
      MPI_Comm_rank(MPI_COMM_WORLD,&myRank);
      if (myRank == MASTER_RANK) {
         cerr << "(Project.cpp) Base class 'forceRefinement' in " << __FILE__ << ":" << __LINE__ << " called. Function is not implemented for project." << endl;
      }

      return false;
   }

   bool Project::filterRefined( dccrg::Dccrg<spatial_cell::SpatialCell,dccrg::Cartesian_Geometry>& mpiGrid ) const {
      int myRank;       
      MPI_Comm_rank(MPI_COMM_WORLD,&myRank);

      auto cells = getLocalCells();
      std::map<CellID, SpatialCell> cellsMap;
      for (CellID id : cells) {
         if (mpiGrid[id]->parameters[CellParams::RECENTLY_REFINED]) {
            cellsMap.insert({id, *mpiGrid[id]});
         }
      }

      for (auto cellPair : cellsMap) {
         CellID id = cellPair.first;
         // To preserve the mean, we must only consider refined cells
         int refLevel = mpiGrid.get_refinement_level(id);
         std::vector<CellID> refinedNeighbours;
         for (auto& neighbour : *mpiGrid.get_neighbors_of(id, NEAREST_NEIGHBORHOOD_ID)) {
            if (mpiGrid[neighbour.first]->parameters[CellParams::RECENTLY_REFINED] && mpiGrid.get_refinement_level(neighbour.first) == refLevel) {
               refinedNeighbours.push_back(neighbour.first);
            }
         }

         if (refinedNeighbours.size() == 7) {
            continue;   // Simple heuristic, in these cases all neighbours are from the same parent cell, ergo are identical
         }

         // In boxcar filter, we take the average of each of the neighbours and the cell itself. For each missing neighbour, add the cell one more time
         Real fluffiness = (Real) refinedNeighbours.size() / 27.0;
         for (uint popID=0; popID<getObjectWrapper().particleSpecies.size(); ++popID) {
            SBC::averageCellData(mpiGrid, refinedNeighbours, &cellPair.second, popID, fluffiness);
         }

         calculateCellMoments(&cellPair.second, true, false);
      }

      for (auto cellPair : cellsMap) {
         *mpiGrid[cellPair.first] = cellPair.second;
         mpiGrid[cellPair.first]->parameters[CellParams::RECENTLY_REFINED] = 0;
      }

      if (myRank == MASTER_RANK) {
         std::cout << "Filtered refined cells!" << std::endl;
      }

      return true;
   }
   
Project* createProject() {
   Project* rvalue = NULL;
   if(Parameters::projectName == "") {
      cerr << "No project specified! Please set 'project' parameter!" << endl;
      abort();
   }
   if(Parameters::projectName == "Alfven") {
      rvalue = new projects::Alfven;
   }
   if(Parameters::projectName == "Diffusion") {
      rvalue = new projects::Diffusion;
   }
   if(Parameters::projectName == "Dispersion") {
      rvalue = new projects::Dispersion;
   }
   if(Parameters::projectName == "Distributions") {
      rvalue = new projects::Distributions;
   }
   if(Parameters::projectName == "Firehose") {
      rvalue = new projects::Firehose;
   }
   if(Parameters::projectName == "Flowthrough") {
      rvalue = new projects::Flowthrough;
   }
   if(Parameters::projectName == "Fluctuations") {
      rvalue = new projects::Fluctuations;
   }
   if(Parameters::projectName == "Harris") {
      rvalue = new projects::Harris;
   }
   if(Parameters::projectName == "KHB") {
      rvalue = new projects::KHB;
   }
   if(Parameters::projectName == "Larmor") {
      rvalue = new projects::Larmor;
   }
   if(Parameters::projectName == "Magnetosphere") {
      rvalue = new projects::Magnetosphere;
   }
   if(Parameters::projectName == "MultiPeak") {
      rvalue = new projects::MultiPeak;
   } 
   if(Parameters::projectName == "VelocityBox") {
      rvalue = new projects::VelocityBox;
   } 
   if(Parameters::projectName == "Riemann1") {
      rvalue = new projects::Riemann1;
   }
   if(Parameters::projectName == "Shock") {
      rvalue = new projects::Shock;
   }
   if(Parameters::projectName == "IPShock") {
      rvalue = new projects::IPShock;
   }
   if(Parameters::projectName == "Template") {
      rvalue = new projects::Template;
   }
   if(Parameters::projectName == "test_fp") {
      rvalue = new projects::test_fp;
   }
   if(Parameters::projectName == "testHall") {
      rvalue = new projects::TestHall;
   }
   if(Parameters::projectName == "test_trans") {
      rvalue = new projects::test_trans;
   }
   if(Parameters::projectName == "verificationLarmor") {
      rvalue = new projects::verificationLarmor;
   }
   if(Parameters::projectName == "Shocktest") {
      rvalue = new projects::Shocktest;
   }
   if (rvalue == NULL) {
      cerr << "Unknown project name!" << endl;
      abort();
   }

   getObjectWrapper().project = rvalue;
   return rvalue;
}

} // namespace projects<|MERGE_RESOLUTION|>--- conflicted
+++ resolved
@@ -504,13 +504,9 @@
       int myRank;
       MPI_Comm_rank(MPI_COMM_WORLD,&myRank);
       
-<<<<<<< HEAD
-      if(myRank == MASTER_RANK) std::cout << "Maximum refinement level is " << mpiGrid.mapping.get_maximum_refinement_level() << std::endl;
-=======
       if(myRank == MASTER_RANK) {
          std::cout << "Maximum refinement level is " << mpiGrid.mapping.get_maximum_refinement_level() << std::endl;
       }
->>>>>>> d1f82b77
 
       std::vector<bool> refineSuccess;
       
