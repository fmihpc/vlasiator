--- conflicted
+++ resolved
@@ -33,52 +33,7 @@
       static void addParameters(void);
       virtual void getParameters(void);
       virtual void setCellBackgroundField(spatial_cell::SpatialCell* cell);
-      protected:
-<<<<<<< HEAD
-         Real getDistribValue(
-            creal& x,creal& y, creal& z,
-            creal& vx, creal& vy, creal& vz
-         );
-         virtual void calcCellParameters(Real* cellParams,creal& t);
-         virtual Real calcPhaseSpaceDensity(
-            creal& x, creal& y, creal& z,
-            creal& dx, creal& dy, creal& dz,
-            creal& vx, creal& vy, creal& vz,
-            creal& dvx, creal& dvy, creal& dvz,const int& popID
-         );
-         virtual vector<std::array<Real, 3>> getV0(
-            creal x,
-            creal y,
-            creal z
-         );
-         
-         Real rho[2];
-         Real rhoRnd[2];
-         Real Tx[2];
-         Real Ty[2];
-         Real Tz[2];
-         Real Vx[2];
-         Real Vy[2];
-         Real Vz[2];
-         Real Bx;
-         Real By;
-         Real Bz;
-         Real dBx;
-         Real dBy;
-         Real dBz;
-         Real magXPertAbsAmp;
-         Real magYPertAbsAmp;
-         Real magZPertAbsAmp;
-         Real rhoPertAbsAmp[2];
-//          Real Vx1PertAbsAmp;
-//          Real Vy1PertAbsAmp;
-//          Real Vz1PertAbsAmp;
-//          Real Vx2PertAbsAmp;
-//          Real Vy2PertAbsAmp;
-//          Real Vz2PertAbsAmp;
-         Real lambda;
-         uint nVelocitySamples;
-=======
+    protected:
       Real getDistribValue(
                            creal& x,creal& y, creal& z,
                            creal& vx, creal& vy, creal& vz
@@ -88,7 +43,8 @@
                                          creal& x, creal& y, creal& z,
                                          creal& dx, creal& dy, creal& dz,
                                          creal& vx, creal& vy, creal& vz,
-                                         creal& dvx, creal& dvy, creal& dvz
+                                         creal& dvx, creal& dvy, creal& dvz,
+                                         const int& popID
                                         );
       virtual vector<std::array<Real, 3>> getV0(
                                                 creal x,
@@ -122,7 +78,6 @@
       //          Real Vz2PertAbsAmp;
       Real lambda;
       uint nVelocitySamples;
->>>>>>> 8bae82aa
    }; // class Distributions
 } //  namespace projects
 
