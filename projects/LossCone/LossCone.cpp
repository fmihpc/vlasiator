--- conflicted
+++ resolved
@@ -146,11 +146,7 @@
       //if (mu <= -0.5 or mu >= 0.5) {return 0.0;}
       //else {return exp((- mass / (2.0 * kb)) * ( ((vx-sP.V0[0])*(vx-sP.V0[0]))  / sP.TEMPERATUREX + ((vy-sP.V0[1])*(vy-sP.V0[1])) / sP.TEMPERATUREY + ((vz-sP.V0[2])*(vz-sP.V0[2])) / sP.TEMPERATUREZ));}
 
-<<<<<<< HEAD
-      return value + exp((- mass / (2.0 * kb)) * ((vx*vx) / sP.TEMPERATUREX + (vy*vy) / sP.TEMPERATUREY + (vz*vz) / sP.TEMPERATUREZ)); // * sin(theta)*sin(theta);
-=======
-      return value + exp((- mass / (2.0 * kb)) * ((vx*vx) / sP.TEMPERATUREX + (vy*vy) / sP.TEMPERATUREY + (vz*vz) / sP.TEMPERATUREZ)); //* sin(theta)*sin(theta);
->>>>>>> a48358e8
+      return value + exp((- mass / (2.0 * kb)) * ((vx*vx) / sP.TEMPERATUREX + (vy*vy) / sP.TEMPERATUREY + (vz*vz) / sP.TEMPERATUREZ));
    }
 
    Real LossCone::calcPhaseSpaceDensity(
