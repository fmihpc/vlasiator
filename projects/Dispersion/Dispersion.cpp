--- conflicted
+++ resolved
@@ -176,7 +176,6 @@
       creal mass = getObjectWrapper().particleSpecies[popID].mass;
       creal kb = physicalconstants::K_B;
       
-<<<<<<< HEAD
       creal result = getDistribValue(
          vx+0.5*dvx - sP.velocityPertAbsAmp * (0.5 - this->rndVel[0]),
          vy+0.5*dvy - sP.velocityPertAbsAmp * (0.5 - this->rndVel[1]),
@@ -185,18 +184,6 @@
       sP.DENSITY * (1.0 + sP.densityPertRelAmp * (0.5 - this->rndRho)) *
       pow(mass / (2.0 * M_PI * kb * sP.TEMPERATURE), 1.5);
 
-=======
-      Real avg =  getDistribValue(
-         vx+0.5*dvx - sP.velocityPertAbsAmp * (0.5 - this->rndVel[0]),
-         vy+0.5*dvy - sP.velocityPertAbsAmp * (0.5 - this->rndVel[1]),
-         vz+0.5*dvz - sP.velocityPertAbsAmp * (0.5 - this->rndVel[2]),
-         popID
-         );
-            
-      creal result = avg *
-      sP.DENSITY * (1.0 + sP.densityPertRelAmp * (0.5 - this->rndRho)) *
-      pow(mass / (2.0 * M_PI * kb * sP.TEMPERATURE), 1.5);
->>>>>>> 72ccb813
       if(result < this->maxwCutoff) {
          return 0.0;
       } else {
@@ -205,17 +192,6 @@
    }
 
    void Dispersion::calcCellParameters(spatial_cell::SpatialCell* cell,creal& t) {
-<<<<<<< HEAD
-=======
-      Real* cellParams = cell->get_cell_parameters();
-      creal x = cellParams[CellParams::XCRD];
-      creal dx = cellParams[CellParams::DX];
-      creal y = cellParams[CellParams::YCRD];
-      creal dy = cellParams[CellParams::DY];
-      creal z = cellParams[CellParams::ZCRD];
-      creal dz = cellParams[CellParams::DZ];
-
->>>>>>> 72ccb813
       std::default_random_engine rndState;
       setRandomCellSeed(cell,rndState);
       
