--- conflicted
+++ resolved
@@ -109,19 +109,6 @@
       }
    }
    
-<<<<<<< HEAD
-   inline Real KHB::getDistribValue(creal& x, creal& z, creal& vx, creal& vy, creal& vz, const uint popID) const {
-      creal mass = physicalconstants::MASS_PROTON;
-      creal kb = physicalconstants::K_B;
-      Real rho = profile(this->rho[this->BOTTOM], this->rho[this->TOP], x, z);
-      Real T = profile(this->T[this->BOTTOM], this->T[this->TOP], x, z);
-      Real Vx = profile(this->Vx[this->BOTTOM], this->Vx[this->TOP], x, z);
-      Real Vy = profile(this->Vy[this->BOTTOM], this->Vy[this->TOP], x, z);
-      Real Vz = profile(this->Vz[this->BOTTOM], this->Vz[this->TOP], x, z);
-      
-      return rho * pow(mass / (2.0 * M_PI * kb * T), 1.5) *
-      exp(- mass * (pow(vx - Vx, 2.0) + pow(vy - Vy, 2.0) + pow(vz - Vz, 2.0)) / (2.0 * kb * T));
-=======
    inline vector<std::array<Real, 3> > KHB::getV0(
       creal x,
       creal y,
@@ -175,7 +162,6 @@
  
       return rho * pow(mass / (2.0 * M_PI * kbT), 1.5) *
       exp(- mass * (pow(vx - Vx, 2.0) + pow(vy - Vy, 2.0) + pow(vz - Vz, 2.0)) / (2.0 * kbT));
->>>>>>> da5681a9
    }
 
    Real KHB::calcPhaseSpaceDensity(creal& x, creal& y, creal& z, creal& dx, creal& dy, creal& dz, creal& vx, creal& vy, creal& vz, creal& dvx, creal& dvy, creal& dvz,const uint popID) const {   
