/*
This file is part of Vlasiator.

Copyright 2011, 2012 Finnish Meteorological Institute












*/

#include <cstdlib>
#include <iostream>
#include <iomanip>
#include <cmath>

#include "../../common.h"
#include "../../readparameters.h"
#include "../../backgroundfield/backgroundfield.h"
#include "../../backgroundfield/constantfield.hpp"

#include "MultiPeak.h"

using namespace std;

namespace projects {
   MultiPeak::MultiPeak(): TriAxisSearch() { }
   MultiPeak::~MultiPeak() { }


   bool MultiPeak::initialize(void) {return true;}

   void MultiPeak::addParameters(){
      typedef Readparameters RP;
      RP::add("MultiPeak.rho1", "Number density, first peak (m^-3)", 0.0);
      RP::add("MultiPeak.rho2", "Number density, second peak (m^-3)", 0.0);
      RP::add("MultiPeak.Tx1", "Temperature, first peak (K)", 0.0);
      RP::add("MultiPeak.Tx2", "Temperature, second peak (K)", 0.0);
      RP::add("MultiPeak.Ty1", "Temperature, first peak (K)", 0.0);
      RP::add("MultiPeak.Ty2", "Temperature, second peak (K)", 0.0);
      RP::add("MultiPeak.Tz1", "Temperature, first peak (K)", 0.0);
      RP::add("MultiPeak.Tz2", "Temperature, second peak (K)", 0.0);
      RP::add("MultiPeak.Vx1", "Bulk velocity x component, first peak (m/s)", 0.0);
      RP::add("MultiPeak.Vx2", "Bulk velocity x component, second peak (m/s)", 0.0);
      RP::add("MultiPeak.Vy1", "Bulk velocity y component, first peak (m/s)", 0.0);
      RP::add("MultiPeak.Vy2", "Bulk velocity y component, second peak (m/s)", 0.0);
      RP::add("MultiPeak.Vz1", "Bulk velocity z component, first peak (m/s)", 0.0);
      RP::add("MultiPeak.Vz2", "Bulk velocity z component, second peak (m/s)", 0.0);
      RP::add("MultiPeak.Bx", "Magnetic field x component (T)", 0.0);
      RP::add("MultiPeak.By", "Magnetic field y component (T)", 0.0);
      RP::add("MultiPeak.Bz", "Magnetic field z component (T)", 0.0);
      RP::add("MultiPeak.dBx", "Magnetic field x component cosine perturbation amplitude (T)", 0.0);
      RP::add("MultiPeak.dBy", "Magnetic field y component cosine perturbation amplitude (T)", 0.0);
      RP::add("MultiPeak.dBz", "Magnetic field z component cosine perturbation amplitude (T)", 0.0);
      RP::add("MultiPeak.magXPertAbsAmp", "Absolute amplitude of the random magnetic perturbation along x (T)", 1.0e-9);
      RP::add("MultiPeak.magYPertAbsAmp", "Absolute amplitude of the random magnetic perturbation along y (T)", 1.0e-9);
      RP::add("MultiPeak.magZPertAbsAmp", "Absolute amplitude of the random magnetic perturbation along z (T)", 1.0e-9);
      RP::add("MultiPeak.rho1PertAbsAmp", "Absolute amplitude of the density perturbation, first peak", 0.1);
      RP::add("MultiPeak.rho2PertAbsAmp", "Absolute amplitude of the density perturbation, second peak", 0.1);
//       RP::add("MultiPeak.Vx1PertAbsAmp", "Absolute amplitude of the Vx perturbation, first peak", 1.0e6);
//       RP::add("MultiPeak.Vy1PertAbsAmp", "Absolute amplitude of the Vy perturbation, first peak", 1.0e6);
//       RP::add("MultiPeak.Vz1PertAbsAmp", "Absolute amplitude of the Vz perturbation, first peak", 1.0e6);
//       RP::add("MultiPeak.Vx2PertAbsAmp", "Absolute amplitude of the Vx perturbation, second peak", 1.0e6);
//       RP::add("MultiPeak.Vy2PertAbsAmp", "Absolute amplitude of the Vy perturbation, second peak", 1.0e6);
//       RP::add("MultiPeak.Vz2PertAbsAmp", "Absolute amplitude of the Vz perturbation, second peak", 1.0e6);
      RP::add("MultiPeak.lambda", "B cosine perturbation wavelength (m)", 0.0);
      RP::add("MultiPeak.nVelocitySamples", "Number of sampling points per velocity dimension", 5);
   }

   void MultiPeak::getParameters(){
      typedef Readparameters RP;
      Project::getParameters();
      RP::get("MultiPeak.rho1", this->rho[0]);
      RP::get("MultiPeak.rho2", this->rho[1]);
      RP::get("MultiPeak.Tx1", this->Tx[0]);
      RP::get("MultiPeak.Tx2", this->Tx[1]);
      RP::get("MultiPeak.Ty1", this->Ty[0]);
      RP::get("MultiPeak.Ty2", this->Ty[1]);
      RP::get("MultiPeak.Tz1", this->Tz[0]);
      RP::get("MultiPeak.Tz2", this->Tz[1]);
      RP::get("MultiPeak.Vx1", this->Vx[0]);
      RP::get("MultiPeak.Vx2", this->Vx[1]);
      RP::get("MultiPeak.Vy1", this->Vy[0]);
      RP::get("MultiPeak.Vy2", this->Vy[1]);
      RP::get("MultiPeak.Vz1", this->Vz[0]);
      RP::get("MultiPeak.Vz2", this->Vz[1]);
      RP::get("MultiPeak.Bx", this->Bx);
      RP::get("MultiPeak.By", this->By);
      RP::get("MultiPeak.Bz", this->Bz);
      RP::get("MultiPeak.magXPertAbsAmp", this->magXPertAbsAmp);
      RP::get("MultiPeak.magYPertAbsAmp", this->magYPertAbsAmp);
      RP::get("MultiPeak.magZPertAbsAmp", this->magZPertAbsAmp);
      RP::get("MultiPeak.rho1PertAbsAmp", this->rhoPertAbsAmp[0]);
      RP::get("MultiPeak.rho2PertAbsAmp", this->rhoPertAbsAmp[1]);
//       RP::get("MultiPeak.Vx1PertAbsAmp", this->Vx1PertAbsAmp);
//       RP::get("MultiPeak.Vy1PertAbsAmp", this->Vy1PertAbsAmp);
//       RP::get("MultiPeak.Vz1PertAbsAmp", this->Vz1PertAbsAmp);
//       RP::get("MultiPeak.Vx2PertAbsAmp", this->Vx2PertAbsAmp);
//       RP::get("MultiPeak.Vy2PertAbsAmp", this->Vy2PertAbsAmp);
//       RP::get("MultiPeak.Vz2PertAbsAmp", this->Vz2PertAbsAmp);
      RP::get("MultiPeak.dBx", this->dBx);
      RP::get("MultiPeak.dBy", this->dBy);
      RP::get("MultiPeak.dBz", this->dBz);
      RP::get("MultiPeak.lambda", this->lambda);
      RP::get("MultiPeak.nVelocitySamples", this->nVelocitySamples);
   }

   Real MultiPeak::getDistribValue(creal& vx, creal& vy, creal& vz, creal& dvx, creal& dvy, creal& dvz) {
      creal mass = physicalconstants::MASS_PROTON;
      creal kb = physicalconstants::K_B;
      
      Real value = 0.0;
      for(uint i=0; i<2; i++) {
<<<<<<< HEAD
         value += this->rho[i] * pow(mass / (2.0 * M_PI * kb ), 1.5) * 1.0 / sqrt(this->Tx[i]*this->Ty[i]*this->Tz[i]) *
      exp(- mass * (pow(vx - this->Vx[i], 2.0) / (2.0 * kb * this->Tx[i]) + pow(vy - this->Vy[i], 2.0) / (2.0 * kb * this->Ty[i]) + pow(vz - this->Vz[i], 2.0) / (2.0 * kb * this->Tz[i])));
=======
         value += this->rhoRnd[i] * pow(mass / (2.0 * M_PI * k ), 1.5) * 1.0 / sqrt(this->Tx[i]*this->Ty[i]*this->Tz[i]) *
      exp(- mass * (pow(vx - this->Vx[i], 2.0) / (2.0 * k * this->Tx[i]) + pow(vy - this->Vy[i], 2.0) / (2.0 * k * this->Ty[i]) + pow(vz - this->Vz[i], 2.0) / (2.0 * k * this->Tz[i])));
>>>>>>> 171bc720
      }
      return value;
   }

   Real MultiPeak::calcPhaseSpaceDensity(creal& x, creal& y, creal& z, creal& dx, creal& dy, creal& dz, creal& vx, creal& vy, creal& vz, creal& dvx, creal& dvy, creal& dvz) {   
      creal d_vx = dvx / (this->nVelocitySamples-1);
      creal d_vy = dvy / (this->nVelocitySamples-1);
      creal d_vz = dvz / (this->nVelocitySamples-1);
      Real avg = 0.0;
   //#pragma omp parallel for collapse(6) reduction(+:avg)
      for (uint vi=0; vi<this->nVelocitySamples; ++vi)
      for (uint vj=0; vj<this->nVelocitySamples; ++vj)
         for (uint vk=0; vk<this->nVelocitySamples; ++vk)
            {
               avg += getDistribValue(vx+vi*d_vx, vy+vj*d_vy, vz+vk*d_vz, dvx, dvy, dvz);
            }
            return avg / (this->nVelocitySamples*this->nVelocitySamples*this->nVelocitySamples);
   }


   void MultiPeak::calcCellParameters(Real* cellParams,creal& t) {
      setRandomCellSeed(cellParams);
      if(this->lambda != 0.0) {
         cellParams[CellParams::PERBX] = this->dBx*cos(2.0 * M_PI * cellParams[CellParams::XCRD] / this->lambda);
         cellParams[CellParams::PERBY] = this->dBy*sin(2.0 * M_PI * cellParams[CellParams::XCRD] / this->lambda);
         cellParams[CellParams::PERBZ] = this->dBz*cos(2.0 * M_PI * cellParams[CellParams::XCRD] / this->lambda);
      }
      
      cellParams[CellParams::PERBX] += this->magXPertAbsAmp * (0.5 - getRandomNumber());
      cellParams[CellParams::PERBY] += this->magYPertAbsAmp * (0.5 - getRandomNumber());
      cellParams[CellParams::PERBZ] += this->magZPertAbsAmp * (0.5 - getRandomNumber());
      
      for(uint i=0; i<2; i++) {
         this->rhoRnd[i] = this->rho[i] + this->rhoPertAbsAmp[i] * (0.5 - getRandomNumber());
      }
   }

   void MultiPeak::setCellBackgroundField(SpatialCell* cell) {
      ConstantField bgField;
      bgField.initialize(this->Bx,
                         this->By,
                         this->Bz);
      
      setBackgroundField(bgField,cell->parameters, cell->derivatives,cell->derivativesBVOL);
   }
   
   vector<std::array<Real, 3>> MultiPeak::getV0(
      creal x,
      creal y,
      creal z
   ) {
      vector<std::array<Real, 3>> centerPoints;
      for(uint i=0; i<2; i++) {
         std::array<Real, 3> point {{this->Vx[i], this->Vy[i], this->Vz[i]}};
         centerPoints.push_back(point);
      }
      return centerPoints;
   }
   
}// namespace projects<|MERGE_RESOLUTION|>--- conflicted
+++ resolved
@@ -118,13 +118,8 @@
       
       Real value = 0.0;
       for(uint i=0; i<2; i++) {
-<<<<<<< HEAD
-         value += this->rho[i] * pow(mass / (2.0 * M_PI * kb ), 1.5) * 1.0 / sqrt(this->Tx[i]*this->Ty[i]*this->Tz[i]) *
+         value += this->rhoRnd[i] * pow(mass / (2.0 * M_PI * kb ), 1.5) * 1.0 / sqrt(this->Tx[i]*this->Ty[i]*this->Tz[i]) *
       exp(- mass * (pow(vx - this->Vx[i], 2.0) / (2.0 * kb * this->Tx[i]) + pow(vy - this->Vy[i], 2.0) / (2.0 * kb * this->Ty[i]) + pow(vz - this->Vz[i], 2.0) / (2.0 * kb * this->Tz[i])));
-=======
-         value += this->rhoRnd[i] * pow(mass / (2.0 * M_PI * k ), 1.5) * 1.0 / sqrt(this->Tx[i]*this->Ty[i]*this->Tz[i]) *
-      exp(- mass * (pow(vx - this->Vx[i], 2.0) / (2.0 * k * this->Tx[i]) + pow(vy - this->Vy[i], 2.0) / (2.0 * k * this->Ty[i]) + pow(vz - this->Vz[i], 2.0) / (2.0 * k * this->Tz[i])));
->>>>>>> 171bc720
       }
       return value;
    }
