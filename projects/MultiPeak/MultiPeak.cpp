--- conflicted
+++ resolved
@@ -157,7 +157,6 @@
 
       const MultiPeakSpeciesParameters& sP = speciesParams[popID];
 
-<<<<<<< HEAD
       Real rhoFactor = 1.0;
       switch (densityModel) {
          case Uniform:
@@ -176,22 +175,13 @@
       
       return rhoFactor * getDistribValue(vx+0.5*dvx,vy+0.5*dvy,vz+0.5*dvz,dvx,dvy,dvz,popID);
                                             
-      // #warning TODO: Replace getObjectWrapper().particleSpecies[popID].sparseMinValue with SpatialCell::getVelocityBlockMinValue(popID)
+      // #warning SpatialCell::getVelocityBlockMinValue() or dynamic algorithm not available without spatial cell data
       // const Real avgLimit = 0.01*getObjectWrapper().particleSpecies[popID].sparseMinValue;
       // do {
       //    Real avg = 0.0;        // Volume average obtained during this sampling
       //    creal DVX = dvx / N; 
       //    creal DVY = dvy / N;
       //    creal DVZ = dvz / N;
-=======
-      #warning SpatialCell::getVelocityBlockMinValue() or dynamic algorithm not available without spatial cell data
-      const Real avgLimit = 0.01*getObjectWrapper().particleSpecies[popID].sparseMinValue;
-      do {
-         Real avg = 0.0;        // Volume average obtained during this sampling
-         creal DVX = dvx / N; 
-         creal DVY = dvy / N;
-         creal DVZ = dvz / N;
->>>>>>> 5e656cf2
 
       //    Real rhoFactor = 1.0;
       //    switch (densityModel) {
