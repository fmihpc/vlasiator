--- conflicted
+++ resolved
@@ -116,8 +116,4 @@
 magYPertAbsAmp = 0.0
 magZPertAbsAmp = 0.0
 
-<<<<<<< HEAD
-lambda = 120.0e5
-=======
-lambda = 120.0e5
->>>>>>> 72ccb813
+lambda = 120.0e5