/*
This file is part of Vlasiator.

Copyright 2011, 2012 Finnish Meteorological Institute

*/

#ifndef TEMPLATE_H
#define TEMPLATE_H

#include "../../definitions.h"
#include "../projectTriAxisSearch.h"

namespace projects {
   class Template: public TriAxisSearch {
<<<<<<< HEAD
      public:
         Template();
         virtual ~Template();
         
         virtual bool initialize(void);
         static void addParameters(void);
         virtual void getParameters(void);
         virtual void setCellBackgroundField(SpatialCell* cell);
         virtual Real calcPhaseSpaceDensity(
            creal& x, creal& y, creal& z,
            creal& dx, creal& dy, creal& dz,
            creal& vx, creal& vy, creal& vz,
            creal& dvx, creal& dvy, creal& dvz,const int& popID
         );
         
      protected:
         virtual vector<std::array<Real, 3>> getV0(
            creal x,
            creal y,
            creal z
         );
         
         Real param;
=======
    public:
      Template();
      virtual ~Template();
      
      virtual bool initialize(void);
      static void addParameters(void);
      virtual void getParameters(void);
      virtual void setCellBackgroundField(spatial_cell::SpatialCell* cell);
      virtual Real calcPhaseSpaceDensity(
                                         creal& x, creal& y, creal& z,
                                         creal& dx, creal& dy, creal& dz,
                                         creal& vx, creal& vy, creal& vz,
                                         creal& dvx, creal& dvy, creal& dvz
                                        );
      
    protected:
      virtual vector<std::array<Real, 3>> getV0(
                                                creal x,
                                                creal y,
                                                creal z
                                               );
      
      Real param;
>>>>>>> 8bae82aa
   }; // class Template
} // namespace projects

#endif
<|MERGE_RESOLUTION|>--- conflicted
+++ resolved
@@ -13,31 +13,6 @@
 
 namespace projects {
    class Template: public TriAxisSearch {
-<<<<<<< HEAD
-      public:
-         Template();
-         virtual ~Template();
-         
-         virtual bool initialize(void);
-         static void addParameters(void);
-         virtual void getParameters(void);
-         virtual void setCellBackgroundField(SpatialCell* cell);
-         virtual Real calcPhaseSpaceDensity(
-            creal& x, creal& y, creal& z,
-            creal& dx, creal& dy, creal& dz,
-            creal& vx, creal& vy, creal& vz,
-            creal& dvx, creal& dvy, creal& dvz,const int& popID
-         );
-         
-      protected:
-         virtual vector<std::array<Real, 3>> getV0(
-            creal x,
-            creal y,
-            creal z
-         );
-         
-         Real param;
-=======
     public:
       Template();
       virtual ~Template();
@@ -50,7 +25,8 @@
                                          creal& x, creal& y, creal& z,
                                          creal& dx, creal& dy, creal& dz,
                                          creal& vx, creal& vy, creal& vz,
-                                         creal& dvx, creal& dvy, creal& dvz
+                                         creal& dvx, creal& dvy, creal& dvz,
+                                         const int& popID
                                         );
       
     protected:
@@ -61,7 +37,6 @@
                                                );
       
       Real param;
->>>>>>> 8bae82aa
    }; // class Template
 } // namespace projects
 
