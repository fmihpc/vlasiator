--- conflicted
+++ resolved
@@ -78,10 +78,4 @@
 TemperatureZ = 1.4e7
 densityPertRelAmp = 0.0
 velocityPertAbsAmp = 1000.0
-<<<<<<< HEAD
-maxwCutoff = 1.0e-11
-nSpaceSamples = 2
-nVelocitySamples = 2
-=======
-maxwCutoff = 1.0e-11
->>>>>>> fdd64a04
+maxwCutoff = 1.0e-11