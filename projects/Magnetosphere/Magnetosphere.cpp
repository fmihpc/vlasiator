--- conflicted
+++ resolved
@@ -92,11 +92,6 @@
          RP::add(pop + "_Magnetosphere.VX0", "Initial bulk velocity in x-direction", 0.0);
          RP::add(pop + "_Magnetosphere.VY0", "Initial bulk velocity in y-direction", 0.0);
          RP::add(pop + "_Magnetosphere.VZ0", "Initial bulk velocity in z-direction", 0.0);
-<<<<<<< HEAD
-=======
-         RP::add(pop + "_Magnetosphere.nSpaceSamples", "Number of sampling points per spatial dimension", 1);
-         RP::add(pop + "_Magnetosphere.nVelocitySamples", "Number of sampling points per velocity dimension", 1);
->>>>>>> 90ae6855
          RP::add(pop + "_Magnetosphere.taperInnerRadius", "Inner radius of the zone with a density tapering from the ionospheric value to the background (m)", 0.0);
          RP::add(pop + "_Magnetosphere.taperOuterRadius", "Outer radius of the zone with a density tapering from the ionospheric value to the background (m)", 0.0);
       }
