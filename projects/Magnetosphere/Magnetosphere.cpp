--- conflicted
+++ resolved
@@ -133,21 +133,17 @@
    }
 
    /* set 0-centered dipole */
-  void Magnetosphere::setCellBackgroundField(SpatialCell *cell){
-     setDipole(cell->parameters);
-<<<<<<< HEAD
-
-=======
-     
-     if (  (cell->parameters[CellParams::BGBX]) !=(cell->parameters[CellParams::BGBX]) ||
-           (cell->parameters[CellParams::BGBY]) !=(cell->parameters[CellParams::BGBY]) ||
-           (cell->parameters[CellParams::BGBZ]) !=(cell->parameters[CellParams::BGBZ]))
-     {
-        std::cerr << __FILE__ << ":" << __LINE__ << " Dipole returned NAN's ???"  << std::endl;
-        abort();
-     }
->>>>>>> 7ee38647
-  }
+   void Magnetosphere::setCellBackgroundField(SpatialCell *cell){
+      setDipole(cell->parameters);
+      
+      if (  (cell->parameters[CellParams::BGBX]) !=(cell->parameters[CellParams::BGBX]) ||
+            (cell->parameters[CellParams::BGBY]) !=(cell->parameters[CellParams::BGBY]) ||
+            (cell->parameters[CellParams::BGBZ]) !=(cell->parameters[CellParams::BGBZ]))
+      {
+         std::cerr << __FILE__ << ":" << __LINE__ << " Dipole returned NAN's ???"  << std::endl;
+         abort();
+      }
+   }
    
    
    Real Magnetosphere::getDistribValue(creal& x,creal& y, creal& z, creal& vx, creal& vy, creal& vz, creal& dvx, creal& dvy, creal& dvz) {
@@ -161,17 +157,17 @@
       
       if(radius < this->ionosphereTaperRadius && radius > this->ionosphereRadius) {
          // linear tapering
-         initRho = this->ionosphereRho - (ionosphereRho-tailRho)*(radius-this->ionosphereRadius) / (this->ionosphereTaperRadius-this->ionosphereRadius);
+         //initRho = this->ionosphereRho - (ionosphereRho-tailRho)*(radius-this->ionosphereRadius) / (this->ionosphereTaperRadius-this->ionosphereRadius);
          
          // sine tapering
-         //initRho = this->ionosphereRho - (this->ionosphereRho-this->tailRho)*sin(M_PI*(radius-this->ionosphereRadius)/this->ionosphereTaperRadius);
+         initRho = this->ionosphereRho - (this->ionosphereRho-this->tailRho)*sin(M_PI*(radius-this->ionosphereRadius)/this->ionosphereTaperRadius);
          
          for (uint i=0; i<3;i++) {
             // linear tapering
-            initV0[i] *= (radius-this->ionosphereRadius) / (this->ionosphereTaperRadius-this->ionosphereRadius);
+           //initV0[i] *= (radius-this->ionosphereRadius) / (this->ionosphereTaperRadius-this->ionosphereRadius);
             
             // sine tapering
-            //initV0[i] *= sin(M_PI*(radius-this->ionosphereRadius)/this->ionosphereTaperRadius);
+            initV0[i] *= sin(M_PI*(radius-this->ionosphereRadius)/this->ionosphereTaperRadius);
          }
       }
       
