/*
 * This file is part of Vlasiator.
 * Copyright 2010-2020 Finnish Meteorological Institute
 *
 * For details of usage, see the COPYING file and read the "Rules of the Road"
 * at http://www.physics.helsinki.fi/vlasiator/
 *
 * This program is free software; you can redistribute it and/or modify
 * it under the terms of the GNU General Public License as published by
 * the Free Software Foundation; either version 2 of the License, or
 * (at your option) any later version.
 *
 * This program is distributed in the hope that it will be useful,
 * but WITHOUT ANY WARRANTY; without even the implied warranty of
 * MERCHANTABILITY or FITNESS FOR A PARTICULAR PURPOSE.  See the
 * GNU General Public License for more details.
 *
 * You should have received a copy of the GNU General Public License along
 * with this program; if not, write to the Free Software Foundation, Inc.,
 * 51 Franklin Street, Fifth Floor, Boston, MA 02110-1301 USA.
 */

#ifndef IONOSPHERE_H
#define IONOSPHERE_H

#include <cstdint>
#include <vector>
#include <functional>
#include "../definitions.h"
#include "../readparameters.h"
#include "../spatial_cell.hpp"
#include "sysboundarycondition.h"
<<<<<<< HEAD
#include "ionosphereFieldBoundary.h"
=======
#include "../backgroundfield/fieldfunction.hpp"
#include "../fieldsolver/fs_common.h"
>>>>>>> 20551a8d

using namespace projects;
using namespace std;

namespace SBC {

   // Hardcoded constants for calculating ion production table
   // TODO: Make these parameters?
   constexpr static int productionNumAccEnergies = 60;
   constexpr static int productionNumTemperatures = 60;
   constexpr static int productionNumParticleEnergies = 100;
   constexpr static Real productionMinAccEnergy = 0.1; // keV
   constexpr static Real productionMaxAccEnergy = 100.; // keV
   constexpr static Real productionMinTemperature = 0.1; // keV
   constexpr static Real productionMaxTemperature = 100.; // keV
   constexpr static Real ion_electron_T_ratio = 4.; // TODO: Make this a parameter (and/or find value from kinetics)


   struct IonosphereSpeciesParameters {
      Real rho;
      Real V0[3];
      Real T;
      Real fluffiness;
      uint nSpaceSamples;
      uint nVelocitySamples;
   };

   enum IonosphereBoundaryVDFmode { // How are inner boundary VDFs constructed from the ionosphere
      FixedMoments,      // Predefine temperature, density and V = 0 on the inner boundary.
      AverageMoments,    // Copy averaged density and temperature from nearest cells, V = 0 
      AverageAllMoments, // Same as above, but also copy V
      CopyAndLosscone,
      ForceL2EXB
   };
   extern IonosphereBoundaryVDFmode boundaryVDFmode;
   
   static const int MAX_TOUCHING_ELEMENTS = 12; // Maximum number of elements touching one node
   static const int MAX_DEPENDING_NODES = 22;   // Maximum number of depending nodes

   typedef Real iSolverReal; // Datatype for the ionosphere solver internal state

   // Ionosphere finite element grid
   struct SphericalTriGrid {

      // One finite element, spanned between 3 nodes
      struct Element {
         int refLevel = 0;
         std::array<uint32_t, 3> corners;                 // Node indices in the corners of this element

      };
      std::vector<Element> elements;

      // One grid node
      struct Node {
         // Elements touching this node
         uint numTouchingElements=0;
         std::array<uint32_t, MAX_TOUCHING_ELEMENTS> touchingElements;

         // List of nodes the current node depends on
         uint numDepNodes = 0;
         std::array<uint32_t, MAX_DEPENDING_NODES> dependingNodes;
         std::array<Real, MAX_DEPENDING_NODES> dependingCoeffs;// Dependency coefficients
         std::array<Real, MAX_DEPENDING_NODES> transposedCoeffs; // Transposed dependency coefficient

         std::array<Real, 3> x = {0,0,0}; // Coordinates of the node
         std::array<Real, 3> xMapped = {0,0,0}; // Coordinates mapped along fieldlines into simulation domain
         int haveCouplingData = 0; // Does this rank carry coupling coordinate data for this node? (0 or 1)
         std::array<iSolverReal, N_IONOSPHERE_PARAMETERS> parameters = {0}; // Parameters carried by the node, see common.h

         int openFieldLine; /*!< See TracingLineEndType for the types assigned. */
         
         // Some calculation helpers
         Real electronDensity() { // Electron Density
            return parameters[ionosphereParameters::RHON];
         }
         Real electronTemperature() { // Electron Temperature
            return parameters[ionosphereParameters::TEMPERATURE];
         }
         Real deltaPhi() { // Field aligned potential drop between i'sphere and m'sphere

            // When the Knight-parameter is irrelevant, we can set this to zero
            return 0;

            // Alternative: Calculate it just like GUMCS does

            //if(electronDensity() == 0) {
            //   return 0;
            //}

            //Real retval = physicalconstants::K_B * electronTemperature() / physicalconstants::CHARGE
            //   * ((parameters[ionosphereParameters::SOURCE] / (physicalconstants::CHARGE * electronDensity()))
            //   * sqrt(2. * M_PI * physicalconstants::MASS_ELECTRON / (physicalconstants::K_B * electronTemperature())) - 1.);
            //// A positive value means an upward current (i.e. electron precipitation).
            //// A negative value quickly gets neutralized from the atmosphere.
            //if(retval < 0 || isnan(retval)) {
            //   retval = 0;
            //}
            //return retval;
         }
         
      };
      
      std::vector<Node> nodes;
      
      // Atmospheric height layers that are being integrated over
      constexpr static int numAtmosphereLevels = 20;
      struct AtmosphericLayer {
         Real altitude;
         Real nui;
         Real nue;
         Real density;
         Real depth; // integrated density from the top of the atmosphere
         Real pedersencoeff;
         Real hallcoeff;
         Real parallelcoeff;
      };
      std::array<AtmosphericLayer, numAtmosphereLevels> atmosphere;

      enum IonosphereSolverGaugeFixing { // Potential solver gauge fixing method
         None,     // No gauge fixing, solver won't converge well
         Pole,     // Fixing north pole (node 0) potential to zero
         Integral, // Fixing integral of potential to zero (unstable?)
         Equator   // Fixing all nodes within +-10 dgrees to zero
      } gaugeFixing;

      enum IonosphereIonizationModel { // Ionization production rate model
         Rees1963, // Rees (1963)
         Rees1989, // Rees (1989)
         SergienkoIvanov, // Sergienko & Ivanov (1993)
      } ionizationModel;

      // Ionisation production table
      std::array< std::array< std::array< Real, productionNumTemperatures >, productionNumAccEnergies >, numAtmosphereLevels > productionTable;
      Real lookupProductionValue(int heightindex, Real energy_keV, Real temperature_keV);

      MPI_Comm communicator = MPI_COMM_NULL; // The communicator internally used to solve the ionosphere potenital
      int rank = -1;                      // Own rank in the ionosphere communicator
      int writingRank;                    // Rank in the MPI_COMM_WORLD communicator that does ionosphere I/O
      bool isCouplingInwards = true;     // True for any rank that actually couples fsgrid information into the ionosphere
      bool isCouplingOutwards = true;     // True for any rank that actually couples ionosphere potential information out to the vlasov grid
      FieldFunction dipoleField;          // Simulation background field model to trace connections with
      std::array<Real, 3> BGB; /*!< Uniform background field */

      std::map< std::array<Real, 3>, std::array<
         std::pair<int, Real>, 3> > vlasovGridCoupling; // Grid coupling information, caching how vlasovGrid coordinate couple to ionosphere data

      void setDipoleField(const FieldFunction& dipole) {
         dipoleField = dipole;
      };
      void setConstantBackgroundField(const std::array<Real, 3> B) {
         BGB = B;
      }
      void readAtmosphericModelFile(const char* filename);
      void storeNodeB();
      void offset_FAC();                  // Offset field aligned currents to get overall zero current
      void normalizeRadius(Node& n, Real R); // Scale all coordinates onto sphere with radius R
      void updateConnectivity();          // Re-link elements and nodes
      void updateIonosphereCommunicator(dccrg::Dccrg<SpatialCell,dccrg::Cartesian_Geometry>& mpiGrid, FsGrid< fsgrids::technical, FS_STENCIL_WIDTH> & technicalGrid);// (Re-)create the subcommunicator for ionosphere-internal communication
      void initializeTetrahedron();       // Initialize grid as a base tetrahedron
      void initializeIcosahedron();       // Initialize grid as a base icosahedron
      void initializeSphericalFibonacci(int n); // Initialize grid as a spherical fibonacci lattice
      int32_t findElementNeighbour(uint32_t e, int n1, int n2);
      uint32_t findNodeAtCoordinates(std::array<Real,3> x); // Find the mesh node closest to the given coordinate
      void subdivideElement(uint32_t e);  // Subdivide mesh within element e
      void stitchRefinementInterfaces(); // Make sure there are no t-junctions in the mesh by splitting neighbours
      void calculatePrecipitation(); // Estimate precipitation flux
      void calculateConductivityTensor(const Real F10_7, const Real recombAlpha, const Real backgroundIonisation); // Update sigma tensor
      Real interpolateUpmappedPotential(const std::array<Real, 3>& x); // Calculate upmapped potential at the given point
      
      // Conjugate Gradient solver functions
      void addMatrixDependency(uint node1, uint node2, Real coeff, bool transposed=false); // Add matrix value for the solver
      void addAllMatrixDependencies(uint nodeIndex);
      void initSolver(bool zeroOut=true);  // Initialize the CG solver
      iSolverReal Atimes(uint nodeIndex, int parameter, bool transpose=false); // Evaluate neighbour nodes' coupled parameter
      Real Asolve(uint nodeIndex, int parameter, bool transpose=false); // Evaluate own parameter value
      void solve(
         int & iteration,
         int & nRestarts,
         Real & residual,
         Real & minPotentialN,
         Real & maxPotentialN,
         Real & minPotentialS,
         Real & maxPotentialS
      );
      void solveInternal(
         int & iteration,
         int & nRestarts,
         Real & residual,
         Real & minPotentialN,
         Real & maxPotentialN,
         Real & minPotentialS,
         Real & maxPotentialS
      );

      // Map field-aligned currents, density and temperature
      // down from the simulation boundary onto this grid
      void mapDownBoundaryData(
         FsGrid< std::array<Real, fsgrids::bfield::N_BFIELD>, FS_STENCIL_WIDTH> & perBGrid,                                                                                                                                                                                                                                
         FsGrid< std::array<Real, fsgrids::dperb::N_DPERB>, FS_STENCIL_WIDTH> & dPerBGrid,
         FsGrid< std::array<Real, fsgrids::moments::N_MOMENTS>, FS_STENCIL_WIDTH> & momentsGrid,
         FsGrid< std::array<Real, fsgrids::volfields::N_VOL>, FS_STENCIL_WIDTH> & volGrid,
         FsGrid< fsgrids::technical, FS_STENCIL_WIDTH> & technicalGrid
      );
      
      // Returns the surface area of one element on the sphere
      Real elementArea(uint32_t elementIndex) {
         const std::array<Real, 3>& a = nodes[elements[elementIndex].corners[0]].x;
         const std::array<Real, 3>& b = nodes[elements[elementIndex].corners[1]].x;
         const std::array<Real, 3>& c = nodes[elements[elementIndex].corners[2]].x;

         // Two edges e1 = b-c,  e2 = c-a
         std::array<Real, 3> e1{b[0]-c[0], b[1]-c[1],b[2]-c[2]};
         std::array<Real, 3> e2{c[0]-a[0], c[1]-a[1],c[2]-a[2]};
         // Area vector A = cross(e1 e2)
         std::array<Real, 3> area{ e1[1]*e2[2] - e1[2]*e2[1],
                                   e1[2]*e2[0] - e1[0]*e2[2],
                                   e1[0]*e2[1] - e1[1]*e2[0]};
         
         return 0.5 * sqrt( area[0]*area[0] + area[1]*area[1] + area[2]*area[2] );
      }

      // Returns the projected surface area of one element, mapped up along the magnetic field to
      // the simulation boundary. If one of the nodes maps nowhere, returns 0.
      // Returns an oriented vector, which can be dotted with B
      std::array<Real, 3> mappedElementArea(uint32_t elementIndex) {
         const std::array<Real, 3>& a = nodes[elements[elementIndex].corners[0]].xMapped;
         const std::array<Real, 3>& b = nodes[elements[elementIndex].corners[1]].xMapped;
         const std::array<Real, 3>& c = nodes[elements[elementIndex].corners[2]].xMapped;

         // Check if any node maps to zero
         if( sqrt( a[0]*a[0] + a[1]*a[1] + a[2]*a[2] ) == 0 ||
               sqrt( b[0]*b[0] + b[1]*b[1] + b[2]*b[2] ) == 0 ||
               sqrt( c[0]*c[0] + c[1]*c[1] + c[2]*c[2] ) == 0) {

            return {0,0,0};
         }

         // Two edges e1 = b-c,  e2 = c-a
         std::array<Real, 3> e1{b[0]-c[0], b[1]-c[1],b[2]-c[2]};
         std::array<Real, 3> e2{c[0]-a[0], c[1]-a[1],c[2]-a[2]};
         // Area vector A = cross(e1 e2)
         std::array<Real, 3> area{ 0.5 * (e1[1]*e2[2] - e1[2]*e2[1]),
                                   0.5 * (e1[2]*e2[0] - e1[0]*e2[2]),
                                   0.5 * (e1[0]*e2[1] - e1[1]*e2[0])};
        
         // By definition, the area is oriented outwards, so if dot(r,A) < 0, flip it.
         std::array<Real, 3> r{
            (a[0]+b[0]+c[0])/3.,
            (a[1]+b[1]+c[1])/3.,
            (a[2]+b[2]+c[2])/3.};
         if(area[0]*r[0] + area[1]*r[1] + area[2] *r[2] < 0) {
            area[0]*=-1.;
            area[1]*=-1.;
            area[2]*=-1.;
         }
         return area;
      }

      Real nodeNeighbourArea(uint32_t nodeIndex) { // Summed area of all touching elements

         Node& n = nodes[nodeIndex];
         Real area=0;

         for(uint i=0; i<n.numTouchingElements; i++) {
            area += elementArea(n.touchingElements[i]);
         }
         return area;
      }

      std::array<Real,3> computeGradT(const std::array<Real, 3>& a, const std::array<Real, 3>& b, const std::array<Real, 3>& c);
      std::array<Real, 9> sigmaAverage(uint elementIndex);
      double elementIntegral(uint elementIndex, int i, int j, bool transpose = false);

   };

   extern SphericalTriGrid ionosphereGrid;

   /*!\brief Ionosphere is a class applying ionospheric boundary conditions.
    * 
    * Ionosphere is a class handling cells tagged as sysboundarytype::IONOSPHERE by this system boundary condition. It applies ionospheric boundary conditions.
    * 
    * These consist in:
    * - Do nothing for the distribution (keep the initial state constant in time);
    * - Keep only the normal perturbed B component and null out the other perturbed components (perfect conductor behavior);
    * - Null out the electric fields.
    */
   class Ionosphere: public SysBoundaryCondition {
   public:
      Ionosphere();
      virtual ~Ionosphere();
      
      static void addParameters();
      virtual void getParameters();
      
      virtual bool initSysBoundary(
         creal& t,
         Project &project
      );
      bool initFieldBoundary();
      IonosphereFieldBoundary* getFieldBoundary() {return fieldBoundary;}
      virtual bool assignSysBoundary(dccrg::Dccrg<SpatialCell,dccrg::Cartesian_Geometry>& mpiGrid,
                                     FsGrid< fsgrids::technical, 1, FS_STENCIL_WIDTH> & technicalGrid);
      virtual bool applyInitialState(
         const dccrg::Dccrg<SpatialCell,dccrg::Cartesian_Geometry>& mpiGrid,
<<<<<<< HEAD
         FsGrid<Real, fsgrids::bfield::N_BFIELD, FS_STENCIL_WIDTH> & perBGrid,
=======
         FsGrid< fsgrids::technical, FS_STENCIL_WIDTH> & technicalGrid,
         FsGrid< std::array<Real, fsgrids::bfield::N_BFIELD>, FS_STENCIL_WIDTH> & perBGrid,
>>>>>>> 20551a8d
         Project &project
      );
      ARCH_HOSTDEV Real fieldSolverBoundaryCondMagneticField(
         const arch::buf<FsGrid<Real, fsgrids::bfield::N_BFIELD, FS_STENCIL_WIDTH>> & bGrid,
         const arch::buf<FsGrid< fsgrids::technical, 1, FS_STENCIL_WIDTH>> & technicalGrid,
         cint i,
         cint j,
         cint k,
         creal& dt,
         cuint& component
      ) {
         return fieldBoundary->fieldSolverBoundaryCondMagneticField(bGrid, technicalGrid, i, j, k, dt, component);
      }
      ARCH_HOSTDEV void fieldSolverBoundaryCondMagneticFieldProjection(
         const arch::buf<FsGrid<Real, fsgrids::bfield::N_BFIELD, FS_STENCIL_WIDTH>> & bGrid,
         const arch::buf<FsGrid< fsgrids::technical, 1, FS_STENCIL_WIDTH>> & technicalGrid,
         cint i,
         cint j,
         cint k
      ) {
         fieldBoundary->fieldSolverBoundaryCondMagneticFieldProjection(bGrid, technicalGrid, i, j, k);
      }
      ARCH_HOSTDEV void fieldSolverBoundaryCondElectricField(
         const arch::buf<FsGrid<Real, fsgrids::efield::N_EFIELD, FS_STENCIL_WIDTH>> & EGrid,
         cint i,
         cint j,
         cint k,
         cuint component
      ) {
         fieldBoundary->fieldSolverBoundaryCondElectricField(EGrid, i, j, k, component);
      }
      ARCH_HOSTDEV void fieldSolverBoundaryCondHallElectricField(
         const arch::buf<FsGrid<Real, fsgrids::ehall::N_EHALL, FS_STENCIL_WIDTH>> & EHallGrid,
         cint i,
         cint j,
         cint k,
         cuint component
      ) {
         fieldBoundary->fieldSolverBoundaryCondHallElectricField(EHallGrid, i, j, k, component);
      }
      ARCH_HOSTDEV void fieldSolverBoundaryCondGradPeElectricField(
         const arch::buf<FsGrid<Real, fsgrids::egradpe::N_EGRADPE, FS_STENCIL_WIDTH>> & EGradPeGrid,
         cint i,
         cint j,
         cint k,
         cuint component
      ) {
         fieldBoundary->fieldSolverBoundaryCondGradPeElectricField(EGradPeGrid, i, j, k, component);
      }
      ARCH_HOSTDEV void fieldSolverBoundaryCondDerivatives(
         const arch::buf<FsGrid<Real, fsgrids::dperb::N_DPERB, FS_STENCIL_WIDTH>> & dPerBGrid,
         const arch::buf<FsGrid<Real, fsgrids::dmoments::N_DMOMENTS, FS_STENCIL_WIDTH>> & dMomentsGrid,
         cint i,
         cint j,
         cint k,
         cuint& RKCase,
         cuint& component
      ) {
         fieldBoundary->fieldSolverBoundaryCondDerivatives(dPerBGrid, dMomentsGrid, i, j, k, RKCase, component);
      }
      ARCH_HOSTDEV void fieldSolverBoundaryCondBVOLDerivatives(
         const arch::buf<FsGrid<Real, fsgrids::volfields::N_VOL, FS_STENCIL_WIDTH>> & volGrid,
         cint i,
         cint j,
         cint k,
         cuint& component
<<<<<<< HEAD
      ) {
         fieldBoundary->fieldSolverBoundaryCondBVOLDerivatives(volGrid, i, j, k, component);
      }
=======
      );
      // Compute and store the EXB drift into the cell's BULKV_FORCING_X/Y/Z fields and set counter to 1
      virtual void mapCellPotentialAndGetEXBDrift(
         std::array<Real, CellParams::N_SPATIAL_CELL_PARAMS>& cellParams
      );
>>>>>>> 20551a8d
      virtual void vlasovBoundaryCondition(
         const dccrg::Dccrg<SpatialCell,dccrg::Cartesian_Geometry>& mpiGrid,
         const CellID& cellID,
         const uint popID,
         const bool calculate_V_moments
      );
      
      virtual std::string getName() const;
      virtual uint getIndex() const;
      static Real radius; /*!< Radius of the inner simulation boundary */
      static std::vector<IonosphereSpeciesParameters> speciesParams;

      // Parameters of the ionosphere model
      static Real innerRadius; /*!< Radius of the ionosphere model */
      static int solverMaxIterations; /*!< Maximum iterations of CG solver per timestep */
      static Real solverRelativeL2ConvergenceThreshold; /*! L2 metric relative convergence threshold */
      static int solverMaxFailureCount;
      static Real solverMaxErrorGrowthFactor;
      static bool solverPreconditioning; /*!< Preconditioning for the CG solver */
      static bool solverUseMinimumResidualVariant; /*!< Use the minimum residual variant */
      static bool solverToggleMinimumResidualVariant; /*!< Toggle use of the minimum residual variant between solver restarts */
      static Real shieldingLatitude; /*!< Latitude (degree) below which the potential is zeroed in the equator gauge fixing scheme */
      static Real ridleyParallelConductivity; /*!< Constant parallel conductivity */
      
      // TODO: Make these parameters of the IonosphereGrid
      static Real recombAlpha; // Recombination parameter, determining atmosphere ionizability (parameter)
      static Real F10_7; // Solar 10.7 Flux value (parameter)
      static Real backgroundIonisation; // Background ionisation due to stellar UV and cosmic rays
      static Real downmapRadius; // Radius from which FACs are downmapped (RE)
      static Real unmappedNodeRho; // Electron density of ionosphere nodes that don't couple to the magnetosphere
      static Real unmappedNodeTe; // Electron temperature of ionosphere nodes that don't couple to the magnetosphere
      static Real couplingTimescale; // Magnetosphere->Ionosphere coupling timescale (seconds)
      static Real couplingInterval; // Ionosphere update interval
      static int solveCount; // Counter for the number of ionosphere solvings
      static enum IonosphereConductivityModel { // How should the conductivity tensor be assembled?
         GUMICS,   // Like GUMICS-5 does it? (Only SigmaH and SigmaP, B perp to surface)
         Ridley,   // Or like the Ridley 2004 paper (with 1000 mho longitudinal conductivity)
         Koskinen  // Like Koskinen's 2001 "Physics of Space Storms" book suggests
      } conductivityModel;

   protected:
      void generateTemplateCell(Project &project);
      void setCellFromTemplate(SpatialCell* cell,const uint popID);
      
      Real shiftedMaxwellianDistribution(const uint popID,creal& density,creal& temperature,creal& vx, creal& vy, creal& vz);
      
      vector<vmesh::GlobalID> findBlocksToInitialize(
         SpatialCell& cell,
         creal& density,
         creal& temperature,
         const std::array<Real, 3> & vDrift,
         const uint popID
      );
      
      Real center[3]; /*!< Coordinates of the centre of the ionosphere. */
      uint geometry; /*!< Geometry of the ionosphere, 0: inf-norm (diamond), 1: 1-norm (square), 2: 2-norm (circle, DEFAULT), 3: polar-plane cylinder with line dipole. */


      std::string baseShape; // Basic mesh shape (sphericalFibonacci / icosahedron / tetrahedron)
      int fibonacciNodeNum;  // If spherical fibonacci: number of nodes to generate
      Real earthAngularVelocity; // Earth rotation vector, in radians/s
      Real plasmapauseL; // L-Value at which the plasma pause resides (everything inside corotates)
      std::string atmosphericModelFile; // MSIS data file
      // Boundaries of refinement latitude bands
      std::vector<Real> refineMinLatitudes;
      std::vector<Real> refineMaxLatitudes;
      
      uint nSpaceSamples;
      uint nVelocitySamples;
      
      spatial_cell::SpatialCell templateCell;

      IonosphereFieldBoundary* fieldBoundary;
   };
}

#endif<|MERGE_RESOLUTION|>--- conflicted
+++ resolved
@@ -30,12 +30,9 @@
 #include "../readparameters.h"
 #include "../spatial_cell.hpp"
 #include "sysboundarycondition.h"
-<<<<<<< HEAD
 #include "ionosphereFieldBoundary.h"
-=======
 #include "../backgroundfield/fieldfunction.hpp"
 #include "../fieldsolver/fs_common.h"
->>>>>>> 20551a8d
 
 using namespace projects;
 using namespace std;
@@ -340,12 +337,8 @@
                                      FsGrid< fsgrids::technical, 1, FS_STENCIL_WIDTH> & technicalGrid);
       virtual bool applyInitialState(
          const dccrg::Dccrg<SpatialCell,dccrg::Cartesian_Geometry>& mpiGrid,
-<<<<<<< HEAD
+         FsGrid< fsgrids::technical, 1, FS_STENCIL_WIDTH> & technicalGrid,
          FsGrid<Real, fsgrids::bfield::N_BFIELD, FS_STENCIL_WIDTH> & perBGrid,
-=======
-         FsGrid< fsgrids::technical, FS_STENCIL_WIDTH> & technicalGrid,
-         FsGrid< std::array<Real, fsgrids::bfield::N_BFIELD>, FS_STENCIL_WIDTH> & perBGrid,
->>>>>>> 20551a8d
          Project &project
       );
       ARCH_HOSTDEV Real fieldSolverBoundaryCondMagneticField(
@@ -412,17 +405,13 @@
          cint j,
          cint k,
          cuint& component
-<<<<<<< HEAD
       ) {
          fieldBoundary->fieldSolverBoundaryCondBVOLDerivatives(volGrid, i, j, k, component);
       }
-=======
-      );
       // Compute and store the EXB drift into the cell's BULKV_FORCING_X/Y/Z fields and set counter to 1
       virtual void mapCellPotentialAndGetEXBDrift(
          std::array<Real, CellParams::N_SPATIAL_CELL_PARAMS>& cellParams
       );
->>>>>>> 20551a8d
       virtual void vlasovBoundaryCondition(
          const dccrg::Dccrg<SpatialCell,dccrg::Cartesian_Geometry>& mpiGrid,
          const CellID& cellID,
