--- conflicted
+++ resolved
@@ -41,7 +41,6 @@
 #include "../common.h"
 #include "../object_wrapper.h"
 
-<<<<<<< HEAD
 #ifdef IONOSPHERE_GPU_ON 
 #include "../ionosphere_gpu_solver/include/ionosphere_gpu_solver.hpp"
 #endif
@@ -49,7 +48,6 @@
 #if VECTORCLASS_H >= 200
 #define Vec3d Vec3Dd
 #endif
-=======
 #include <Eigen/Dense>
 
 #define Vec3d Eigen::Vector3d
@@ -57,7 +55,6 @@
 #define dot_product(av,bv) (av).dot(bv)
 #define vector_length(v) (v).norm()
 #define normalize_vector(v) (v).normalized()
->>>>>>> 40d9f813
 
 #ifndef NDEBUG
    #define DEBUG_IONOSPHERE
@@ -1882,14 +1879,9 @@
          if(Ionosphere::solverToggleMinimumResidualVariant) {
             Ionosphere::solverUseMinimumResidualVariant = !Ionosphere::solverUseMinimumResidualVariant;
          }
-<<<<<<< HEAD
       } while (residual > Ionosphere::solverRelativeL2ConvergenceThreshold && nIterations < Ionosphere::solverMaxIterations);   
 #endif
 
-=======
-      } while (residual > Ionosphere::solverRelativeL2ConvergenceThreshold && nIterations < Ionosphere::solverMaxIterations);
-      
->>>>>>> 40d9f813
       phiprof::stop("ionosphere-solve");
    }
 
