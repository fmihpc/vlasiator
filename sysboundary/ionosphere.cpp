/*
 * This file is part of Vlasiator.
 * Copyright 2010-2016 Finnish Meteorological Institute
 *
 * For details of usage, see the COPYING file and read the "Rules of the Road"
 * at http://www.physics.helsinki.fi/vlasiator/
 *
 * This program is free software; you can redistribute it and/or modify
 * it under the terms of the GNU General Public License as published by
 * the Free Software Foundation; either version 2 of the License, or
 * (at your option) any later version.
 *
 * This program is distributed in the hope that it will be useful,
 * but WITHOUT ANY WARRANTY; without even the implied warranty of
 * MERCHANTABILITY or FITNESS FOR A PARTICULAR PURPOSE.  See the
 * GNU General Public License for more details.
 *
 * You should have received a copy of the GNU General Public License along
 * with this program; if not, write to the Free Software Foundation, Inc.,
 * 51 Franklin Street, Fifth Floor, Boston, MA 02110-1301 USA.
 */

/*!\file ionosphere.cpp
 * \brief Implementation of the class SysBoundaryCondition::Ionosphere to handle cells classified as sysboundarytype::IONOSPHERE.
 */

#include <cstdlib>
#include <iostream>
#include <fstream>

#include "ionosphere.h"
#include "../projects/project.h"
#include "../projects/projects_common.h"
#include "../vlasovmover.h"
#include "../fieldsolver/fs_common.h"
#include "../fieldsolver/fs_limiters.h"
#include "../fieldsolver/ldz_magnetic_field.hpp"
#include "../common.h"
#include "../object_wrapper.h"
#include "vectorclass.h"
#include "vector3d.h"

#ifndef NDEBUG
   #define DEBUG_IONOSPHERE
#endif
#ifdef DEBUG_SYSBOUNDARY
   #define DEBUG_IONOSPHERE
#endif

namespace SBC {

   // Ionosphere finite element grid
   SphericalTriGrid ionosphereGrid;

   // Static ionosphere member variables
   Real Ionosphere::innerRadius;
   Real Ionosphere::recombAlpha; // Recombination parameter, determining atmosphere ionizability (parameter)
   Real Ionosphere::F10_7; // Solar 10.7 Flux value (parameter)
   Real Ionosphere::backgroundIonisation; // Background ionisation due to stellar UV and cosmic rays
   int  Ionosphere::solverMaxIterations;
   Real  Ionosphere::eps;

   // Offset field aligned currents so their sum is 0
   void SphericalTriGrid::offset_FAC() {
      Real sum=0.;

      for(uint n = 0; n<nodes.size(); n++) {
         sum += nodes[n].parameters[ionosphereParameters::SOURCE];
      }

      sum /= nodes.size();

      for(uint n = 0; n<nodes.size(); n++) {
         nodes[n].parameters[ionosphereParameters::SOURCE] -= sum;
      }
   }

   // Scale all nodes' coordinates so that they are situated on a spherical
   // shell with radius R
   void SphericalTriGrid::normalizeRadius(Node& n, Real R) {
      Real L = sqrt(n.x[0]*n.x[0] + n.x[1]*n.x[1] + n.x[2]*n.x[2]);
      for(int c=0; c<3; c++) {
         n.x[c] *= R/L;
      }
   }

   // Regenerate linking information between nodes and elements
   void SphericalTriGrid::updateConnectivity() {

      for(uint n=0; n<nodes.size(); n++) {
         nodes[n].numTouchingElements=0;

         for(uint e=0; e<elements.size(); e++) {
            for(int c=0; c<3; c++) {
               if(elements[e].corners[c] == n) {
                  nodes[n].touchingElements[nodes[n].numTouchingElements++]=e;
               }
            }
         }
      }
   }

   // Initialize base grid as a tetrahedron
   void SphericalTriGrid::initializeTetrahedron() {
      const static std::array<uint32_t, 3> seedElements[4] = {
         {1,2,3},{1,3,4},{1,4,2},{2,4,3}};
      const static std::array<Real, 3> nodeCoords[4] = {
         {0,0,1.73205},
         {0,1.63299,-0.57735},
         {-1.41421,-0.816497,-0.57735},
         {1.41421,-0.816497,-0.57735}};

      // Create nodes
      // Additional nodes from table
      for(int n=0; n<4; n++) {
         Node newNode;
         newNode.x = nodeCoords[n];
         normalizeRadius(newNode,Ionosphere::innerRadius);
         nodes.push_back(newNode);
      }

      // Create elements
      for(int i=0; i<4; i++) {
         Element newElement;
         newElement.corners = seedElements[i];
         elements.push_back(newElement);
      }

      // Linke elements to nodes
      updateConnectivity();
   }

   // Initialize base grid as a icosahedron
   void SphericalTriGrid::initializeIcosahedron() {
      const static std::array<uint32_t, 3> seedElements[20] = {
        { 0, 2, 1}, { 0, 3, 2}, { 0, 4, 3}, { 0, 5, 4},
        { 0, 1, 5}, { 1, 2, 6}, { 2, 3, 7}, { 3, 4, 8},
        { 4, 5,9}, { 5, 1,10}, { 6, 2, 7}, { 7, 3, 8},
        { 8, 4,9}, {9, 5,10}, {10, 1, 6}, { 6, 7,11},
        { 7, 8,11}, { 8,9,11}, {9,10,11}, {10, 6,11}};
      const static std::array<Real, 3> nodeCoords[12] = {
        {        0,        0,  1.17557}, {  1.05146,        0, 0.525731},
        {  0.32492,      1.0, 0.525731}, {-0.850651, 0.618034, 0.525731},
        {-0.850651,-0.618034, 0.525731}, {  0.32492,     -1.0, 0.525731},
        { 0.850651, 0.618034,-0.525731}, { -0.32492,      1.0,-0.525731},
        { -1.05146,        0,-0.525731}, { -0.32492,     -1.0,-0.525731},
        { 0.850651,-0.618034,-0.525731}, {        0,        0, -1.17557}};

      // Create nodes
      // Additional nodes from table
      for(int n=0; n<12; n++) {
         Node newNode;
         newNode.x = nodeCoords[n];
         normalizeRadius(newNode, Ionosphere::innerRadius);
         nodes.push_back(newNode);
      }

      // Create elements
      for(int i=0; i<20; i++) {
         Element newElement;
         newElement.corners = seedElements[i];
         elements.push_back(newElement);
      }

      // Linke elements to nodes
      updateConnectivity();
   }

   // Spherical fibonacci base grid with arbitrary number of nodes n>8,
   // after Keinert et al 2015
   void SphericalTriGrid::initializeSphericalFibonacci(int n) {

      phiprof::start("ionosphere-sphericalFibonacci");
      // Golden ratio
      const Real Phi = (sqrt(5) +1.)/2.;

      auto madfrac = [](Real a, Real b) -> float {
         return a*b-floor(a*b);
      };

      // Forward spherical fibonacci mapping with n points
      auto SF = [madfrac,Phi](int i, int n) -> Vec3d {
         Real phi = 2*M_PI*madfrac(i, Phi-1.);
         Real z = 1. - (2.*i +1.)/n;
         Real sinTheta = sqrt(1 - z*z);
         return {cos(phi)*sinTheta, sin(phi)*sinTheta, z};
      };

      // Sample delaunay triangulation of the spherical fibonaccy grid around the given
      // point and return adjacent vertices
      auto SFDelaunayAdjacency = [SF,Phi](int j, int n) -> std::vector<int> {

         Real cosTheta = 1. - (2.*j+1.)/n;
         Real z = max(0., round(0.5*log(n * M_PI * sqrt(5) * (1.-cosTheta*cosTheta)) / log(Phi)));

         Vec3d nearestSample = SF(j,n);
         std::vector<int> nearestSamples;

         // Sample neighbourhood to find closest neighbours
         // Magic rainbow indexing
         for(int i=0; i<12; i++) {
            int r = i - floor(i/6)*6;
            int c = 5 - abs(5 - r*2) + floor((int)r/3);
            int k = j + (i < 6 ? +1 : -1) * (int)round(pow(Phi,z+c-2)/sqrt(5.));

            Vec3d currentSample = SF(k,n);
            Vec3d nearestToCurrentSample = currentSample - nearestSample;
            Real squaredDistance = dot_product(nearestToCurrentSample,nearestToCurrentSample);

            // Early reject by invalid index and distance
            if( k<0 || k>= n || squaredDistance > 5.*4.*M_PI / (sqrt(5) * n)) {
               continue;
            }

            nearestSamples.push_back(k);
         }

         // Make it delaunay
         int numAdjacentVertices = 0;
         std::vector<int> adjacentVertices;
         for(int i=0; i<(int)nearestSamples.size(); i++) {
            int k = nearestSamples[i];
            int kPrevious = nearestSamples[(i+nearestSamples.size()-1) % nearestSamples.size()];
            int kNext = nearestSamples[(i+1) % nearestSamples.size()];

            Vec3d currentSample = SF(k,n);
            Vec3d previousSample = SF(kPrevious, n);
            Vec3d nextSample = SF(kNext,n);

            if(dot_product(previousSample - nextSample, previousSample - nextSample) > dot_product(currentSample - nearestSample, currentSample-nearestSample)) {
               adjacentVertices.push_back(nearestSamples[i]);
            }
         }

         // Special case for the pole
         if( j == 0) {
            adjacentVertices.pop_back();
         }

         return adjacentVertices;
      };

      // Create nodes
      for(int i=0; i< n; i++) {
         Node newNode;

         Vec3d pos = SF(i,n);
         newNode.x = {pos[0], pos[1], pos[2]};
         normalizeRadius(newNode, Ionosphere::innerRadius);

         nodes.push_back(newNode);
      }

      // Create elements
      for(int i=0; i < n; i++) {
         std::vector<int> neighbours = SFDelaunayAdjacency(i,n);

         // Build a triangle fan around the neighbourhood
         for(uint j=0; j<neighbours.size(); j++) {
            if(neighbours[j] > i && neighbours[(j+1)%neighbours.size()] > i) { // Only triangles in "positive" direction to avoid double cover.
               Element newElement;
               newElement.corners = {(uint)i, (uint)neighbours[j], (uint)neighbours[(j+1)%neighbours.size()]};
               elements.push_back(newElement);
            }
         }
      }

      updateConnectivity();
      phiprof::stop("ionosphere-sphericalFibonacci");
   }

   // Find the neighbouring element of the one with index e, that is sharing the
   // two corner nodes n1 and n2
   //
   //            2 . . . . . . . .*
   //           /  \             .
   //          /    \   neigh   .
   //         /      \   bour  .
   //        /   e    \       .
   //       /          \     .
   //      /            \   .
   //     /              \ .
   //    0----------------1
   //
   int32_t SphericalTriGrid::findElementNeighbour(uint32_t e, int n1, int n2) {
      Element& el = elements[e];

      Node& node1 = nodes[el.corners[n1]];
      Node& node2 = nodes[el.corners[n2]];

      for(uint n1e=0; n1e<node1.numTouchingElements; n1e++) {
         if(node1.touchingElements[n1e] == e) continue; // Skip ourselves.

         for(uint n2e=0; n2e<node2.numTouchingElements; n2e++) {
            if(node1.touchingElements[n1e] == node2.touchingElements[n2e]) {
               return node1.touchingElements[n1e];
            }
         }
      }

      // No neighbour found => Apparently, the neighbour is refined and doesn't
      // exist at this scale. Good enough for us.
      return -1;
   }

   // Subdivide mesh within element e
   // The element gets replaced by four new ones:
   //
   //            2                      2
   //           /  \                   /  \
   //          /    \                 / 2  \
   //         /      \               /      \
   //        /        \     ==>     2--------1
   //       /          \           / \  3  /  \
   //      /            \         / 0 \   / 1  \
   //     /              \       /     \ /      \
   //    0----------------1     0-------0--------1
   //
   // And three new nodes get created at the interfaces,
   // unless they already exist.
   // The new center node (3) replaces the old parent element in place.
   void SphericalTriGrid::subdivideElement(uint32_t e) {

      phiprof::start("ionosphere-subdivideElement");
      Element& parentElement = elements[e];

      // 4 new elements
      std::array<Element,4> newElements;
      for(int i=0; i<4; i++) {
         newElements[i].refLevel = parentElement.refLevel + 1;
      }

      // (up to) 3 new nodes
      std::array<uint32_t,3> edgeNodes;
      for(int i=0; i<3; i++) { // Iterate over the edges of the triangle

         // Taking the two nodes on that edge
         Node& n1 = nodes[parentElement.corners[i]];
         Node& n2 = nodes[parentElement.corners[(i+1)%3]];

         // Find the neighbour in that direction
         int32_t ne = findElementNeighbour(e, i, (i+1)%3);

         if(ne == -1) { // Neighbour is refined already, node should already exist.

            // Find it.
            int32_t insertedNode = -1;

            // First assemble a list of candidates from all elements touching
            // that corner at the next refinement level
            std::set<uint32_t> candidates;
            for(uint en=0; en< n1.numTouchingElements; en++) {
               if(elements[n1.touchingElements[en]].refLevel == parentElement.refLevel + 1) {
                  for(int k=0; k<3; k++) {
                     candidates.emplace(elements[n1.touchingElements[en]].corners[k]);
                  }
               }
            }
            // Then match that list from the second corner
            for(uint en=0; en< n2.numTouchingElements; en++) {
               if(elements[n2.touchingElements[en]].refLevel == parentElement.refLevel + 1) {
                  for(int k=0; k<3; k++) {
                     if(candidates.count(elements[n2.touchingElements[en]].corners[k]) > 0) {
                        insertedNode = elements[n2.touchingElements[en]].corners[k];
                     }
                  }
               }
            }
            if(insertedNode == -1) {
               logFile << "(IONOSPHERE) Warning: did not find neighbouring split node when trying to refine "
                  << "element " << e << " on edge " << i << " with nodes (" << parentElement.corners[0]
                  << ", " << parentElement.corners[1] << ", " << parentElement.corners[2] << ")" << endl << write;
               insertedNode = 0;
            }

            // Double-check that this node currently has 4 touching elements
            if(nodes[insertedNode].numTouchingElements != 4) {
               logFile << "(IONOSPHERE) Warning: mesh topology screwup when refining: node "
                  << insertedNode << " is touching " << nodes[insertedNode].numTouchingElements
                  << " elements, should be 4." << endl << write;
            }

            // Add the other 2
            nodes[insertedNode].touchingElements[4] = elements.size() + i;
            nodes[insertedNode].touchingElements[5] = elements.size() + (i+1)%3;

            // Now that node touches 6 elements.
            nodes[insertedNode].numTouchingElements=6;

            edgeNodes[i] = insertedNode;

         } else {       // Neighbour is not refined, add a node here.
            Node newNode;

            // Node coordinates are in the middle of the two parents
            for(int c=0; c<3; c++) {
               newNode.x[c] = 0.5 * (n1.x[c] + n2.x[c]);
            }
            // Renormalize to sit on the circle
            normalizeRadius(newNode, Ionosphere::innerRadius);

            // This node has four touching elements: the old neighbour and 3 of the new ones
            newNode.numTouchingElements = 4;
            newNode.touchingElements[0] = ne;
            newNode.touchingElements[1] = e; // Center element
            newNode.touchingElements[2] = elements.size() + i;
            newNode.touchingElements[3] = elements.size() + (i+1)%3;

            nodes.push_back(newNode);
            edgeNodes[i] = nodes.size()-1;
         }
      }

      // Now set the corners of the new elements
      newElements[0].corners[0] = parentElement.corners[0];
      newElements[0].corners[1] = edgeNodes[0];
      newElements[0].corners[2] = edgeNodes[2];
      newElements[1].corners[0] = edgeNodes[0];
      newElements[1].corners[1] = parentElement.corners[1];
      newElements[1].corners[2] = edgeNodes[1];
      newElements[2].corners[0] = edgeNodes[2];
      newElements[2].corners[1] = edgeNodes[1];
      newElements[2].corners[2] = parentElement.corners[2];
      newElements[3].corners[0] = edgeNodes[0];
      newElements[3].corners[1] = edgeNodes[1];
      newElements[3].corners[2] = edgeNodes[2];

      // And references of the corners are replaced to point
      // to the new child elements
      for(int n=0; n<3; n++) {
         Node& cornerNode = nodes[parentElement.corners[n]];
         for(uint i=0; i< cornerNode.numTouchingElements; i++) {
            if(cornerNode.touchingElements[i] == e) {
               cornerNode.touchingElements[i] = elements.size() + n;
            }
         }
      }

      // The center element replaces the original one
      elements[e] = newElements[3];
      // Insert the other new elements at the end of the list
      for(int i=0; i<3; i++) {
         elements.push_back(newElements[i]);
      }
      phiprof::stop("ionosphere-subdivideElement");
   }


   // TODO: Find a source for this
   static Real ReesIsotropicLambda(Real x) {
      static const Real P[7] = { -11.639, 32.1133, -30.8543, 14.6063, -6.3375, 0.6138, 1.4946};
      Real lambda = ((((P[0] * x + P[1])*x + P[3])*x + P[4])*x +P[5])* x+P[6];
      if(lambda < 0) {
         return 0;
      }
      return lambda;
   }

   /* Read atmospheric model file in MSIS format.
    * Based on the table data, precalculate and fill the ionisation production lookup table
    */
   void SphericalTriGrid::readAtmosphericModelFile(const char* filename) {

      phiprof::start("ionosphere-readAtmosphericModelFile");
      // These are the only height values (in km) we are actually interested in
      static const float alt[numAtmosphereLevels] = {
         66, 68, 71, 74, 78, 82, 87, 92, 98, 104, 111,
         118, 126, 134, 143, 152, 162, 172, 183, 194
      };

      // Open file, read in
      ifstream in(filename);
      int altindex = 0;
      Real integratedDensity = 0;
      Real prevDensity = 0;
      Real prevAltitude = 0;
      while(in) {
         Real altitude, density, c1, c2, c3;
         in >> altitude >>  c1 >> c2 >> c3 >> density; // TODO: Add a dummy at the end?

         integratedDensity += (altitude - prevAltitude) *1000 * 0.5 * (density + prevDensity);
         prevAltitude = altitude;
         prevDensity = density;

         // When we encounter one of our reference layers, record its values
         if(altitude == alt[altindex]) {
            AtmosphericLayer newLayer;
            newLayer.altitude = altitude;
            newLayer.density = density;
            newLayer.depth = integratedDensity;
            // TODO: Ugh, hardcoded constants. What is this?
            newLayer.nui = 1e-16*(2*c1 + 3.8*c2 + 5*c3);
            atmosphere[altindex++] = newLayer;
         }
      }

      // Now we have integrated density from the bottom of the atmosphere in the depth field.
      // Flip it around.
      for(int h=0; h<numAtmosphereLevels; h++) {
         atmosphere[h].depth = integratedDensity - atmosphere[h].depth;
      }

      // Calculate hall and pederson conductivity coefficient based on charge carrier density
      const Real Bval = 5e-5; // TODO: Hardcoded B strength here?
      const Real gyroFreq = physicalconstants::CHARGE * Bval / (31*physicalconstants::MASS_PROTON); // Oxygen gyration frequency
      for(int h=0; h<numAtmosphereLevels; h++) {
         Real rho = atmosphere[h].nui / gyroFreq;
         atmosphere[h].pedersencoeff = (physicalconstants::CHARGE/Bval)*(rho/(1+rho*rho));
         atmosphere[h].hallcoeff = rho * atmosphere[h].pedersencoeff;
      }


      // Energies of particles that sample the production array
      // are logspace-distributed from 10^-1 to 10^2.3 keV
      std::array< Real, productionNumParticleEnergies+1 > particle_energy;
      for(int e=0; e<productionNumAccEnergies; e++) {
         // TODO: Hardcoded constants. Make parameter?
         particle_energy[e] = pow(10.0, -1.+e*(2.3+1.)/(productionNumParticleEnergies-1));
      }
      particle_energy[productionNumParticleEnergies] = 2*particle_energy[productionNumParticleEnergies-1] - particle_energy[productionNumParticleEnergies-2];

      // Precalculate scattering rates
      const Real eps_ion_keV = 0.035; // Energy required to create one ion
      std::array< std::array< Real, numAtmosphereLevels >, productionNumParticleEnergies > scatteringRate;
      for(int e=0;e<productionNumParticleEnergies; e++) {

         // TODO: Ugh, hardcoded constants. What are these?
         // From Robinson et al 1987
         const Real electronRange = 4.3e-6 + 5.26e-5 * pow(particle_energy[e], 1.67); // kg m^-2
         for(int h=0; h<numAtmosphereLevels; h++) {
            const Real lambda = ReesIsotropicLambda(atmosphere[h].depth*particle_energy[e]);
            const Real prerate = (lambda * atmosphere[h].density * particle_energy[e]) / (electronRange * eps_ion_keV);
            scatteringRate[h][e] = max(0., prerate); // m^-1
         }
      }

      // Fill ionisation production table
      std::array< Real, productionNumParticleEnergies > differentialFlux; // Differential flux

      for(int e=0; e<productionNumAccEnergies; e++) {

         const Real productionAccEnergyStep = (log10(productionMaxAccEnergy) - log10(productionMinAccEnergy)) / productionNumAccEnergies;
         Real accenergy = pow(10., productionMinAccEnergy + e*(productionAccEnergyStep));

         for(int t=0; t<productionNumTemperatures; t++) {
            const Real productionTemperatureStep = (log10(productionMaxTemperature) - log10(productionMinTemperature)) / productionNumTemperatures;
            Real tempenergy = pow(10, productionMinTemperature + t*productionTemperatureStep);

            for(int p=0; p<productionNumParticleEnergies; p++) {
               // TODO: Kappa distribution here? Now only going for maxwellian
               Real energyparam = (particle_energy[p]-accenergy)/tempenergy;

               if(particle_energy[p] > accenergy) {
                  differentialFlux[p] = sqrt(1. / (2. * M_PI * physicalconstants::MASS_ELECTRON)) * particle_energy[p]
                     * (particle_energy[p+1] - particle_energy[p])* 1e3*physicalconstants::CHARGE  // dE in keV
                     * exp(-energyparam);
               } else {
                  differentialFlux[p] = 0;
               }
            }
            for(int h=0; h < numAtmosphereLevels; h++) {
               productionTable[h][e][t] = 0;
               for(int p=0; p<productionNumParticleEnergies; p++) {
                  productionTable[h][e][t] += scatteringRate[h][p]*differentialFlux[p];
               }
            }
         }
      }
      phiprof::stop("ionosphere-readAtmosphericModelFile");
   }

   /* Look up the free electron production rate in the ionosphere, given the atmospheric height index,
    * particle energy after the ionospheric potential drop and inflowing distribution temperature */
   Real SphericalTriGrid::lookupProductionValue(int heightindex, Real energy_keV, Real temperature_keV) {
            Real normEnergy = log10(energy_keV) - productionMinAccEnergy / (productionMaxAccEnergy - productionMinAccEnergy);
            if(normEnergy < 0) {
               normEnergy = 0;
            }
            Real normTemperature = log10(temperature_keV) - productionMinTemperature / (productionMaxTemperature - productionMinTemperature);
            if(normTemperature < 0) {
               normTemperature = 0;
            }

            // Interpolation bin and parameters
            normEnergy *= productionNumAccEnergies;
            int energyindex = int(float(normEnergy));
            if(energyindex < 0) {
               //logFile << "(ionosphere) lookupProductionValue: energyIndex < 0: energy_keV = " << energy_keV << ", index = " << energyindex << endl << write;
               energyindex = 0;
               normEnergy = 0;
            }
            if(energyindex > productionNumAccEnergies - 2) {
               //logFile << "(ionosphere) lookupProductionValue: energyIndex > " << (productionNumAccEnergies -2) << ": energy_keV = " << energy_keV << ", index = " << energyindex << endl << write;
               energyindex = productionNumAccEnergies - 2;
               normEnergy = 0;
            }
            float t = normEnergy - floor(normEnergy);

            normTemperature *= productionNumTemperatures;
            int temperatureindex = int(float(normTemperature));
            float s = normTemperature - floor(normTemperature);
            if(temperatureindex < 0) {
               //logFile << "(ionosphere) lookupProductionValue: temperatureIndex < 0: temperature_keV = " << temperature_keV << ", index = " << temperatureindex << endl << write;
               temperatureindex = 0;
               normTemperature = 0;
            }
            if(temperatureindex > productionNumTemperatures - 2) {
               //logFile << "(ionosphere) lookupProductionValue: temperatureIndex > " << (productionNumTemperatures -2) << ": temperature_keV = " << temperature_keV << ", index = " << temperatureindex << endl << write;
               temperatureindex = productionNumTemperatures - 2;
               normTemperature = 0;
            }

            // Lookup production rate by linearly interpolating table.
            return (productionTable[heightindex][energyindex][temperatureindex]*(1.-t) +
                    productionTable[heightindex][energyindex+1][temperatureindex] * t) * (1.-s) +
                   (productionTable[heightindex][energyindex][temperatureindex+1]*(1.-t) +
                    productionTable[heightindex][energyindex+1][temperatureindex+1] * t) * s ;

   }

   /* Estimate the magnetospheric electron precipitation energy flux (in W/m^2) from
    * mass density, electron temperature and potential difference.
    *
    * TODO: This is the coarse MHD estimate, lacking a better approximation. Should this
    * instead use the precipitation data reducer?
    */
   void SphericalTriGrid::calculatePrecipitation() {

      for(uint n=0; n<nodes.size(); n++) {
         Real ne = nodes[n].electronDensity();
         Real electronEnergy = nodes[n].electronTemperature() * physicalconstants::K_B;
         Real potential = nodes[n].deltaPhi();

         nodes[n].parameters[ionosphereParameters::PRECIP] = (ne / sqrt(2. * M_PI * physicalconstants::MASS_ELECTRON * electronEnergy))
            * (2. * electronEnergy * electronEnergy + 2 * physicalconstants::CHARGE * potential * electronEnergy
                  + (physicalconstants::CHARGE * potential)*(physicalconstants::CHARGE * potential));

      }
   }

   /* Calculate the conductivity tensor for every grid node, based on the
    * given F10.7 photospheric flux as a solar activity proxy.
    *
    * This assumes the FACs have already been coupled into the grid.
    */
   void SphericalTriGrid::calculateConductivityTensor(const Real F10_7, const Real recombAlpha, const Real backgroundIonisation) {

<<<<<<< HEAD
      calculatePrecipitation();
=======
      phiprof::start("ionosphere-calculateConductivityTensor");

      //precipitation()
>>>>>>> a6fae85a

      //Calculate height-integrated conductivities and 3D electron density
      // TODO: effdt > 0?
      // (Then, ne += dt*(q - alpha*ne*abs(ne))
      for(uint n=0; n<nodes.size(); n++) {
         nodes[n].parameters[ionosphereParameters::SIGMAP] = 0;
         nodes[n].parameters[ionosphereParameters::SIGMAH] = 0;
         std::vector<Real> electronDensity(numAtmosphereLevels);

         for(int h=1; h<numAtmosphereLevels; h++) { // Note this loop counts from 1
            // Calculate production rate
            Real energy_keV = max(nodes[n].deltaPhi()/1000., productionMinAccEnergy);

            Real ne = nodes[n].electronDensity();
            Real electronTemp = nodes[n].electronTemperature();
            Real temperature_keV = (physicalconstants::K_B / physicalconstants::CHARGE) / 1000. * electronTemp;
            if(isnan(energy_keV) || isnan(temperature_keV)) {
               logFile << "(ionosphere) NaN encountered in conductivity calculation: " << endl
                  << "   `-> DeltaPhi     = " << nodes[n].deltaPhi()/1000. << " keV" << endl
                  << "   `-> energy_keV   = " << energy_keV << endl
                  << "   `-> ne           = " << ne << " m^-3" << endl
                  << "   `-> electronTemp = " << electronTemp << " K" << endl << write;
            }
            Real qref = ne * lookupProductionValue(h, energy_keV, temperature_keV);

            // Get equilibrium electron density
            electronDensity[h] = sqrt(qref/recombAlpha);

            // Calculate conductivities
            Real halfdx = 1000 * 0.5 * (atmosphere[h].altitude -  atmosphere[h-1].altitude);
            Real halfCH = halfdx * 0.5 * (atmosphere[h-1].hallcoeff + atmosphere[h].hallcoeff);
            Real halfCP = halfdx * 0.5 * (atmosphere[h-1].pedersencoeff + atmosphere[h].pedersencoeff);

            nodes[n].parameters[ionosphereParameters::SIGMAP] += (electronDensity[h]+electronDensity[h-1]) * halfCP;
            nodes[n].parameters[ionosphereParameters::SIGMAH] += (electronDensity[h]+electronDensity[h-1]) * halfCH;
         }
      }

      // Antisymmetric tensor epsilon_ijk
      static const char epsilon[3][3][3] = {
         {{0,0,0},{0,0,1},{0,-1,0}},
         {{0,0,-1},{0,0,0},{1,0,0}},
         {{0,1,0},{-1,0,0},{0,0,0}}
      };

      // Pre-transformed F10_7 values
      Real F10_7_p_049 = pow(F10_7, 0.49);
      Real F10_7_p_053 = pow(F10_7, 0.53);

      for(uint n=0; n<nodes.size(); n++) {

         std::array<Real, 3>& x = nodes[n].x;
         // TODO: Perform coordinate transformation here?

         // Solar incidence parameter for calculating UV ionisation on the dayside
         Real coschi = x[0] / Ionosphere::innerRadius;
         if(coschi < 0) {
            coschi = 0;
         }
         Real sigmaP_dayside = backgroundIonisation + F10_7_p_049 * (0.34 * coschi + 0.93 * sqrt(coschi));
         Real sigmaH_dayside = backgroundIonisation + F10_7_p_053 * (0.81 * coschi + 0.52 * sqrt(coschi));

         nodes[n].parameters[ionosphereParameters::SIGMAP] = sqrt( pow(nodes[n].parameters[ionosphereParameters::SIGMAP],2) + pow(sigmaP_dayside,2));
         nodes[n].parameters[ionosphereParameters::SIGMAH] = sqrt( pow(nodes[n].parameters[ionosphereParameters::SIGMAH],2) + pow(sigmaH_dayside,2));

         // Approximate B vector = radial vector
         // TODO: Can't we easily do better than this?
         std::array<Real, 3> b = {x[0] / Ionosphere::innerRadius, x[1] / Ionosphere::innerRadius, x[2] / Ionosphere::innerRadius};
         if(x[2] >= 0) {
            b[0] *= -1;
            b[1] *= -1;
            b[2] *= -1;
         }

         // Build conductivity tensor
         Real sigmaP = nodes[n].parameters[ionosphereParameters::SIGMAP];
         Real sigmaH = nodes[n].parameters[ionosphereParameters::SIGMAH];
         for(int i=0; i<3; i++) {
            for(int j=0; j<3; j++) {
               nodes[n].parameters[ionosphereParameters::SIGMA + i*3 + j] = sigmaP * ((i==j? 1. : 0.) - b[i]*b[j]);
               for(int k=0; k<3; k++) {
                  nodes[n].parameters[ionosphereParameters::SIGMA + i*3 + j] -= sigmaH * epsilon[i][j][k]*b[k];
               }
            }
         }
      }
      phiprof::stop("ionosphere-readAtmosphericModelFile");
   }
    
   /*Simple method to tranlate 3D to 1D indeces*/
   int SphericalTriGrid::ijk2Index(int i , int j ,int k ,std::array<int,3>dims){
      return i + j*dims[0] +k*dims[0]*dims[1];
   }

   void SphericalTriGrid::getOutwardBfieldDirection(FieldFunction& dipole ,std::array<Real,3>& r,std::array<Real,3>& b){

       // Get field direction
      dipole.setDerivative(0);
      dipole.setComponent(X);
      b[0] = dipole.call(r[0],r[1],r[2]);
      dipole.setComponent(Y);
      b[1] = dipole.call(r[0],r[1],r[2]);
      dipole.setComponent(Z);
      b[2] = dipole.call(r[0],r[1],r[2]);

      // Normalize
      Real  norm = 1. / sqrt(b[0]*b[0] + b[1]*b[1] + b[2]*b[2]);
      for(int c=0; c<3; c++) {
         b[c] = b[c] * norm;
      }

      // Make sure motion is outwards. Flip b if dot(r,b) < 0
      if(b[0]*r[0] + b[1]*r[1] + b[2]*r[2] < 0) {
         b[0]*=-1;
         b[1]*=-1;
         b[2]*=-1;
      }
   }

   /*Richardson extrapolation using polynomial fitting used by the Bulirsch-Stoer Mehtod*/
   void SphericalTriGrid::richardsonExtrapolation(int i, std::vector<Real>&table , Real& maxError, std::array<int,3>dims ){
      std::vector<Real> errors;
      int k;
      for (int dim=0; dim<3; dim++){
         for(k =1; k<i+1; k++){
            
            table.at(ijk2Index(i,k,dim,dims)) = table.at(ijk2Index(i,k-1,dim,dims))  +(table.at(ijk2Index(i,k-1,dim,dims)) -table.at(ijk2Index(i-1,k-1,dim,dims)))/(std::pow(4,i) -1);

         }
         errors.push_back( fabs(table.at(ijk2Index(k-1,k-1,dim,dims))   -  table.at(ijk2Index(k-2,k-2,dim,dims))));
      }

     maxError =*std::max_element(errors.begin(), errors.end());
   }
  
   /*Modified Midpoint Method used by the Bulirsch Stoer integrations
    * stepsize: initial step  size
    * r: initial position 
    * r1: new position
    * n: number of substeps
    * stepsize: big stepsize to use
    * z0,zmid,z2: intermediate approximations
    * */
   void SphericalTriGrid::modifiedMidpointMethod(FieldFunction& dipole,std::array<Real,3> r,std::array<Real,3>& r1, Real  n , Real stepsize){
      
      //Allocate some memory.
      std::array<Real,3> bunit,crd,z0,zmid,z1;
      //Divide by number of sub steps      
      Real h= stepsize/n;
      Real norm;
     
      //First step 
      getOutwardBfieldDirection(dipole,r,bunit);
      z0=r;
      z1={ r[0]+h*bunit[0], r[1]+h*bunit[1], r[2]+h*bunit[2]  };
      getOutwardBfieldDirection(dipole,z1,bunit);

      for (int m =0; m<=n; m++){
         zmid= { z0[0]+2*h*bunit[0] , z0[1]+2*h*bunit[1], z0[2]+2*h*bunit[2] };
         z0=z1;
         z1=zmid;
         crd = { r[0]+2.*m*h*bunit[0]  ,  r[1]+2.*m*h*bunit[1], r[2]+2.*m*h*bunit[2]};
         getOutwardBfieldDirection(dipole,crd,bunit);
      }
      
      //These are now are new position
      for (int c=0; c<3; c++){
         r1[c] = 0.5*(z0[c]+z1[c]+h*bunit[c]);
      }

   }//modiefiedMidpoint Method


   /*Bulirsch-Stoer Mehtod to trace field line to next point along it*/
   void SphericalTriGrid::bulirschStoerStep(FieldFunction& dipole, std::array<Real, 3>& r, std::array<Real, 3>& b, Real& stepsize,Real maxStepsize){
      
      //Factors by which the stepsize is multiplied 
      Real shrink = 0.92;
      Real grow = 1.25; 
      //Max substeps for midpoint method
      int kMax = 12;
      //Optimal row to converge
      int kOpt = 6;
      const int ndim = kMax*kMax*3;
      std::array<int,3>  dims={kMax,kMax,3};
      std::vector<Real>table(ndim);
      std::array<Real,3> rold,rnew,r1;
      Real error;
      bool converged = false;

      //Get B field unit vector in case we don't converge yet
      getOutwardBfieldDirection(dipole,r,b);

      //Let's start things up with 2 substeps
      int n =2;
      int i;
      //Save old state
      rold = r;
      //Take a first Step
      modifiedMidpointMethod(dipole,r,r1,n,stepsize);

      //Save values in table
      for(int c =0; c<3; ++c){
         table.at(ijk2Index(0,0,c,dims)) = r1[c];
      }
  
      for(i=1; i<kMax; ++i){
         //Increment n. Each iteration doubles the number of substeps
         n*=2;
         modifiedMidpointMethod(dipole,r,rnew,n,stepsize);

         //Save values in table
         for(int c =0; c<3; ++c){
            table.at(ijk2Index(i,0,c,dims)) = rnew[c];
         }

         //Now let's Extrapolate
         richardsonExtrapolation(i,table,error,dims);
         //Normalize error to eps
         error/=Ionosphere::eps;

         //If we are below eps good, let's exit
         if (error<1.){
            converged = true;
            break;
         }
      }

      //Step control
      i = (converged) ? i:i-1;
      if  (error>=1.  || i>kOpt){
         stepsize*=shrink;
       }else if (i<kOpt){
         stepsize*=grow;
         //Limit stepsize to maxStepsize which should be technicalGrid.DX/2
         stepsize= (stepsize<maxStepsize )?stepsize:maxStepsize; 
      }else{
         //Save values in table
         for(int c =0; c<3; ++c){
            r[c]=table.at(ijk2Index(i,i,c,dims));
         }
         //And also save B unit vector here
         getOutwardBfieldDirection(dipole,r,b);

      }
   } //Bulirsch-Stoer Step 

   
   /*Take an Euler step*/
   void SphericalTriGrid::eulerStep(FieldFunction& dipole, std::array<Real, 3>& x, std::array<Real, 3>& v, Real& stepsize){

      // Get field direction
      dipole.setDerivative(0);
      dipole.setComponent(X);
      v[0] = dipole.call(x[0],x[1],x[2]);
      dipole.setComponent(Y);
      v[1] = dipole.call(x[0],x[1],x[2]);
      dipole.setComponent(Z);
      v[2] = dipole.call(x[0],x[1],x[2]);

      // Normalize
      Real norm = 1. / sqrt(v[0]*v[0] + v[1]*v[1] + v[2]*v[2]);
      for(int c=0; c<3; c++) {
         v[c] = v[c] * norm;
      }

      // Make sure motion is outwards. Flip v if dot(x,v) < 0
      if(v[0]*x[0] + v[1]*x[1] + v[2]*x[2] < 0) {
         v[0]*=-1;
         v[1]*=-1;
         v[2]*=-1;
      }

      for(int c=0; c<3; c++) {
         x[c] += stepsize * v[c];
      }
   
   }// Euler Step 
   
   
   /*Take a step along the field line*/
   void SphericalTriGrid::stepFieldLine(std::array<Real, 3>& x, std::array<Real, 3>& v, FieldFunction& dipole, Real& stepsize,Real maxStepsize, IonosphereCouplingMethod method){

      switch(method) {
         case Euler:
            eulerStep(dipole, x, v,stepsize);
            break;
         case BS:
            bulirschStoerStep(dipole, x, v,stepsize,maxStepsize);
            break;
         default:
            break;
      }
   }//stepFieldLine


   /* Calculate mapping between ionospheric nodes and fsGrid cells.
    * To do so, the magnetic field lines are traced from all mesh nodes
    * outwards until a non-boundary cell is encountered. Their proportional
    * coupling values are recorded in the grid nodes.
    */
   void SphericalTriGrid::calculateFsgridCoupling( FsGrid< fsgrids::technical, 2> & technicalGrid, FieldFunction& dipole, Real couplingRadius) {

      phiprof::start("ionosphere-calculateCoupling");
      // Pick an initial stepsize
      Real stepSize = min(100e3, technicalGrid.DX / 2.); 

      #pragma omp parallel firstprivate(stepSize)
      {
         // Trace node coordinates outwards until a non-sysboundary cell is encountered 
         #pragma omp parallel for
         for(uint n=0; n<nodes.size(); n++) {

            Node& no = nodes[n];

            std::array<Real, 3> x = no.x;
            std::array<Real, 3> v({0,0,0});
            //Real stepSize = min(100e3, technicalGrid.DX / 2.); 
            
            while( sqrt(x[0]*x[0] + x[1]*x[1] + x[2]*x[2]) < 1.5*couplingRadius ) {

               // Make one step along the fieldline
               stepFieldLine(x,v,dipole, stepSize,technicalGrid.DX/2,couplingMethod);

               // Look up the fsgrid cell beloinging to these coordinates
               std::array<int, 3> fsgridCell;
               std::array<Real, 3> interpolationFactor;
               for(int c=0; c<3; c++) {
                  fsgridCell[c] = (x[c] - technicalGrid.physicalGlobalStart[c]) / technicalGrid.DX;
                  interpolationFactor[c] = (x[c] - technicalGrid.physicalGlobalStart[c]) / technicalGrid.DX - fsgridCell[c];
               }
               fsgridCell = technicalGrid.globalToLocal(fsgridCell[0], fsgridCell[1], fsgridCell[2]);

               // If the field line is no longer moving outwards but tangentially (88 degrees), abort.
               // (Note that v is normalized)
               if(fabs(x[0]*v[0]+x[1]*v[1]+x[2]*v[2])/sqrt(x[0]*x[0]+x[1]*x[1]+x[2]*x[2]) < cos(88. / 180. * M_PI)) {
                  break;
               }

               // Not inside the local domain, skip and continue.
               if(fsgridCell[0] == -1) {
                  continue;
               }

               if(technicalGrid.get( fsgridCell[0], fsgridCell[1], fsgridCell[2])->sysBoundaryFlag == sysboundarytype::NOT_SYSBOUNDARY) {

                  // Cell found, add association.
                  isCouplingToCells = true;

                  // Calculate interpolation factor for this neighbour
                  //Real a = 1. - fabs(offset_x - interpolationFactor[0]) *
                  //   fabs(offset_y - interpolationFactor[1]) *
                  //   fabs(offset_z - interpolationFactor[2]);

                  //no.fsgridCellCoupling.push_back({fsgridCell, a});

                  // Store the cells mapped coordinates
                  no.xMapped = x;
                  for(int c=0; c<3; c++) {
                     no.fsgridCellCoupling[c] = (x[c] - technicalGrid.physicalGlobalStart[c]) / technicalGrid.DX;
                  }

                  break;
               }
            }
         }
      }

      // Now generate the subcommunicator to solve the ionosphere only on those ranks that actually couple
      // to simulation cells
      if(isCouplingToCells) {
        MPI_Comm_split(MPI_COMM_WORLD, 1, technicalGrid.getRank(), &communicator);
        rank = MPI_Comm_rank(communicator, &rank);
      } else {
        MPI_Comm_split(MPI_COMM_WORLD, MPI_UNDEFINED, 0, &communicator); // All other ranks are staying out of the communicator.
        rank = -1;
      }
      phiprof::stop("ionosphere-calculateCoupling");
   }

   // Transport field-aligned currents down from the simulation cells to the ionosphere
   void SphericalTriGrid::mapDownBoundaryData(
       FsGrid< std::array<Real, fsgrids::bfield::N_BFIELD>, 2> & perBGrid,
       FsGrid< std::array<Real, fsgrids::dperb::N_DPERB>, 2> & dPerBGrid,
       FsGrid< std::array<Real, fsgrids::bgbfield::N_BGB>, 2> & BgBGrid,
       FsGrid< std::array<Real, fsgrids::moments::N_MOMENTS>, 2> & momentsGrid,
       FsGrid< fsgrids::technical, 2> & technicalGrid) {

     // Tasks that don't have anything to couple to can skip this process outright.
     if(!isCouplingToCells) {
       return;
     }
     phiprof::start("ionosphere-mapDownMagnetosphere");

     // Create zeroed-out input arrays
     std::vector<double> FACinput(nodes.size());
     std::vector<double> rhoInput(nodes.size());
     std::vector<double> pressureInput(nodes.size());

     // Map all coupled nodes down into it
     //#pragma omp parallel for
     for(uint n=0; n<nodes.size(); n++) {

        Real J = 0;
        Real area = 0;
        Real upmappedArea = 0;
        std::array<int,3> fsc;

        // Iterate through the elements touching that node
        for(uint e=0; e<nodes[n].numTouchingElements; e++) {
           const Element& el= elements[nodes[n].touchingElements[e]];

           // This element has 3 corner nodes
           // Get the B-values at the upmapped coordinates
           std::array< std::array< Real, 3>, 3> B = {0};
           for(int c=0; c <3 ;c++) {

              const Node& corner = nodes[el.corners[c]];

              // Get fsgrid coordinate of mapping
              std::array<Real,3> cell = corner.fsgridCellCoupling;
              for(int i=0; i<3; i++) {
                 fsc[i] = floor(cell[i]);
              }

              // Local cell
              std::array<int,3> lfsc = technicalGrid.globalToLocal(fsc[0],fsc[1],fsc[2]);

              for(int xoffset : {0,1}) {
                 for(int yoffset : {0,1}) {
                    for(int zoffset : {0,1}) {

                       Real coupling = abs(xoffset - (cell[0]-fsc[0])) * abs(yoffset - (cell[1]-fsc[1])) * abs(zoffset - (cell[2]-fsc[2]));

                       // TODO: Use volume fields here?
                       B[c][0] += coupling*perBGrid.get(lfsc[0]+xoffset,lfsc[1]+yoffset,lfsc[2]+zoffset)->at(fsgrids::PERBX);
                       B[c][1] += coupling*perBGrid.get(lfsc[0]+xoffset,lfsc[1]+yoffset,lfsc[2]+zoffset)->at(fsgrids::PERBY);
                       B[c][2] += coupling*perBGrid.get(lfsc[0]+xoffset,lfsc[1]+yoffset,lfsc[2]+zoffset)->at(fsgrids::PERBZ);
                    }
                 }
              }
           }

           ////// Calculate rot(B) by taking the path integral around the edge of the
           ////// upmapped element
           //J += B[0][0]*(nodes[el.corners[1]].xMapped[0] - nodes[el.corners[2]].xMapped[0])
           //   + B[0][1]*(nodes[el.corners[1]].xMapped[1] - nodes[el.corners[2]].xMapped[1])
           //   + B[0][2]*(nodes[el.corners[1]].xMapped[2] - nodes[el.corners[2]].xMapped[2]);
           //J += B[1][0]*(nodes[el.corners[2]].xMapped[0] - nodes[el.corners[0]].xMapped[0])
           //   + B[1][1]*(nodes[el.corners[2]].xMapped[1] - nodes[el.corners[0]].xMapped[1])
           //   + B[1][2]*(nodes[el.corners[2]].xMapped[2] - nodes[el.corners[0]].xMapped[2]);
           //J += B[2][0]*(nodes[el.corners[0]].xMapped[0] - nodes[el.corners[1]].xMapped[0])
           //   + B[2][1]*(nodes[el.corners[0]].xMapped[1] - nodes[el.corners[1]].xMapped[1])
           //   + B[2][2]*(nodes[el.corners[0]].xMapped[2] - nodes[el.corners[1]].xMapped[2]);

           // Also sum up touching elements' areas and upmapped areas to compress
           // density and pressure bit them
           // TODO: Precalculate this?
           area += elementArea(nodes[n].touchingElements[e]);

           std::array<Real, 3> areaVector = mappedElementArea(nodes[n].touchingElements[e]);
           std::array<Real, 3> avgB = {(B[0][0] + B[1][0] + B[2][0])/3.,
                                       (B[0][1] + B[1][1] + B[2][1]) / 3.,
                                       (B[0][2] + B[1][2] + B[2][2]) / 3.};
           upmappedArea += fabs(areaVector[0] * avgB[0] + areaVector[1]*avgB[1] + areaVector[2]+avgB[2]);
        }

        // divide by mu0 to get J. Also divide by 3, as every
        // element will be counted from each of its corners.
        //J /= 3. * physicalconstants::MU_0;
        //FACinput[n] = J / area;
        
        // Prevent areas from being multiply-counted
        area /= 3.;
        upmappedArea /= 3.;

		  //// Map down FAC based on magnetosphere rotB
        //std::array<int,3> fsc;
        std::array<Real,3> cell = nodes[n].fsgridCellCoupling;
        for(int c=0; c<3; c++) {
           fsc[c] = floor(cell[c]);
        }

        // Local cell
        std::array<int,3> lfsc = technicalGrid.globalToLocal(fsc[0],fsc[1],fsc[2]);

        // Linearly interpolate neighbourhood
        for(int xoffset : {0,1}) {
           for(int yoffset : {0,1}) {
              for(int zoffset : {0,1}) {

                 Real coupling = abs(xoffset - (cell[0]-fsc[0])) * abs(yoffset - (cell[1]-fsc[1])) * abs(zoffset - (cell[2]-fsc[2]));

                 // Calc rotB
                 std::array<Real, 3> rotB;
                 rotB[0] = (dPerBGrid.get(lfsc[0]+xoffset,lfsc[1]+yoffset,lfsc[2]+zoffset)->at(fsgrids::dPERBzdy)
                       - dPerBGrid.get(lfsc[0]+xoffset,lfsc[1]+yoffset,lfsc[2]+zoffset)->at(fsgrids::dPERBydz)) / dPerBGrid.DX;
                 rotB[1] = (dPerBGrid.get(lfsc[0]+xoffset,lfsc[1]+yoffset,lfsc[2]+zoffset)->at(fsgrids::dPERBxdz)
                       - dPerBGrid.get(lfsc[0]+xoffset,lfsc[1]+yoffset,lfsc[2]+zoffset)->at(fsgrids::dPERBzdx)) / dPerBGrid.DX;
                 rotB[2] = (dPerBGrid.get(lfsc[0]+xoffset,lfsc[1]+yoffset,lfsc[2]+zoffset)->at(fsgrids::dPERBydx)
                       - dPerBGrid.get(lfsc[0]+xoffset,lfsc[1]+yoffset,lfsc[2]+zoffset)->at(fsgrids::dPERBxdy)) / dPerBGrid.DX;

                 // Dot with background (dipole) B
                 std::array<Real, 3> B({BgBGrid.get(lfsc[0]+xoffset,lfsc[1]+yoffset,lfsc[2]+zoffset)->at(fsgrids::BGBX),
                       BgBGrid.get(lfsc[0]+xoffset,lfsc[1]+yoffset,lfsc[2]+zoffset)->at(fsgrids::BGBY),
                       BgBGrid.get(lfsc[0]+xoffset,lfsc[1]+yoffset,lfsc[2]+zoffset)->at(fsgrids::BGBZ)});
                 Real Bnorm = 1./sqrt(B[0]*B[0]+B[1]*B[1]+B[2]*B[2]);
                 // Yielding the field-aligned current
                 Real FAC = Bnorm * (B[0]*rotB[0] + B[1]*rotB[1] + B[2]*rotB[2]) / physicalconstants::MU_0;

                 FACinput[n] += FAC * coupling * upmappedArea/area;
              }
           }
        }


        // By definition, a downwards current into the ionosphere has a positive FAC value,
        // as it corresponds to positive divergence of horizontal current in the ionospheric plane.
        // To make sure we match that.  flip FAC sign on the northern hemisphere
        if(nodes[n].x[2] > 0) {
           FACinput[n] *= -1;
        }

        // Map density and pressure down

        // Linearly interpolate
        for(int xoffset : {0,1}) {
           for(int yoffset : {0,1}) {
              for(int zoffset : {0,1}) {

                 Real coupling = abs(xoffset - (cell[0]-fsc[0])) * abs(yoffset - (cell[1]-fsc[1])) * abs(zoffset - (cell[2]-fsc[2]));
                 if(coupling < 0. || coupling > 1.) {
                   logFile << "Ionosphere warning: node << " << n << " has coupling value " << coupling <<
                      ", which is outside [0,1] at line " << __LINE__ << "!" << endl << write;
                 }

                 if(technicalGrid.get(lfsc[0]+xoffset,lfsc[1]+yoffset,lfsc[2]+zoffset)->sysBoundaryFlag == sysboundarytype::NOT_SYSBOUNDARY) {
                    rhoInput[n] += coupling * momentsGrid.get(lfsc[0]+xoffset,lfsc[1]+yoffset,lfsc[2]+zoffset)->at(fsgrids::RHOQ) / physicalconstants::CHARGE;
                    pressureInput[n] += coupling * (
                          momentsGrid.get(lfsc[0]+xoffset,lfsc[1]+yoffset,lfsc[2]+zoffset)->at(fsgrids::P_11) +
                          momentsGrid.get(lfsc[0]+xoffset,lfsc[1]+yoffset,lfsc[2]+zoffset)->at(fsgrids::P_22) +
                          momentsGrid.get(lfsc[0]+xoffset,lfsc[1]+yoffset,lfsc[2]+zoffset)->at(fsgrids::P_33));
                 }
              }
           }
        }

        // Scale density and pressure by area ratio
        //rhoInput[n] *= upmappedArea / area;
        //pressureInput[n] *= upmappedArea / area;
     }

     // Allreduce on the ionosphere communicator
     std::vector<double> FACsum(nodes.size());
     std::vector<double> rhoSum(nodes.size());
     std::vector<double> pressureSum(nodes.size());
     MPI_Allreduce(&FACinput[0], &FACsum[0], nodes.size(), MPI_DOUBLE, MPI_SUM, communicator);
     MPI_Allreduce(&rhoInput[0], &rhoSum[0], nodes.size(), MPI_DOUBLE, MPI_SUM, communicator);
     MPI_Allreduce(&pressureInput[0], &pressureSum[0], nodes.size(), MPI_DOUBLE, MPI_SUM, communicator);

     for(uint n=0; n<nodes.size(); n++) {

        if(rhoSum[n] == 0 || pressureSum[n] == 0) {
           // Node couples nowhere. Assume some default values.
           nodes[n].parameters[ionosphereParameters::SOURCE] = 0;
           nodes[n].parameters[ionosphereParameters::RHON] = 1e6; // TODO: shouldn't this be density 0?
           nodes[n].parameters[ionosphereParameters::PRESSURE] = 2.76131e-10; // This pressure value results in an electron temp of 5e6 K
        } else {
           // Store as the node's parameter values.
           nodes[n].parameters[ionosphereParameters::SOURCE] = FACsum[n];
           nodes[n].parameters[ionosphereParameters::RHON] = rhoSum[n];
           nodes[n].parameters[ionosphereParameters::PRESSURE] = pressureSum[n];
        }
     }

     // Make sure FACs are balanced, so that the potential doesn't start to drift
     offset_FAC();
     phiprof::stop("ionosphere-mapDownMagnetosphere");

   }

   // Calculate grad(T) for a element basis function that is zero at corners a and b,
   // and unity at corner c
   std::array<Real,3> SphericalTriGrid::computeGradT(const std::array<Real, 3>& a,
                                       const std::array<Real, 3>& b,
                                       const std::array<Real, 3>& c) {

     Vec3d av(a[0],a[1],a[2]);
     Vec3d bv(b[0],b[1],b[2]);
     Vec3d cv(c[0],c[1],c[2]);

     Vec3d z = cross_product(bv-cv, av-cv);

     Vec3d result = cross_product(z,bv-av)/dot_product( z, cross_product(av,bv) + cross_product(cv, av-bv));

     return std::array<Real,3>{result[0],result[1],result[2]};
   }

   // Calculate the average sigma tensor of an element by averaging over the three nodes it touches
   std::array<Real, 9> SphericalTriGrid::sigmaAverage(uint elementIndex) {

     std::array<Real, 9> retval{0,0,0,0,0,0,0,0,0};

     for(int corner=0; corner<3; corner++) {
       Node& n = nodes[ elements[elementIndex].corners[corner] ];
       for(int i=0; i<9; i++) {
         retval[i] += n.parameters[ionosphereParameters::SIGMA + i] / 3.;
       }
     }

     return retval;
   }

   // calculate integral( grd(Ti) Sigma grad(Tj) ) over the area of the given element
   // The i and j parameters enumerate the piecewise linear element basis function
   double SphericalTriGrid::elementIntegral(uint elementIndex, int i, int j, bool transpose) {

     Element& e = elements[elementIndex];
     const std::array<Real, 3>& c1 = nodes[e.corners[0]].x;
     const std::array<Real, 3>& c2 = nodes[e.corners[1]].x;
     const std::array<Real, 3>& c3 = nodes[e.corners[2]].x;

     std::array<Real, 3> Ti,Tj;
     switch(i) {
     case 0:
       Ti = computeGradT(c2,c3,c1);
       break;
     case 1:
       Ti = computeGradT(c1,c3,c2);
       break;
     case 2: default:
       Ti = computeGradT(c1,c2,c3);
       break;
     }
     switch(j) {
     case 0:
       Tj = computeGradT(c2,c3,c1);
       break;
     case 1:
       Tj = computeGradT(c1,c3,c2);
       break;
     case 2: default:
       Tj = computeGradT(c1,c2,c3);
       break;
     }

     std::array<Real, 9> sigma = sigmaAverage(elementIndex);

     Real retval = 0;
     if(transpose) {
       for(int n=0; n<3; n++) {
         for(int m=0; m<3; m++) {
           retval += Ti[m] * sigma[3*n+m] * Tj[n];
         }
       }
     } else {
       for(int n=0; n<3; n++) {
         for(int m=0; m<3; m++) {
           retval += Ti[n] * sigma[3*n+m] * Tj[m];
         }
       }
     }

     return retval * elementArea(elementIndex);
   }

   // Add matrix value for the solver, linking two nodes.
   void SphericalTriGrid::addMatrixDependency(uint node1, uint node2, Real coeff, bool transposed) {

     // No need to bother with zero coupling
     if(coeff == 0) {
       return;
     }

     Node& n = nodes[node1];
     // First check if the dependency already exists
     for(uint i=0; i<n.numDepNodes; i++) {
       if(n.dependingNodes[i] == node2) {

         // Yup, found it, let's simply add the coefficient.
         if(transposed) {
           n.transposedCoeffs[i] += coeff;
         } else {
           n.dependingCoeffs[i] += coeff;
         }
         return;
       }
     }

     // Not found, let's add it.
     if(n.numDepNodes >= MAX_DEPENDING_NODES-1) {
       // This shouldn't happen (but did in tests!)
       logFile << "(ionosphere) Node " << node1 << " already has " << MAX_DEPENDING_NODES << " depending nodes:" << endl << write;
       logFile << "     [ ";
       for(int i=0; i< MAX_DEPENDING_NODES; i++) {
         logFile << n.dependingNodes[i] << ", ";
       }
       logFile << " ]." << endl << write;

       std::set<uint> neighbourNodes;
       for(uint e = 0; e<nodes[node1].numTouchingElements; e++) {
         Element& E = elements[nodes[node1].touchingElements[e]];
         for(int c=0; c<3; c++) {
           neighbourNodes.emplace(E.corners[c]);
         }
       }
       logFile << "    (it has " << nodes[node1].numTouchingElements << " neighbour elements and "
         << neighbourNodes.size()-1 << " direct neighbour nodes:" << endl << "    [ " << write;
       for(auto& n : neighbourNodes) {
          if(n != node1) {
            logFile << n << ", ";
          }
       }
       logFile << "])." << endl << write;
       return;
     }
     n.dependingNodes[n.numDepNodes] = node2;
     if(transposed) {
       n.dependingCoeffs[n.numDepNodes] = 0;
       n.transposedCoeffs[n.numDepNodes] = coeff;
     } else {
       n.dependingCoeffs[n.numDepNodes] = coeff;
       n.transposedCoeffs[n.numDepNodes] = 0;
     }
     n.numDepNodes++;
   }

   // Add solver matrix dependencies for the neighbouring nodes
   void SphericalTriGrid::addAllMatrixDependencies(uint nodeIndex) {

     nodes[nodeIndex].numDepNodes = 0;

     for(uint t=0; t<nodes[nodeIndex].numTouchingElements; t++) {
       int j0=-1;
       Element& e = elements[nodes[nodeIndex].touchingElements[t]];

       // Find the corner this node is touching
       for(int c=0; c <3; c++) {
         if(e.corners[c] == nodeIndex) {
           j0=c;
         }
       }

       // Special case: we are touching the middle of an edge
       if(j0 == -1) {
         // TODO: Implement this? Gumics doesn't.
         // How would the elementIntegral even work?
       } else {

         // Normal case.
         for(int c=0; c <3; c++) {
           uint neigh=e.corners[c];
           addMatrixDependency(nodeIndex, neigh, elementIntegral(nodes[nodeIndex].touchingElements[t], j0, c));
           addMatrixDependency(nodeIndex, neigh, elementIntegral(nodes[nodeIndex].touchingElements[t], j0, c,true),true);
         }
       }
     }
   }

   // Initialize the CG sover by assigning matrix dependency weights
   void SphericalTriGrid::initSolver(bool zeroOut) {

     phiprof::start("ionosphere-initSolver");
     // Zero out parameters
     if(zeroOut) {
        for(uint n=0; n<nodes.size(); n++) {
           for(uint p=ionosphereParameters::SOLUTION; p<ionosphereParameters::N_IONOSPHERE_PARAMETERS; p++) {
              Node& N=nodes[n];
              N.parameters[p] = 0;
           }
        }
     } else {
       // Only zero the gradient states
        for(uint n=0; n<nodes.size(); n++) {
           for(uint p=ionosphereParameters::ZPARAM; p<ionosphereParameters::N_IONOSPHERE_PARAMETERS; p++) {
              Node& N=nodes[n];
              N.parameters[p] = 0;
           }
        }
     }

     //#pragma omp parallel for
     for(uint n=0; n<nodes.size(); n++) {
       addAllMatrixDependencies(n);
     }
     phiprof::stop("ionosphere-initSolver");
   }

   // Evaluate a nodes' neighbour parameter, averaged through the coupling
   // matrix
   //
   // -> "A times parameter"
   Real SphericalTriGrid::Atimes(uint nodeIndex, int parameter, bool transpose) {
     Real retval=0;
     Node& n = nodes[nodeIndex];

     if(transpose) {
       for(uint i=0; i<n.numDepNodes; i++) {
         retval += nodes[n.dependingNodes[i]].parameters[parameter] * n.transposedCoeffs[i];
       }
     } else {
       for(uint i=0; i<n.numDepNodes; i++) {
         retval += nodes[n.dependingNodes[i]].parameters[parameter] * n.dependingCoeffs[i];
       }
     }

     return retval;
   }

   // Evaluate a nodes' own parameter value
   // (If preconditioning is used, this is already adjusted for self-coupling)
   Real SphericalTriGrid::Asolve(uint nodeIndex, int parameter) {

     // TODO: Implement preconditioning
     return nodes[nodeIndex].parameters[parameter];
   }

   // Solve the ionosphere potential using a conjugate gradient solver
   void SphericalTriGrid::solve() {

     // Ranks that don't participate in ionosphere solving skip this function outright
     if(!isCouplingToCells) {
       return;
     }
     phiprof::start("ionosphere-solve");

     initSolver(false);

     int rank;
     MPI_Comm_rank(communicator, &rank);

     // Calculate sourcenorm and initial residual estimate
     Real sourcenorm = 0;
     for(uint n=0; n<nodes.size(); n++) {
       Node& N=nodes[n];
       Real source = N.parameters[ionosphereParameters::SOURCE];
       sourcenorm += source*source;
       N.parameters[ionosphereParameters::RESIDUAL] = source - Atimes(n, ionosphereParameters::SOLUTION);
       N.parameters[ionosphereParameters::BEST_SOLUTION] = N.parameters[ionosphereParameters::SOLUTION];
       N.parameters[ionosphereParameters::RRESIDUAL] = N.parameters[ionosphereParameters::RESIDUAL];
     }
     for(uint n=0; n<nodes.size(); n++) {
       Node& N=nodes[n];
       N.parameters[ionosphereParameters::ZPARAM] = Asolve(n,ionosphereParameters::RESIDUAL);
     }

     // Abort if there is nothing to solve.
     if(sourcenorm == 0) {
       if(rank == 0) {
          logFile << "(ionosphere) nothing to solve, skipping. " << endl << write;
       }
       return;
     }
     sourcenorm = sqrt(sourcenorm);

     Real err = 0;
     Real minerr = 1e30;
     Real bkden = 1.;
     for(int iteration =0; iteration < Ionosphere::solverMaxIterations; iteration++) {

       for(uint n=0; n<nodes.size(); n++) {
         Node& N=nodes[n];
         N.parameters[ionosphereParameters::ZZPARAM] = Asolve(n,ionosphereParameters::RRESIDUAL);
       }

       // Calculate bk and gradient vector p
       Real bknum = 0;
       for(uint n=0; n<nodes.size(); n++) {
         Node& N=nodes[n];
         bknum += N.parameters[ionosphereParameters::ZPARAM] * N.parameters[ionosphereParameters::RRESIDUAL];
       }
       if(iteration == 0) {
         for(uint n=0; n<nodes.size(); n++) {
           Node& N=nodes[n];
           N.parameters[ionosphereParameters::PPARAM] = N.parameters[ionosphereParameters::ZPARAM];
           N.parameters[ionosphereParameters::PPPARAM] = N.parameters[ionosphereParameters::ZZPARAM];
         }
       } else {
         Real bk = bknum / bkden;
         for(uint n=0; n<nodes.size(); n++) {
           Node& N=nodes[n];
           N.parameters[ionosphereParameters::PPARAM] *= bk;
           N.parameters[ionosphereParameters::PPARAM] += N.parameters[ionosphereParameters::ZPARAM];
           N.parameters[ionosphereParameters::PPPARAM] *= bk;
           N.parameters[ionosphereParameters::PPPARAM] += N.parameters[ionosphereParameters::ZZPARAM];
         }
       }
       bkden = bknum;
       if(bkden == 0 && rank==0) {
         bkden = 1;
       }


       // Calculate ak, new solution and new residual
       Real akden = 0;
       for(uint n=0; n<nodes.size(); n++) {
         Node& N=nodes[n];
         Real zparam = Atimes(n, ionosphereParameters::PPARAM);
         N.parameters[ionosphereParameters::ZPARAM] = zparam;
         akden += zparam * N.parameters[ionosphereParameters::PPPARAM];
       }
       Real ak=bknum/akden;

       Real residualnorm = 0;
       for(uint n=0; n<nodes.size(); n++) {
         Node& N=nodes[n];
         N.parameters[ionosphereParameters::ZZPARAM] = Atimes(n,ionosphereParameters::PPPARAM, true);
         N.parameters[ionosphereParameters::SOLUTION] += ak * N.parameters[ionosphereParameters::PPARAM];
         Real newresid = N.parameters[ionosphereParameters::RESIDUAL] - ak * N.parameters[ionosphereParameters::ZPARAM];
         N.parameters[ionosphereParameters::RESIDUAL] = newresid;
         residualnorm += newresid * newresid;
         N.parameters[ionosphereParameters::RRESIDUAL] -= ak * N.parameters[ionosphereParameters::ZZPARAM];
       }
       for(uint n=0; n<nodes.size(); n++) {
         Node& N=nodes[n];
         N.parameters[ionosphereParameters::ZPARAM] = Asolve(n, ionosphereParameters::RESIDUAL);
       }

       // See if this solved the potential better than before
       err = sqrt(residualnorm)/sourcenorm;
       if(err < minerr) {
         // If yes, this is our new best solution
         for(uint n=0; n<nodes.size(); n++) {
           Node& N=nodes[n];
           N.parameters[ionosphereParameters::BEST_SOLUTION] = N.parameters[ionosphereParameters::SOLUTION];
         }
         minerr = err;
       } else {
         // If no, keep going with the best one.
         for(uint n=0; n<nodes.size(); n++) {
           Node& N=nodes[n];
           N.parameters[ionosphereParameters::SOLUTION] = N.parameters[ionosphereParameters::BEST_SOLUTION];
         }
       }

       if(minerr < 1e-6) {
         //if(rank == 0) {
         //  cerr << "Solved ionosphere potential after " << iteration << " iterations." << endl;
         //}
         phiprof::stop("ionosphere-solve");
         return;
       }

     }

     if(rank == 0) {
       //cerr << "(ionosphere) Exhausted iterations. Remaining error " << minerr << endl;
       for(uint n=0; n<nodes.size(); n++) {
         Node& N=nodes[n];
         N.parameters[ionosphereParameters::SOLUTION] = N.parameters[ionosphereParameters::BEST_SOLUTION];
       }
     }
     phiprof::stop("ionosphere-solve");
   }

   // Actual ionosphere object implementation

   Ionosphere::Ionosphere(): SysBoundaryCondition() { }

   Ionosphere::~Ionosphere() { }

   void Ionosphere::addParameters() {
      Readparameters::add("ionosphere.centerX", "X coordinate of ionosphere center (m)", 0.0);
      Readparameters::add("ionosphere.centerY", "Y coordinate of ionosphere center (m)", 0.0);
      Readparameters::add("ionosphere.centerZ", "Z coordinate of ionosphere center (m)", 0.0);
      Readparameters::add("ionosphere.radius", "Radius of the inner simulation boundary (m).", 1.0e7);
      Readparameters::add("ionosphere.innerRadius", "Radius of the ionosphere model (m).", physicalconstants::R_E + 100e3);
      Readparameters::add("ionosphere.geometry", "Select the geometry of the ionosphere, 0: inf-norm (diamond), 1: 1-norm (square), 2: 2-norm (circle, DEFAULT), 3: 2-norm cylinder aligned with y-axis, use with polar plane/line dipole.", 2);
      Readparameters::add("ionosphere.precedence", "Precedence value of the ionosphere system boundary condition (integer), the higher the stronger.", 2);
      Readparameters::add("ionosphere.reapplyUponRestart", "If 0 (default), keep going with the state existing in the restart file. If 1, calls again applyInitialState. Can be used to change boundary condition behaviour during a run.", 0);
      Readparameters::add("ionosphere.baseShape", "Select the seed mesh geometry for the spherical ionosphere grid. Options are: sphericalFibonacci, tetrahedron, icosahedron.",std::string("sphericalFibonacci"));
      Readparameters::add("ionosphere.fibonacciNodeNum", "Number of nodes in the spherical fibonacci mesh.",256);
      Readparameters::addComposing("ionosphere.refineMinLatitude", "Refine the grid polewards of the given latitude. Multiple of these lines can be given for successive refinement, paired up with refineMaxLatitude lines.");
      Readparameters::addComposing("ionosphere.refineMaxLatitude", "Refine the grid equatorwards of the given latitude. Multiple of these lines can be given for successive refinement, paired up with refineMinLatitude lines.");
      Readparameters::add("ionosphere.atmosphericModelFile", "Filename to read the MSIS atmosphere data from (default: MSIS.dat)", "MSIS.dat");
      Readparameters::add("ionosphere.recombAlpha", "Ionospheric recombination parameter (m^3/s)", 3e-13);
      Readparameters::add("ionosphere.F10_7", "Solar 10.7 cm radio flux (W/m^2)", 1e-20);
      Readparameters::add("ionosphere.backgroundIonisation", "Background ionoisation due to cosmic rays (mho)", 0.5);
      Readparameters::add("ionosphere.solverMaxIterations", "Maximum number of iterations for the conjugate gradient solver", 2000);
      Readparameters::add("ionosphere.fieldLineTracer", "Field line tracing method to use for coupling ionosphere and magnetosphere (options are: Euler, BS)", std::string("Euler"));
      Readparameters::add("ionosphere.tracerTolerance", "Tolerance for the Bulirsch Stoer Method", 1000);

      // Per-population parameters
      for(uint i=0; i< getObjectWrapper().particleSpecies.size(); i++) {
         const std::string& pop = getObjectWrapper().particleSpecies[i].name;

         Readparameters::add(pop + "_ionosphere.taperRadius", "Width of the zone with a density tapering from the ionospheric value to the background (m)", 0.0);
         Readparameters::add(pop + "_ionosphere.rho", "Number density of the ionosphere (m^-3)", 1.0e6);
         Readparameters::add(pop + "_ionosphere.VX0", "Bulk velocity of ionospheric distribution function in X direction (m/s)", 0.0);
         Readparameters::add(pop + "_ionosphere.VY0", "Bulk velocity of ionospheric distribution function in X direction (m/s)", 0.0);
         Readparameters::add(pop + "_ionosphere.VZ0", "Bulk velocity of ionospheric distribution function in X direction (m/s)", 0.0);
         Readparameters::add(pop + "_ionosphere.fluffiness", "Inertia of boundary smoothing when copying neighbour's moments and velocity distributions (0=completely constant boundaries, 1=neighbours are interpolated immediately).", 0);
      }
   }

   void Ionosphere::getParameters() {
      int myRank;
      MPI_Comm_rank(MPI_COMM_WORLD,&myRank);
      if(!Readparameters::get("ionosphere.centerX", this->center[0])) {
         if(myRank == MASTER_RANK) cerr << __FILE__ << ":" << __LINE__ << " ERROR: This option has not been added!" << endl;
         exit(1);
      }
      if(!Readparameters::get("ionosphere.centerY", this->center[1])) {
         if(myRank == MASTER_RANK) cerr << __FILE__ << ":" << __LINE__ << " ERROR: This option has not been added!" << endl;
         exit(1);
      }
      if(!Readparameters::get("ionosphere.centerZ", this->center[2])) {
         if(myRank == MASTER_RANK) cerr << __FILE__ << ":" << __LINE__ << " ERROR: This option has not been added!" << endl;
         exit(1);
      }
      if(!Readparameters::get("ionosphere.radius", this->radius)) {
         if(myRank == MASTER_RANK) cerr << __FILE__ << ":" << __LINE__ << " ERROR: This option has not been added!" << endl;
         exit(1);
      }
      if(!Readparameters::get("ionosphere.geometry", this->geometry)) {
         if(myRank == MASTER_RANK) cerr << __FILE__ << ":" << __LINE__ << " ERROR: This option has not been added!" << endl;
         exit(1);
      }
      if(!Readparameters::get("ionosphere.precedence", this->precedence)) {
         if(myRank == MASTER_RANK) cerr << __FILE__ << ":" << __LINE__ << " ERROR: This option has not been added!" << endl;
         exit(1);
      }
      uint reapply;
      if(!Readparameters::get("ionosphere.reapplyUponRestart",reapply)) {
         if(myRank == MASTER_RANK) cerr << __FILE__ << ":" << __LINE__ << " ERROR: This option has not been added!" << endl;
         exit(1);
      };
      if(!Readparameters::get("ionosphere.baseShape",baseShape)) {
         if(myRank == MASTER_RANK) cerr << __FILE__ << ":" << __LINE__ << " ERROR: This option has not been added!" << endl;
         exit(1);
      }
      if(!Readparameters::get("ionosphere.fibonacciNodeNum",fibonacciNodeNum)) {
         if(myRank == MASTER_RANK) cerr << __FILE__ << ":" << __LINE__ << " ERROR: This option has not been added!" << endl;
         exit(1);
      }
      if(!Readparameters::get("ionosphere.solverMaxIterations", solverMaxIterations)) {
         if(myRank == MASTER_RANK) cerr << __FILE__ << ":" << __LINE__ << " ERROR: This option has not been added!" << endl;
         exit(1);
      }
      if(!Readparameters::get("ionosphere.fieldLineTracer", tracerString)) {
         if(myRank == MASTER_RANK) cerr << __FILE__ << ":" << __LINE__ << " ERROR: This option has not been added!" << endl;
         exit(1);
      }
      if(!Readparameters::get("ionosphere.tracerTolerance", eps)) {
         if(myRank == MASTER_RANK) cerr << __FILE__ << ":" << __LINE__ << " ERROR: This option has not been added!" << endl;
         exit(1);
      }
      if(!Readparameters::get("ionosphere.innerRadius", innerRadius)) {
         if(myRank == MASTER_RANK) cerr << __FILE__ << ":" << __LINE__ << " ERROR: This option has not been added!" << endl;
         exit(1);
      }
      if(!Readparameters::get("ionosphere.refineMinLatitude",refineMinLatitudes)) {
         if(myRank == MASTER_RANK) cerr << __FILE__ << ":" << __LINE__ << " ERROR: This option has not been added!" << endl;
         exit(1);
      }
      if(!Readparameters::get("ionosphere.refineMaxLatitude",refineMaxLatitudes)) {
         if(myRank == MASTER_RANK) cerr << __FILE__ << ":" << __LINE__ << " ERROR: This option has not been added!" << endl;
         exit(1);
      }
      if(!Readparameters::get("ionosphere.atmosphericModelFile",atmosphericModelFile)) {
         if(myRank == MASTER_RANK) cerr << __FILE__ << ":" << __LINE__ << " ERROR: This option has not been added!" << endl;
         exit(1);
      }
      if(!Readparameters::get("ionosphere.recombAlpha",recombAlpha)) {
         if(myRank == MASTER_RANK) cerr << __FILE__ << ":" << __LINE__ << " ERROR: This option has not been added!" << endl;
         exit(1);
      }
      if(!Readparameters::get("ionosphere.F10_7",F10_7)) {
         if(myRank == MASTER_RANK) cerr << __FILE__ << ":" << __LINE__ << " ERROR: This option has not been added!" << endl;
         exit(1);
      }
      if(!Readparameters::get("ionosphere.backgroundIonisation",backgroundIonisation)) {
         if(myRank == MASTER_RANK) cerr << __FILE__ << ":" << __LINE__ << " ERROR: This option has not been added!" << endl;
         exit(1);
      }
      this->applyUponRestart = false;
      if(reapply == 1) {
         this->applyUponRestart = true;
      }

      for(uint i=0; i< getObjectWrapper().particleSpecies.size(); i++) {
        const std::string& pop = getObjectWrapper().particleSpecies[i].name;
        IonosphereSpeciesParameters sP;

        if(!Readparameters::get(pop + "_ionosphere.rho", sP.rho)) {
           if(myRank == MASTER_RANK) cerr << __FILE__ << ":" << __LINE__ << " ERROR: This option has not been added for population " << pop << "!" << endl;
           exit(1);
        }
        if(!Readparameters::get(pop + "_ionosphere.VX0", sP.V0[0])) {
           if(myRank == MASTER_RANK) cerr << __FILE__ << ":" << __LINE__ << " ERROR: This option has not been added for population " << pop << "!" << endl;
           exit(1);
        }
        if(!Readparameters::get(pop + "_ionosphere.VY0", sP.V0[1])) {
           if(myRank == MASTER_RANK) cerr << __FILE__ << ":" << __LINE__ << " ERROR: This option has not been added for population " << pop << "!" << endl;
           exit(1);
        }
        if(!Readparameters::get(pop + "_ionosphere.VZ0", sP.V0[2])) {
           if(myRank == MASTER_RANK) cerr << __FILE__ << ":" << __LINE__ << " ERROR: This option has not been added for population " << pop << "!" << endl;
           exit(1);
        }
        if(!Readparameters::get(pop + "_ionosphere.fluffiness", sP.fluffiness)) {
           if(myRank == MASTER_RANK) cerr << __FILE__ << ":" << __LINE__ << " ERROR: This option has not been added for population " << pop << "!" << endl;
           exit(1);
        }
        if(!Readparameters::get(pop + "_Magnetosphere.T", sP.T)) {
           if(myRank == MASTER_RANK) cerr << __FILE__ << ":" << __LINE__ << " ERROR: This option has not been added for population " << pop << "!" << endl;
           exit(1);
        }
        if(!Readparameters::get(pop + "_Magnetosphere.nSpaceSamples", sP.nSpaceSamples)) {
           if(myRank == MASTER_RANK) cerr << __FILE__ << ":" << __LINE__ << " ERROR: This option has not been added for population " << pop << "!" << endl;
           exit(1);
        }
        if(!Readparameters::get(pop + "_Magnetosphere.nVelocitySamples", sP.nVelocitySamples)) {
           if(myRank == MASTER_RANK) cerr << __FILE__ << ":" << __LINE__ << " ERROR: This option has not been added for population " << pop << "!" << endl;
           exit(1);
        }

        speciesParams.push_back(sP);
      }
   }

   bool Ionosphere::initSysBoundary(
      creal& t,
      Project &project
   ) {
      getParameters();
      isThisDynamic = false;

      if(baseShape == "icosahedron") {
         ionosphereGrid.initializeIcosahedron();
      } else if(baseShape == "tetrahedron") {
         ionosphereGrid.initializeTetrahedron();
      } else if(baseShape == "sphericalFibonacci") {
         ionosphereGrid.initializeSphericalFibonacci(fibonacciNodeNum);
      } else {
         logFile << "(IONOSPHERE) Unknown mesh base shape \"" << baseShape << "\". Aborting." << endl << write;
         abort();
      }

      if(tracerString == "Euler") {
         ionosphereGrid.couplingMethod = SphericalTriGrid::Euler;
      } else if (tracerString == "BS") {
         ionosphereGrid.couplingMethod = SphericalTriGrid::BS;
      } else {
         logFile << __FILE__ << ":" << __LINE__ << " ERROR: Unknown value for ionosphere.fieldLineTracer: " << tracerString << endl;
         abort();
      }

      auto refineBetweenLatitudes = [](Real phi1, Real phi2) -> void {
         uint numElems=ionosphereGrid.elements.size();

         for(uint i=0; i< numElems; i++) {
            Real mean_z = 0;
            mean_z  = ionosphereGrid.nodes[ionosphereGrid.elements[i].corners[0]].x[2];
            mean_z += ionosphereGrid.nodes[ionosphereGrid.elements[i].corners[1]].x[2];
            mean_z += ionosphereGrid.nodes[ionosphereGrid.elements[i].corners[2]].x[2];
            mean_z /= 3.;

            if(fabs(mean_z) >= sin(phi1 * M_PI / 180.) * Ionosphere::innerRadius &&
                  fabs(mean_z) <= sin(phi2 * M_PI / 180.) * Ionosphere::innerRadius) {
               ionosphereGrid.subdivideElement(i);
            }
         }
      };

      // Refine the mesh between the given latitudes
      for(uint i=0; i< max(refineMinLatitudes.size(), refineMaxLatitudes.size()); i++) {
         Real lmin;
         if(i < refineMinLatitudes.size()) {
            lmin = refineMinLatitudes[i];
         } else {
            lmin = 0.;
         }
         Real lmax;
         if(i < refineMaxLatitudes.size()) {
            lmax = refineMaxLatitudes[i];
         } else {
            lmax = 90.;
         }
         refineBetweenLatitudes(lmin, lmax);
      }

      // Set up ionospheric atmosphere model
      ionosphereGrid.readAtmosphericModelFile(atmosphericModelFile.c_str());

      // iniSysBoundary is only called once, generateTemplateCell must
      // init all particle species
      generateTemplateCell(project);

      return true;
   }

   static Real getR(creal x,creal y,creal z, uint geometry, Real center[3]) {

      Real r;

      switch(geometry) {
      case 0:
         // infinity-norm, result is a diamond/square with diagonals aligned on the axes in 2D
         r = fabs(x-center[0]) + fabs(y-center[1]) + fabs(z-center[2]);
         break;
      case 1:
         // 1-norm, result is is a grid-aligned square in 2D
         r = max(max(fabs(x-center[0]), fabs(y-center[1])), fabs(z-center[2]));
         break;
      case 2:
         // 2-norm (Cartesian), result is a circle in 2D
         r = sqrt((x-center[0])*(x-center[0]) + (y-center[1])*(y-center[1]) + (z-center[2])*(z-center[2]));
         break;
      case 3:
         // 2-norm (Cartesian) cylinder aligned on y-axis
         r = sqrt((x-center[0])*(x-center[0]) + (z-center[2])*(z-center[2]));
         break;
      default:
         std::cerr << __FILE__ << ":" << __LINE__ << ":" << "ionosphere.geometry has to be 0, 1 or 2." << std::endl;
         abort();
      }

      return r;
   }

   bool Ionosphere::assignSysBoundary(dccrg::Dccrg<SpatialCell,dccrg::Cartesian_Geometry>& mpiGrid,
                                      FsGrid< fsgrids::technical, 2> & technicalGrid) {
      vector<CellID> cells = mpiGrid.get_cells();
      for(uint i=0; i<cells.size(); i++) {
         if(mpiGrid[cells[i]]->sysBoundaryFlag == sysboundarytype::DO_NOT_COMPUTE) {
            continue;
         }

         creal* const cellParams = &(mpiGrid[cells[i]]->parameters[0]);
         creal dx = cellParams[CellParams::DX];
         creal dy = cellParams[CellParams::DY];
         creal dz = cellParams[CellParams::DZ];
         creal x = cellParams[CellParams::XCRD] + 0.5*dx;
         creal y = cellParams[CellParams::YCRD] + 0.5*dy;
         creal z = cellParams[CellParams::ZCRD] + 0.5*dz;

         if(getR(x,y,z,this->geometry,this->center) < this->radius) {
            mpiGrid[cells[i]]->sysBoundaryFlag = this->getIndex();
         }
      }

      // Assign boundary flags to local fsgrid cells
      const std::array<int, 3> gridDims(technicalGrid.getLocalSize());
      for (int k=0; k<gridDims[2]; k++) {
         for (int j=0; j<gridDims[1]; j++) {
            for (int i=0; i<gridDims[0]; i++) {
               const auto& coords = technicalGrid.getPhysicalCoords(i,j,k);

               // Shift to the center of the fsgrid cell
               auto cellCenterCoords = coords;
               cellCenterCoords[0] += 0.5 * technicalGrid.DX;
               cellCenterCoords[1] += 0.5 * technicalGrid.DY;
               cellCenterCoords[2] += 0.5 * technicalGrid.DZ;

               if(getR(cellCenterCoords[0],cellCenterCoords[1],cellCenterCoords[2],this->geometry,this->center) < this->radius) {
                  technicalGrid.get(i,j,k)->sysBoundaryFlag = this->getIndex();
               }

            }
         }
      }

      return true;
   }

   bool Ionosphere::applyInitialState(
      const dccrg::Dccrg<SpatialCell,dccrg::Cartesian_Geometry>& mpiGrid,
      FsGrid< std::array<Real, fsgrids::bfield::N_BFIELD>, 2> & perBGrid,
      Project &project
   ) {
      vector<CellID> cells = mpiGrid.get_cells();
      //#pragma omp parallel for
      for (uint i=0; i<cells.size(); ++i) {
         SpatialCell* cell = mpiGrid[cells[i]];
         if (cell->sysBoundaryFlag != this->getIndex()) continue;

         for (uint popID=0; popID<getObjectWrapper().particleSpecies.size(); ++popID)
            setCellFromTemplate(cell,popID);
      }
      return true;
   }

   std::array<Real, 3> Ionosphere::fieldSolverGetNormalDirection(
      FsGrid< fsgrids::technical, 2> & technicalGrid,
      cint i,
      cint j,
      cint k
   ) {
      phiprof::start("Ionosphere::fieldSolverGetNormalDirection");
      std::array<Real, 3> normalDirection{{ 0.0, 0.0, 0.0 }};

      static creal DIAG2 = 1.0 / sqrt(2.0);
      static creal DIAG3 = 1.0 / sqrt(3.0);

      creal dx = technicalGrid.DX;
      creal dy = technicalGrid.DY;
      creal dz = technicalGrid.DZ;
      const std::array<int, 3> globalIndices = technicalGrid.getGlobalIndices(i,j,k);
      creal x = P::xmin + (convert<Real>(globalIndices[0])+0.5)*dx;
      creal y = P::ymin + (convert<Real>(globalIndices[1])+0.5)*dy;
      creal z = P::zmin + (convert<Real>(globalIndices[2])+0.5)*dz;
      creal xsign = divideIfNonZero(x, fabs(x));
      creal ysign = divideIfNonZero(y, fabs(y));
      creal zsign = divideIfNonZero(z, fabs(z));

      Real length = 0.0;

      if (Parameters::xcells_ini == 1) {
         if (Parameters::ycells_ini == 1) {
            if (Parameters::zcells_ini == 1) {
               // X,Y,Z
               std::cerr << __FILE__ << ":" << __LINE__ << ":" << "What do you expect to do with a single-cell simulation of ionosphere boundary type? Stop kidding." << std::endl;
               abort();
               // end of X,Y,Z
            } else {
               // X,Y
               normalDirection[2] = zsign;
               // end of X,Y
            }
         } else if (Parameters::zcells_ini == 1) {
            // X,Z
            normalDirection[1] = ysign;
            // end of X,Z
         } else {
            // X
            switch(this->geometry) {
               case 0:
                  normalDirection[1] = DIAG2*ysign;
                  normalDirection[2] = DIAG2*zsign;
                  break;
               case 1:
                  if(fabs(y) == fabs(z)) {
                     normalDirection[1] = ysign*DIAG2;
                     normalDirection[2] = zsign*DIAG2;
                     break;
                  }
                  if(fabs(y) > (this->radius - dy)) {
                     normalDirection[1] = ysign;
                     break;
                  }
                  if(fabs(z) > (this->radius - dz)) {
                     normalDirection[2] = zsign;
                     break;
                  }
                  if(fabs(y) > (this->radius - 2.0*dy)) {
                     normalDirection[1] = ysign;
                     break;
                  }
                  if(fabs(z) > (this->radius - 2.0*dz)) {
                     normalDirection[2] = zsign;
                     break;
                  }
                  break;
               case 2:
                  length = sqrt(y*y + z*z);
                  normalDirection[1] = y / length;
                  normalDirection[2] = z / length;
                  break;
               default:
                  std::cerr << __FILE__ << ":" << __LINE__ << ":" << "ionosphere.geometry has to be 0, 1 or 2 with this grid shape." << std::endl;
                  abort();
            }
            // end of X
         }
      } else if (Parameters::ycells_ini == 1) {
         if (Parameters::zcells_ini == 1) {
            // Y,Z
            normalDirection[0] = xsign;
            // end of Y,Z
         } else {
            // Y
            switch(this->geometry) {
               case 0:
                  normalDirection[0] = DIAG2*xsign;
                  normalDirection[2] = DIAG2*zsign;
                  break;
               case 1:
                  if(fabs(x) == fabs(z)) {
                     normalDirection[0] = xsign*DIAG2;
                     normalDirection[2] = zsign*DIAG2;
                     break;
                  }
                  if(fabs(x) > (this->radius - dx)) {
                     normalDirection[0] = xsign;
                     break;
                  }
                  if(fabs(z) > (this->radius - dz)) {
                     normalDirection[2] = zsign;
                     break;
                  }
                  if(fabs(x) > (this->radius - 2.0*dx)) {
                     normalDirection[0] = xsign;
                     break;
                  }
                  if(fabs(z) > (this->radius - 2.0*dz)) {
                     normalDirection[2] = zsign;
                     break;
                  }
                  break;
               case 2:
               case 3:
                  length = sqrt(x*x + z*z);
                  normalDirection[0] = x / length;
                  normalDirection[2] = z / length;
                  break;
               default:
                  std::cerr << __FILE__ << ":" << __LINE__ << ":" << "ionosphere.geometry has to be 0, 1, 2 or 3 with this grid shape." << std::endl;
                  abort();
            }
            // end of Y
         }
      } else if (Parameters::zcells_ini == 1) {
         // Z
         switch(this->geometry) {
            case 0:
               normalDirection[0] = DIAG2*xsign;
               normalDirection[1] = DIAG2*ysign;
               break;
            case 1:
               if(fabs(x) == fabs(y)) {
                  normalDirection[0] = xsign*DIAG2;
                  normalDirection[1] = ysign*DIAG2;
                  break;
               }
               if(fabs(x) > (this->radius - dx)) {
                  normalDirection[0] = xsign;
                  break;
               }
               if(fabs(y) > (this->radius - dy)) {
                  normalDirection[1] = ysign;
                  break;
               }
               if(fabs(x) > (this->radius - 2.0*dx)) {
                  normalDirection[0] = xsign;
                  break;
               }
               if(fabs(y) > (this->radius - 2.0*dy)) {
                  normalDirection[1] = ysign;
                  break;
               }
               break;
            case 2:
               length = sqrt(x*x + y*y);
               normalDirection[0] = x / length;
               normalDirection[1] = y / length;
               break;
            default:
               std::cerr << __FILE__ << ":" << __LINE__ << ":" << "ionosphere.geometry has to be 0, 1 or 2 with this grid shape." << std::endl;
               abort();
         }
         // end of Z
      } else {
         // 3D
         switch(this->geometry) {
            case 0:
               normalDirection[0] = DIAG3*xsign;
               normalDirection[1] = DIAG3*ysign;
               normalDirection[2] = DIAG3*zsign;
               break;
            case 1:
               if(fabs(x) == fabs(y) && fabs(x) == fabs(z) && fabs(x) > this->radius - dx) {
                  normalDirection[0] = xsign*DIAG3;
                  normalDirection[1] = ysign*DIAG3;
                  normalDirection[2] = zsign*DIAG3;
                  break;
               }
               if(fabs(x) == fabs(y) && fabs(x) == fabs(z) && fabs(x) > this->radius - 2.0*dx) {
                  normalDirection[0] = xsign*DIAG3;
                  normalDirection[1] = ysign*DIAG3;
                  normalDirection[2] = zsign*DIAG3;
                  break;
               }
               if(fabs(x) == fabs(y) && fabs(x) > this->radius - dx && fabs(z) < this->radius - dz) {
                  normalDirection[0] = xsign*DIAG2;
                  normalDirection[1] = ysign*DIAG2;
                  normalDirection[2] = 0.0;
                  break;
               }
               if(fabs(y) == fabs(z) && fabs(y) > this->radius - dy && fabs(x) < this->radius - dx) {
                  normalDirection[0] = 0.0;
                  normalDirection[1] = ysign*DIAG2;
                  normalDirection[2] = zsign*DIAG2;
                  break;
               }
               if(fabs(x) == fabs(z) && fabs(x) > this->radius - dx && fabs(y) < this->radius - dy) {
                  normalDirection[0] = xsign*DIAG2;
                  normalDirection[1] = 0.0;
                  normalDirection[2] = zsign*DIAG2;
                  break;
               }
               if(fabs(x) == fabs(y) && fabs(x) > this->radius - 2.0*dx && fabs(z) < this->radius - 2.0*dz) {
                  normalDirection[0] = xsign*DIAG2;
                  normalDirection[1] = ysign*DIAG2;
                  normalDirection[2] = 0.0;
                  break;
               }
               if(fabs(y) == fabs(z) && fabs(y) > this->radius - 2.0*dy && fabs(x) < this->radius - 2.0*dx) {
                  normalDirection[0] = 0.0;
                  normalDirection[1] = ysign*DIAG2;
                  normalDirection[2] = zsign*DIAG2;
                  break;
               }
               if(fabs(x) == fabs(z) && fabs(x) > this->radius - 2.0*dx && fabs(y) < this->radius - 2.0*dy) {
                  normalDirection[0] = xsign*DIAG2;
                  normalDirection[1] = 0.0;
                  normalDirection[2] = zsign*DIAG2;
                  break;
               }
               if(fabs(x) > (this->radius - dx)) {
                  normalDirection[0] = xsign;
                  break;
               }
               if(fabs(y) > (this->radius - dy)) {
                  normalDirection[1] = ysign;
                  break;
               }
               if(fabs(z) > (this->radius - dz)) {
                  normalDirection[2] = zsign;
                  break;
               }
               if(fabs(x) > (this->radius - 2.0*dx)) {
                  normalDirection[0] = xsign;
                  break;
               }
               if(fabs(y) > (this->radius - 2.0*dy)) {
                  normalDirection[1] = ysign;
                  break;
               }
               if(fabs(z) > (this->radius - 2.0*dz)) {
                  normalDirection[2] = zsign;
                  break;
               }
               break;
            case 2:
               length = sqrt(x*x + y*y + z*z);
               normalDirection[0] = x / length;
               normalDirection[1] = y / length;
               normalDirection[2] = z / length;
               break;
            case 3:
               length = sqrt(x*x + z*z);
               normalDirection[0] = x / length;
               normalDirection[2] = z / length;
               break;
            default:
               std::cerr << __FILE__ << ":" << __LINE__ << ":" << "ionosphere.geometry has to be 0, 1, 2 or 3 with this grid shape." << std::endl;
               abort();
         }
         // end of 3D
      }

      phiprof::stop("Ionosphere::fieldSolverGetNormalDirection");
      return normalDirection;
   }

   /*! We want here to
    *
    * -- Average perturbed face B from the nearest neighbours
    *
    * -- Retain only the normal components of perturbed face B
    */
   Real Ionosphere::fieldSolverBoundaryCondMagneticField(
      FsGrid< std::array<Real, fsgrids::bfield::N_BFIELD>, 2> & bGrid,
      FsGrid< fsgrids::technical, 2> & technicalGrid,
      cint i,
      cint j,
      cint k,
      creal& dt,
      cuint& component
   ) {
      if (technicalGrid.get(i,j,k)->sysBoundaryLayer == 1) {
         switch(component) {
            case 0:
               if (  ((technicalGrid.get(i-1,j,k)->SOLVE & compute::BX) == compute::BX)
                  && ((technicalGrid.get(i+1,j,k)->SOLVE & compute::BX) == compute::BX)
               ) {
                  return 0.5 * (bGrid.get(i-1,j,k)->at(fsgrids::bfield::PERBX) + bGrid.get(i+1,j,k)->at(fsgrids::bfield::PERBX));
               } else if ((technicalGrid.get(i-1,j,k)->SOLVE & compute::BX) == compute::BX) {
                  return bGrid.get(i-1,j,k)->at(fsgrids::bfield::PERBX);
               } else if ((technicalGrid.get(i+1,j,k)->SOLVE & compute::BX) == compute::BX) {
                  return bGrid.get(i+1,j,k)->at(fsgrids::bfield::PERBX);
               } else {
                  Real retval = 0.0;
                  uint nCells = 0;
                  if ((technicalGrid.get(i,j-1,k)->SOLVE & compute::BX) == compute::BX) {
                     retval += bGrid.get(i,j-1,k)->at(fsgrids::bfield::PERBX);
                     nCells++;
                  }
                  if ((technicalGrid.get(i,j+1,k)->SOLVE & compute::BX) == compute::BX) {
                     retval += bGrid.get(i,j+1,k)->at(fsgrids::bfield::PERBX);
                     nCells++;
                  }
                  if ((technicalGrid.get(i,j,k-1)->SOLVE & compute::BX) == compute::BX) {
                     retval += bGrid.get(i,j,k-1)->at(fsgrids::bfield::PERBX);
                     nCells++;
                  }
                  if ((technicalGrid.get(i,j,k+1)->SOLVE & compute::BX) == compute::BX) {
                     retval += bGrid.get(i,j,k+1)->at(fsgrids::bfield::PERBX);
                     nCells++;
                  }
                  if (nCells == 0) {
                     for (int a=i-1; a<i+2; a++) {
                        for (int b=j-1; b<j+2; b++) {
                           for (int c=k-1; c<k+2; c++) {
                              if ((technicalGrid.get(a,b,c)->SOLVE & compute::BX) == compute::BX) {
                                 retval += bGrid.get(a,b,c)->at(fsgrids::bfield::PERBX);
                                 nCells++;
                              }
                           }
                        }
                     }
                  }
                  if (nCells == 0) {
                     cerr << __FILE__ << ":" << __LINE__ << ": ERROR: this should not have fallen through." << endl;
                     return 0.0;
                  }
                  return retval / nCells;
               }
            case 1:
               if (  (technicalGrid.get(i,j-1,k)->SOLVE & compute::BY) == compute::BY
                  && (technicalGrid.get(i,j+1,k)->SOLVE & compute::BY) == compute::BY
               ) {
                  return 0.5 * (bGrid.get(i,j-1,k)->at(fsgrids::bfield::PERBY) + bGrid.get(i,j+1,k)->at(fsgrids::bfield::PERBY));
               } else if ((technicalGrid.get(i,j-1,k)->SOLVE & compute::BY) == compute::BY) {
                  return bGrid.get(i,j-1,k)->at(fsgrids::bfield::PERBY);
               } else if ((technicalGrid.get(i,j+1,k)->SOLVE & compute::BY) == compute::BY) {
                  return bGrid.get(i,j+1,k)->at(fsgrids::bfield::PERBY);
               } else {
                  Real retval = 0.0;
                  uint nCells = 0;
                  if ((technicalGrid.get(i-1,j,k)->SOLVE & compute::BY) == compute::BY) {
                     retval += bGrid.get(i-1,j,k)->at(fsgrids::bfield::PERBY);
                     nCells++;
                  }
                  if ((technicalGrid.get(i+1,j,k)->SOLVE & compute::BY) == compute::BY) {
                     retval += bGrid.get(i+1,j,k)->at(fsgrids::bfield::PERBY);
                     nCells++;
                  }
                  if ((technicalGrid.get(i,j,k-1)->SOLVE & compute::BY) == compute::BY) {
                     retval += bGrid.get(i,j,k-1)->at(fsgrids::bfield::PERBY);
                     nCells++;
                  }
                  if ((technicalGrid.get(i,j,k+1)->SOLVE & compute::BY) == compute::BY) {
                     retval += bGrid.get(i,j,k+1)->at(fsgrids::bfield::PERBY);
                     nCells++;
                  }
                  if (nCells == 0) {
                     for (int a=i-1; a<i+2; a++) {
                        for (int b=j-1; b<j+2; b++) {
                           for (int c=k-1; c<k+2; c++) {
                              if ((technicalGrid.get(a,b,c)->SOLVE & compute::BY) == compute::BY) {
                                 retval += bGrid.get(a,b,c)->at(fsgrids::bfield::PERBY);
                                 nCells++;
                              }
                           }
                        }
                     }
                  }
                  if (nCells == 0) {
                     cerr << __FILE__ << ":" << __LINE__ << ": ERROR: this should not have fallen through." << endl;
                     return 0.0;
                  }
                  return retval / nCells;
               }
            case 2:
               if (  (technicalGrid.get(i,j,k-1)->SOLVE & compute::BZ) == compute::BZ
                  && (technicalGrid.get(i,j,k+1)->SOLVE & compute::BZ) == compute::BZ
               ) {
                  return 0.5 * (bGrid.get(i,j,k-1)->at(fsgrids::bfield::PERBZ) + bGrid.get(i,j,k+1)->at(fsgrids::bfield::PERBZ));
               } else if ((technicalGrid.get(i,j,k-1)->SOLVE & compute::BZ) == compute::BZ) {
                  return bGrid.get(i,j,k-1)->at(fsgrids::bfield::PERBZ);
               } else if ((technicalGrid.get(i,j,k+1)->SOLVE & compute::BZ) == compute::BZ) {
                  return bGrid.get(i,j,k+1)->at(fsgrids::bfield::PERBZ);
               } else {
                  Real retval = 0.0;
                  uint nCells = 0;
                  if ((technicalGrid.get(i-1,j,k)->SOLVE & compute::BZ) == compute::BZ) {
                     retval += bGrid.get(i-1,j,k)->at(fsgrids::bfield::PERBZ);
                     nCells++;
                  }
                  if ((technicalGrid.get(i+1,j,k)->SOLVE & compute::BZ) == compute::BZ) {
                     retval += bGrid.get(i+1,j,k)->at(fsgrids::bfield::PERBZ);
                     nCells++;
                  }
                  if ((technicalGrid.get(i,j-1,k)->SOLVE & compute::BZ) == compute::BZ) {
                     retval += bGrid.get(i,j-1,k)->at(fsgrids::bfield::PERBZ);
                     nCells++;
                  }
                  if ((technicalGrid.get(i,j+1,k)->SOLVE & compute::BZ) == compute::BZ) {
                     retval += bGrid.get(i,j+1,k)->at(fsgrids::bfield::PERBZ);
                     nCells++;
                  }
                  if (nCells == 0) {
                     for (int a=i-1; a<i+2; a++) {
                        for (int b=j-1; b<j+2; b++) {
                           for (int c=k-1; c<k+2; c++) {
                              if ((technicalGrid.get(a,b,c)->SOLVE & compute::BZ) == compute::BZ) {
                                 retval += bGrid.get(a,b,c)->at(fsgrids::bfield::PERBZ);
                                 nCells++;
                              }
                           }
                        }
                     }
                  }
                  if (nCells == 0) {
                     cerr << __FILE__ << ":" << __LINE__ << ": ERROR: this should not have fallen through." << endl;
                     return 0.0;
                  }
                  return retval / nCells;
               }
            default:
               cerr << "ERROR: ionosphere boundary tried to copy nonsensical magnetic field component " << component << endl;
               return 0.0;
         }
      } else { // L2 cells
         Real retval = 0.0;
         uint nCells = 0;
         for (int a=i-1; a<i+2; a++) {
            for (int b=j-1; b<j+2; b++) {
               for (int c=k-1; c<k+2; c++) {
                  if (technicalGrid.get(a,b,c)->sysBoundaryLayer == 1) {
                     retval += bGrid.get(a,b,c)->at(fsgrids::bfield::PERBX + component);
                     nCells++;
                  }
               }
            }
         }
         if (nCells == 0) {
            cerr << __FILE__ << ":" << __LINE__ << ": ERROR: this should not have fallen through." << endl;
            return 0.0;
         }
         return retval / nCells;
      }
   }

   void Ionosphere::fieldSolverBoundaryCondElectricField(
      FsGrid< std::array<Real, fsgrids::efield::N_EFIELD>, 2> & EGrid,
      cint i,
      cint j,
      cint k,
      cuint component
   ) {
      EGrid.get(i,j,k)->at(fsgrids::efield::EX+component) = 0.0;
   }

   void Ionosphere::fieldSolverBoundaryCondHallElectricField(
      FsGrid< std::array<Real, fsgrids::ehall::N_EHALL>, 2> & EHallGrid,
      cint i,
      cint j,
      cint k,
      cuint component
   ) {
      std::array<Real, fsgrids::ehall::N_EHALL> * cp = EHallGrid.get(i,j,k);
      switch (component) {
         case 0:
            cp->at(fsgrids::ehall::EXHALL_000_100) = 0.0;
            cp->at(fsgrids::ehall::EXHALL_010_110) = 0.0;
            cp->at(fsgrids::ehall::EXHALL_001_101) = 0.0;
            cp->at(fsgrids::ehall::EXHALL_011_111) = 0.0;
            break;
         case 1:
            cp->at(fsgrids::ehall::EYHALL_000_010) = 0.0;
            cp->at(fsgrids::ehall::EYHALL_100_110) = 0.0;
            cp->at(fsgrids::ehall::EYHALL_001_011) = 0.0;
            cp->at(fsgrids::ehall::EYHALL_101_111) = 0.0;
            break;
         case 2:
            cp->at(fsgrids::ehall::EZHALL_000_001) = 0.0;
            cp->at(fsgrids::ehall::EZHALL_100_101) = 0.0;
            cp->at(fsgrids::ehall::EZHALL_010_011) = 0.0;
            cp->at(fsgrids::ehall::EZHALL_110_111) = 0.0;
            break;
         default:
            cerr << __FILE__ << ":" << __LINE__ << ":" << " Invalid component" << endl;
      }
   }

   void Ionosphere::fieldSolverBoundaryCondGradPeElectricField(
      FsGrid< std::array<Real, fsgrids::egradpe::N_EGRADPE>, 2> & EGradPeGrid,
      cint i,
      cint j,
      cint k,
      cuint component
   ) {
      EGradPeGrid.get(i,j,k)->at(fsgrids::egradpe::EXGRADPE+component) = 0.0;
   }

   void Ionosphere::fieldSolverBoundaryCondDerivatives(
      FsGrid< std::array<Real, fsgrids::dperb::N_DPERB>, 2> & dPerBGrid,
      FsGrid< std::array<Real, fsgrids::dmoments::N_DMOMENTS>, 2> & dMomentsGrid,
      cint i,
      cint j,
      cint k,
      cuint& RKCase,
      cuint& component
   ) {
      this->setCellDerivativesToZero(dPerBGrid, dMomentsGrid, i, j, k, component);
      return;
   }

   void Ionosphere::fieldSolverBoundaryCondBVOLDerivatives(
      FsGrid< std::array<Real, fsgrids::volfields::N_VOL>, 2> & volGrid,
      cint i,
      cint j,
      cint k,
      cuint& component
   ) {
      // FIXME This should be OK as the BVOL derivatives are only used for Lorentz force JXB, which is not applied on the ionosphere cells.
      this->setCellBVOLDerivativesToZero(volGrid, i, j, k, component);
   }

   void Ionosphere::vlasovBoundaryCondition(
      const dccrg::Dccrg<SpatialCell,dccrg::Cartesian_Geometry>& mpiGrid,
      const CellID& cellID,
      const uint popID,
      const bool calculate_V_moments
   ) {
      phiprof::start("vlasovBoundaryCondition (Ionosphere)");
      this->vlasovBoundaryFluffyCopyFromAllCloseNbrs(mpiGrid, cellID, popID, calculate_V_moments, this->speciesParams[popID].fluffiness);
      phiprof::stop("vlasovBoundaryCondition (Ionosphere)");
   }

   /**
    * NOTE: This function must initialize all particle species!
    * @param project
    */
   void Ionosphere::generateTemplateCell(Project &project) {
      // WARNING not 0.0 here or the dipole() function fails miserably.
      templateCell.sysBoundaryFlag = this->getIndex();
      templateCell.sysBoundaryLayer = 1;
      templateCell.parameters[CellParams::XCRD] = 1.0;
      templateCell.parameters[CellParams::YCRD] = 1.0;
      templateCell.parameters[CellParams::ZCRD] = 1.0;
      templateCell.parameters[CellParams::DX] = 1;
      templateCell.parameters[CellParams::DY] = 1;
      templateCell.parameters[CellParams::DZ] = 1;

      // Loop over particle species
      for (uint popID=0; popID<getObjectWrapper().particleSpecies.size(); ++popID) {
         const IonosphereSpeciesParameters& sP = this->speciesParams[popID];
         const vector<vmesh::GlobalID> blocksToInitialize = findBlocksToInitialize(templateCell,popID);
         Realf* data = templateCell.get_data(popID);

         for (size_t i = 0; i < blocksToInitialize.size(); i++) {
            const vmesh::GlobalID blockGID = blocksToInitialize.at(i);
            const vmesh::LocalID blockLID = templateCell.get_velocity_block_local_id(blockGID,popID);
            const Real* block_parameters = templateCell.get_block_parameters(blockLID,popID);
            creal vxBlock = block_parameters[BlockParams::VXCRD];
            creal vyBlock = block_parameters[BlockParams::VYCRD];
            creal vzBlock = block_parameters[BlockParams::VZCRD];
            creal dvxCell = block_parameters[BlockParams::DVX];
            creal dvyCell = block_parameters[BlockParams::DVY];
            creal dvzCell = block_parameters[BlockParams::DVZ];

            creal x = templateCell.parameters[CellParams::XCRD];
            creal y = templateCell.parameters[CellParams::YCRD];
            creal z = templateCell.parameters[CellParams::ZCRD];
            creal dx = templateCell.parameters[CellParams::DX];
            creal dy = templateCell.parameters[CellParams::DY];
            creal dz = templateCell.parameters[CellParams::DZ];

            // Calculate volume average of distrib. function for each cell in the block.
            for (uint kc=0; kc<WID; ++kc) for (uint jc=0; jc<WID; ++jc) for (uint ic=0; ic<WID; ++ic) {
               creal vxCell = vxBlock + ic*dvxCell;
               creal vyCell = vyBlock + jc*dvyCell;
               creal vzCell = vzBlock + kc*dvzCell;
               Real average = 0.0;
               if(sP.nVelocitySamples > 1) {
                  creal d_vx = dvxCell / (sP.nVelocitySamples-1);
                  creal d_vy = dvyCell / (sP.nVelocitySamples-1);
                  creal d_vz = dvzCell / (sP.nVelocitySamples-1);
                  for (uint vi=0; vi<sP.nVelocitySamples; ++vi)
                     for (uint vj=0; vj<sP.nVelocitySamples; ++vj)
                        for (uint vk=0; vk<sP.nVelocitySamples; ++vk) {
                           average +=  shiftedMaxwellianDistribution(
                                                                     popID,
                                                                     vxCell + vi*d_vx,
                                                                     vyCell + vj*d_vy,
                                                                     vzCell + vk*d_vz
                                                                    );
                        }
                  average /= sP.nVelocitySamples * sP.nVelocitySamples * sP.nVelocitySamples;
               } else {
                  average = shiftedMaxwellianDistribution(
                                                          popID,
                                                          vxCell + 0.5*dvxCell,
                                                          vyCell + 0.5*dvyCell,
                                                          vzCell + 0.5*dvzCell
                                                         );
               }

               if (average !=0.0 ) {
                  data[blockLID*WID3+cellIndex(ic,jc,kc)] = average;
               }
            } // for-loop over cells in velocity block
         } // for-loop over velocity blocks

         // let's get rid of blocks not fulfilling the criteria here to save memory.
         templateCell.adjustSingleCellVelocityBlocks(popID);
      } // for-loop over particle species

      calculateCellMoments(&templateCell,true,true);

      // WARNING Time-independence assumed here. Normal moments computed in setProjectCell
      templateCell.parameters[CellParams::RHOM_R] = templateCell.parameters[CellParams::RHOM];
      templateCell.parameters[CellParams::VX_R] = templateCell.parameters[CellParams::VX];
      templateCell.parameters[CellParams::VY_R] = templateCell.parameters[CellParams::VY];
      templateCell.parameters[CellParams::VZ_R] = templateCell.parameters[CellParams::VZ];
      templateCell.parameters[CellParams::RHOQ_R] = templateCell.parameters[CellParams::RHOQ];
      templateCell.parameters[CellParams::P_11_R] = templateCell.parameters[CellParams::P_11];
      templateCell.parameters[CellParams::P_22_R] = templateCell.parameters[CellParams::P_22];
      templateCell.parameters[CellParams::P_33_R] = templateCell.parameters[CellParams::P_33];
      templateCell.parameters[CellParams::RHOM_V] = templateCell.parameters[CellParams::RHOM];
      templateCell.parameters[CellParams::VX_V] = templateCell.parameters[CellParams::VX];
      templateCell.parameters[CellParams::VY_V] = templateCell.parameters[CellParams::VY];
      templateCell.parameters[CellParams::VZ_V] = templateCell.parameters[CellParams::VZ];
      templateCell.parameters[CellParams::RHOQ_V] = templateCell.parameters[CellParams::RHOQ];
      templateCell.parameters[CellParams::P_11_V] = templateCell.parameters[CellParams::P_11];
      templateCell.parameters[CellParams::P_22_V] = templateCell.parameters[CellParams::P_22];
      templateCell.parameters[CellParams::P_33_V] = templateCell.parameters[CellParams::P_33];
   }

   Real Ionosphere::shiftedMaxwellianDistribution(
      const uint popID,
      creal& vx, creal& vy, creal& vz
   ) {

      const Real MASS = getObjectWrapper().particleSpecies[popID].mass;
      const IonosphereSpeciesParameters& sP = this->speciesParams[popID];

      return sP.rho * pow(MASS /
      (2.0 * M_PI * physicalconstants::K_B * sP.T), 1.5) *
      exp(-MASS * ((vx-sP.V0[0])*(vx-sP.V0[0]) + (vy-sP.V0[1])*(vy-sP.V0[1]) + (vz-sP.V0[2])*(vz-sP.V0[2])) /
      (2.0 * physicalconstants::K_B * sP.T));
   }

   std::vector<vmesh::GlobalID> Ionosphere::findBlocksToInitialize(spatial_cell::SpatialCell& cell,const uint popID) {
      vector<vmesh::GlobalID> blocksToInitialize;
      bool search = true;
      uint counter = 0;
      const uint8_t refLevel = 0;

      const vmesh::LocalID* vblocks_ini = cell.get_velocity_grid_length(popID,refLevel);

      while (search) {
         #warning TODO: add SpatialCell::getVelocityBlockMinValue() in place of sparseMinValue ? (if applicable)
         if (0.1 * getObjectWrapper().particleSpecies[popID].sparseMinValue >
            shiftedMaxwellianDistribution(popID,counter*cell.get_velocity_grid_block_size(popID,refLevel)[0], 0.0, 0.0)
            || counter > vblocks_ini[0]) {
            search = false;
         }
         ++counter;
      }
      counter+=2;
      Real vRadiusSquared
              = (Real)counter*(Real)counter
              * cell.get_velocity_grid_block_size(popID,refLevel)[0]
              * cell.get_velocity_grid_block_size(popID,refLevel)[0];

      for (uint kv=0; kv<vblocks_ini[2]; ++kv)
         for (uint jv=0; jv<vblocks_ini[1]; ++jv)
            for (uint iv=0; iv<vblocks_ini[0]; ++iv) {
               vmesh::LocalID blockIndices[3];
               blockIndices[0] = iv;
               blockIndices[1] = jv;
               blockIndices[2] = kv;
               const vmesh::GlobalID blockGID = cell.get_velocity_block(popID,blockIndices,refLevel);
               Real blockCoords[3];
               cell.get_velocity_block_coordinates(popID,blockGID,blockCoords);
               Real blockSize[3];
               cell.get_velocity_block_size(popID,blockGID,blockSize);
               blockCoords[0] += 0.5*blockSize[0];
               blockCoords[1] += 0.5*blockSize[1];
               blockCoords[2] += 0.5*blockSize[2];
               //creal vx = P::vxmin + (iv+0.5) * cell.get_velocity_grid_block_size(popID)[0]; // vx-coordinate of the centre
               //creal vy = P::vymin + (jv+0.5) * cell.get_velocity_grid_block_size(popID)[1]; // vy-
               //creal vz = P::vzmin + (kv+0.5) * cell.get_velocity_grid_block_size(popID)[2]; // vz-

               if (blockCoords[0]*blockCoords[0] + blockCoords[1]*blockCoords[1] + blockCoords[2]*blockCoords[2] < vRadiusSquared) {
               //if (vx*vx + vy*vy + vz*vz < vRadiusSquared) {
                  // Adds velocity block to active population's velocity mesh
                  //const vmesh::GlobalID newBlockGID = cell.get_velocity_block(popID,vx,vy,vz);
                  cell.add_velocity_block(blockGID,popID);
                  blocksToInitialize.push_back(blockGID);
               }
            }

      return blocksToInitialize;
   }

   void Ionosphere::setCellFromTemplate(SpatialCell* cell,const uint popID) {
      copyCellData(&templateCell,cell,false,popID,true); // copy also vdf, _V
      copyCellData(&templateCell,cell,true,popID,false); // don't copy vdf again but copy _R now
   }

   std::string Ionosphere::getName() const {return "Ionosphere";}

   uint Ionosphere::getIndex() const {return sysboundarytype::IONOSPHERE;}
}<|MERGE_RESOLUTION|>--- conflicted
+++ resolved
@@ -645,13 +645,9 @@
     */
    void SphericalTriGrid::calculateConductivityTensor(const Real F10_7, const Real recombAlpha, const Real backgroundIonisation) {
 
-<<<<<<< HEAD
+      phiprof::start("ionosphere-calculateConductivityTensor");
+
       calculatePrecipitation();
-=======
-      phiprof::start("ionosphere-calculateConductivityTensor");
-
-      //precipitation()
->>>>>>> a6fae85a
 
       //Calculate height-integrated conductivities and 3D electron density
       // TODO: effdt > 0?
