/*
 * This file is part of Vlasiator.
 * Copyright 2010-2016 Finnish Meteorological Institute
 *
 * For details of usage, see the COPYING file and read the "Rules of the Road"
 * at http://www.physics.helsinki.fi/vlasiator/
 *
 * This program is free software; you can redistribute it and/or modify
 * it under the terms of the GNU General Public License as published by
 * the Free Software Foundation; either version 2 of the License, or
 * (at your option) any later version.
 *
 * This program is distributed in the hope that it will be useful,
 * but WITHOUT ANY WARRANTY; without even the implied warranty of
 * MERCHANTABILITY or FITNESS FOR A PARTICULAR PURPOSE.  See the
 * GNU General Public License for more details.
 *
 * You should have received a copy of the GNU General Public License along
 * with this program; if not, write to the Free Software Foundation, Inc.,
 * 51 Franklin Street, Fifth Floor, Boston, MA 02110-1301 USA.
 */

/*!\file ionosphere.cpp
 * \brief Implementation of the class SysBoundaryCondition::Ionosphere to handle cells classified as sysboundarytype::IONOSPHERE.
 */

#include <cstdlib>
#include <iostream>
#include <fstream>

#include "ionosphere.h"
#include "../projects/project.h"
#include "../projects/projects_common.h"
#include "../vlasovmover.h"
#include "../fieldsolver/fs_common.h"
#include "../fieldsolver/fs_limiters.h"
#include "../fieldsolver/ldz_magnetic_field.hpp"
#include "../common.h"
#include "../object_wrapper.h"
#include "vectorclass.h"
#include "vector3d.h"

#ifndef NDEBUG
   #define DEBUG_IONOSPHERE
#endif
#ifdef DEBUG_SYSBOUNDARY
   #define DEBUG_IONOSPHERE
#endif

namespace SBC {

   // Ionosphere finite element grid
   SphericalTriGrid ionosphereGrid;

   // Static ionosphere member variables
   Real Ionosphere::innerRadius;
   Real Ionosphere::recombAlpha; // Recombination parameter, determining atmosphere ionizability (parameter)
   Real Ionosphere::F10_7; // Solar 10.7 Flux value (parameter)
   Real Ionosphere::backgroundIonisation; // Background ionisation due to stellar UV and cosmic rays
   int  Ionosphere::solverMaxIterations;
   Real  Ionosphere::eps;

   // Offset field aligned currents so their sum is 0
   void SphericalTriGrid::offset_FAC() {
      Real sum=0.;

      for(uint n = 0; n<nodes.size(); n++) {
         sum += nodes[n].parameters[ionosphereParameters::SOURCE];
      }

      sum /= nodes.size();

      for(uint n = 0; n<nodes.size(); n++) {
         nodes[n].parameters[ionosphereParameters::SOURCE] -= sum;
      }
   }

   // Scale all nodes' coordinates so that they are situated on a spherical
   // shell with radius R
   void SphericalTriGrid::normalizeRadius(Node& n, Real R) {
      Real L = sqrt(n.x[0]*n.x[0] + n.x[1]*n.x[1] + n.x[2]*n.x[2]);
      for(int c=0; c<3; c++) {
         n.x[c] *= R/L;
      }
   }

   // Regenerate linking information between nodes and elements
   void SphericalTriGrid::updateConnectivity() {

      for(uint n=0; n<nodes.size(); n++) {
         nodes[n].numTouchingElements=0;

         for(uint e=0; e<elements.size(); e++) {
            for(int c=0; c<3; c++) {
               if(elements[e].corners[c] == n) {
                  nodes[n].touchingElements[nodes[n].numTouchingElements++]=e;
               }
            }
         }
      }
   }

   // Initialize base grid as a tetrahedron
   void SphericalTriGrid::initializeTetrahedron() {
      const static std::array<uint32_t, 3> seedElements[4] = {
         {1,2,3},{1,3,4},{1,4,2},{2,4,3}};
      const static std::array<Real, 3> nodeCoords[4] = {
         {0,0,1.73205},
         {0,1.63299,-0.57735},
         {-1.41421,-0.816497,-0.57735},
         {1.41421,-0.816497,-0.57735}};

      // Create nodes
      // Additional nodes from table
      for(int n=0; n<4; n++) {
         Node newNode;
         newNode.x = nodeCoords[n];
         normalizeRadius(newNode,Ionosphere::innerRadius);
         nodes.push_back(newNode);
      }

      // Create elements
      for(int i=0; i<4; i++) {
         Element newElement;
         newElement.corners = seedElements[i];
         elements.push_back(newElement);
      }

      // Linke elements to nodes
      updateConnectivity();
   }

   // Initialize base grid as a icosahedron
   void SphericalTriGrid::initializeIcosahedron() {
      const static std::array<uint32_t, 3> seedElements[20] = {
        { 0, 2, 1}, { 0, 3, 2}, { 0, 4, 3}, { 0, 5, 4},
        { 0, 1, 5}, { 1, 2, 6}, { 2, 3, 7}, { 3, 4, 8},
        { 4, 5,9}, { 5, 1,10}, { 6, 2, 7}, { 7, 3, 8},
        { 8, 4,9}, {9, 5,10}, {10, 1, 6}, { 6, 7,11},
        { 7, 8,11}, { 8,9,11}, {9,10,11}, {10, 6,11}};
      const static std::array<Real, 3> nodeCoords[12] = {
        {        0,        0,  1.17557}, {  1.05146,        0, 0.525731},
        {  0.32492,      1.0, 0.525731}, {-0.850651, 0.618034, 0.525731},
        {-0.850651,-0.618034, 0.525731}, {  0.32492,     -1.0, 0.525731},
        { 0.850651, 0.618034,-0.525731}, { -0.32492,      1.0,-0.525731},
        { -1.05146,        0,-0.525731}, { -0.32492,     -1.0,-0.525731},
        { 0.850651,-0.618034,-0.525731}, {        0,        0, -1.17557}};

      // Create nodes
      // Additional nodes from table
      for(int n=0; n<12; n++) {
         Node newNode;
         newNode.x = nodeCoords[n];
         normalizeRadius(newNode, Ionosphere::innerRadius);
         nodes.push_back(newNode);
      }

      // Create elements
      for(int i=0; i<20; i++) {
         Element newElement;
         newElement.corners = seedElements[i];
         elements.push_back(newElement);
      }

      // Linke elements to nodes
      updateConnectivity();
   }

   // Spherical fibonacci base grid with arbitrary number of nodes n>8,
   // after Keinert et al 2015
   void SphericalTriGrid::initializeSphericalFibonacci(int n) {

      // Golden ratio
      const Real Phi = (sqrt(5) +1.)/2.;

      auto madfrac = [](Real a, Real b) -> float {
         return a*b-floor(a*b);
      };

      // Forward spherical fibonacci mapping with n points
      auto SF = [madfrac,Phi](int i, int n) -> Vec3d {
         Real phi = 2*M_PI*madfrac(i, Phi-1.);
         Real z = 1. - (2.*i +1.)/n;
         Real sinTheta = sqrt(1 - z*z);
         return {cos(phi)*sinTheta, sin(phi)*sinTheta, z};
      };

      // Sample delaunay triangulation of the spherical fibonaccy grid around the given
      // point and return adjacent vertices
      auto SFDelaunayAdjacency = [SF,Phi](int j, int n) -> std::vector<int> {

         Real cosTheta = 1. - (2.*j+1.)/n;
         Real z = max(0., round(0.5*log(n * M_PI * sqrt(5) * (1.-cosTheta*cosTheta)) / log(Phi)));

         Vec3d nearestSample = SF(j,n);
         std::vector<int> nearestSamples;

         // Sample neighbourhood to find closest neighbours
         // Magic rainbow indexing
         for(int i=0; i<12; i++) {
            int r = i - floor(i/6)*6;
            int c = 5 - abs(5 - r*2) + floor((int)r/3);
            int k = j + (i < 6 ? +1 : -1) * (int)round(pow(Phi,z+c-2)/sqrt(5.));

            Vec3d currentSample = SF(k,n);
            Vec3d nearestToCurrentSample = currentSample - nearestSample;
            Real squaredDistance = dot_product(nearestToCurrentSample,nearestToCurrentSample);

            // Early reject by invalid index and distance
            if( k<0 || k>= n || squaredDistance > 5.*4.*M_PI / (sqrt(5) * n)) {
               continue;
            }

            nearestSamples.push_back(k);
         }

         // Make it delaunay
         int numAdjacentVertices = 0;
         std::vector<int> adjacentVertices;
         for(int i=0; i<(int)nearestSamples.size(); i++) {
            int k = nearestSamples[i];
            int kPrevious = nearestSamples[(i+nearestSamples.size()-1) % nearestSamples.size()];
            int kNext = nearestSamples[(i+1) % nearestSamples.size()];

            Vec3d currentSample = SF(k,n);
            Vec3d previousSample = SF(kPrevious, n);
            Vec3d nextSample = SF(kNext,n);

            if(dot_product(previousSample - nextSample, previousSample - nextSample) > dot_product(currentSample - nearestSample, currentSample-nearestSample)) {
               adjacentVertices.push_back(nearestSamples[i]);
            }
         }

         // Special case for the pole
         if( j == 0) {
            adjacentVertices.pop_back();
         }

         return adjacentVertices;
      };

      // Create nodes
      for(int i=0; i< n; i++) {
         Node newNode;

         Vec3d pos = SF(i,n);
         newNode.x = {pos[0], pos[1], pos[2]};
         normalizeRadius(newNode, Ionosphere::innerRadius);

         nodes.push_back(newNode);
      }

      // Create elements
      for(int i=0; i < n; i++) {
         std::vector<int> neighbours = SFDelaunayAdjacency(i,n);

         // Build a triangle fan around the neighbourhood
         for(uint j=0; j<neighbours.size(); j++) {
            if(neighbours[j] > i && neighbours[(j+1)%neighbours.size()] > i) { // Only triangles in "positive" direction to avoid double cover.
               Element newElement;
               newElement.corners = {(uint)i, (uint)neighbours[j], (uint)neighbours[(j+1)%neighbours.size()]};
               elements.push_back(newElement);
            }
         }
      }

      updateConnectivity();
   }

   // Find the neighbouring element of the one with index e, that is sharing the
   // two corner nodes n1 and n2
   //
   //            2 . . . . . . . .*
   //           /  \             .
   //          /    \   neigh   .
   //         /      \   bour  .
   //        /   e    \       .
   //       /          \     .
   //      /            \   .
   //     /              \ .
   //    0----------------1
   //
   int32_t SphericalTriGrid::findElementNeighbour(uint32_t e, int n1, int n2) {
      Element& el = elements[e];

      Node& node1 = nodes[el.corners[n1]];
      Node& node2 = nodes[el.corners[n2]];

      for(uint n1e=0; n1e<node1.numTouchingElements; n1e++) {
         if(node1.touchingElements[n1e] == e) continue; // Skip ourselves.

         for(uint n2e=0; n2e<node2.numTouchingElements; n2e++) {
            if(node1.touchingElements[n1e] == node2.touchingElements[n2e]) {
               return node1.touchingElements[n1e];
            }
         }
      }

      // No neighbour found => Apparently, the neighbour is refined and doesn't
      // exist at this scale. Good enough for us.
      return -1;
   }

   // Subdivide mesh within element e
   // The element gets replaced by four new ones:
   //
   //            2                      2
   //           /  \                   /  \
   //          /    \                 / 2  \
   //         /      \               /      \
   //        /        \     ==>     2--------1
   //       /          \           / \  3  /  \
   //      /            \         / 0 \   / 1  \
   //     /              \       /     \ /      \
   //    0----------------1     0-------0--------1
   //
   // And three new nodes get created at the interfaces,
   // unless they already exist.
   // The new center node (3) replaces the old parent element in place.
   void SphericalTriGrid::subdivideElement(uint32_t e) {

      Element& parentElement = elements[e];

      // 4 new elements
      std::array<Element,4> newElements;
      for(int i=0; i<4; i++) {
         newElements[i].refLevel = parentElement.refLevel + 1;
      }

      // (up to) 3 new nodes
      std::array<uint32_t,3> edgeNodes;
      for(int i=0; i<3; i++) { // Iterate over the edges of the triangle

         // Taking the two nodes on that edge
         Node& n1 = nodes[parentElement.corners[i]];
         Node& n2 = nodes[parentElement.corners[(i+1)%3]];

         // Find the neighbour in that direction
         int32_t ne = findElementNeighbour(e, i, (i+1)%3);

         if(ne == -1) { // Neighbour is refined already, node should already exist.

            // Find it.
            int32_t insertedNode = -1;

            // First assemble a list of candidates from all elements touching
            // that corner at the next refinement level
            std::set<uint32_t> candidates;
            for(uint en=0; en< n1.numTouchingElements; en++) {
               if(elements[n1.touchingElements[en]].refLevel == parentElement.refLevel + 1) {
                  for(int k=0; k<3; k++) {
                     candidates.emplace(elements[n1.touchingElements[en]].corners[k]);
                  }
               }
            }
            // Then match that list from the second corner
            for(uint en=0; en< n2.numTouchingElements; en++) {
               if(elements[n2.touchingElements[en]].refLevel == parentElement.refLevel + 1) {
                  for(int k=0; k<3; k++) {
                     if(candidates.count(elements[n2.touchingElements[en]].corners[k]) > 0) {
                        insertedNode = elements[n2.touchingElements[en]].corners[k];
                     }
                  }
               }
            }
            if(insertedNode == -1) {
               logFile << "(IONOSPHERE) Warning: did not find neighbouring split node when trying to refine "
                  << "element " << e << " on edge " << i << " with nodes (" << parentElement.corners[0]
                  << ", " << parentElement.corners[1] << ", " << parentElement.corners[2] << ")" << endl << write;
               insertedNode = 0;
            }

            // Double-check that this node currently has 4 touching elements
            if(nodes[insertedNode].numTouchingElements != 4) {
               logFile << "(IONOSPHERE) Warning: mesh topology screwup when refining: node "
                  << insertedNode << " is touching " << nodes[insertedNode].numTouchingElements
                  << " elements, should be 4." << endl << write;
            }

            // Add the other 2
            nodes[insertedNode].touchingElements[4] = elements.size() + i;
            nodes[insertedNode].touchingElements[5] = elements.size() + (i+1)%3;

            // Now that node touches 6 elements.
            nodes[insertedNode].numTouchingElements=6;

            edgeNodes[i] = insertedNode;

         } else {       // Neighbour is not refined, add a node here.
            Node newNode;

            // Node coordinates are in the middle of the two parents
            for(int c=0; c<3; c++) {
               newNode.x[c] = 0.5 * (n1.x[c] + n2.x[c]);
            }
            // Renormalize to sit on the circle
            normalizeRadius(newNode, Ionosphere::innerRadius);

            // This node has four touching elements: the old neighbour and 3 of the new ones
            newNode.numTouchingElements = 4;
            newNode.touchingElements[0] = ne;
            newNode.touchingElements[1] = e; // Center element
            newNode.touchingElements[2] = elements.size() + i;
            newNode.touchingElements[3] = elements.size() + (i+1)%3;

            nodes.push_back(newNode);
            edgeNodes[i] = nodes.size()-1;
         }
      }

      // Now set the corners of the new elements
      newElements[0].corners[0] = parentElement.corners[0];
      newElements[0].corners[1] = edgeNodes[0];
      newElements[0].corners[2] = edgeNodes[2];
      newElements[1].corners[0] = edgeNodes[0];
      newElements[1].corners[1] = parentElement.corners[1];
      newElements[1].corners[2] = edgeNodes[1];
      newElements[2].corners[0] = edgeNodes[2];
      newElements[2].corners[1] = edgeNodes[1];
      newElements[2].corners[2] = parentElement.corners[2];
      newElements[3].corners[0] = edgeNodes[0];
      newElements[3].corners[1] = edgeNodes[1];
      newElements[3].corners[2] = edgeNodes[2];

      // And references of the corners are replaced to point
      // to the new child elements
      for(int n=0; n<3; n++) {
         Node& cornerNode = nodes[parentElement.corners[n]];
         for(uint i=0; i< cornerNode.numTouchingElements; i++) {
            if(cornerNode.touchingElements[i] == e) {
               cornerNode.touchingElements[i] = elements.size() + n;
            }
         }
      }

      // The center element replaces the original one
      elements[e] = newElements[3];
      // Insert the other new elements at the end of the list
      for(int i=0; i<3; i++) {
         elements.push_back(newElements[i]);
      }
   }


   // TODO: Find a source for this
   static Real ReesIsotropicLambda(Real x) {
      static const Real P[7] = { -11.639, 32.1133, -30.8543, 14.6063, -6.3375, 0.6138, 1.4946};
      Real lambda = ((((P[0] * x + P[1])*x + P[3])*x + P[4])*x +P[5])* x+P[6];
      if(lambda < 0) {
         return 0;
      }
      return lambda;
   }

   /* Read atmospheric model file in MSIS format.
    * Based on the table data, precalculate and fill the ionisation production lookup table
    */
   void SphericalTriGrid::readAtmosphericModelFile(const char* filename) {

      // These are the only height values (in km) we are actually interested in
      static const float alt[numAtmosphereLevels] = {
         66, 68, 71, 74, 78, 82, 87, 92, 98, 104, 111,
         118, 126, 134, 143, 152, 162, 172, 183, 194
      };

      // Open file, read in
      ifstream in(filename);
      int altindex = 0;
      Real integratedDensity = 0;
      Real prevDensity = 0;
      Real prevAltitude = 0;
      while(in) {
         Real altitude, density, c1, c2, c3;
         in >> altitude >>  c1 >> c2 >> c3 >> density; // TODO: Add a dummy at the end?

         integratedDensity += (altitude - prevAltitude) *1000 * 0.5 * (density + prevDensity);
         prevAltitude = altitude;
         prevDensity = density;

         // When we encounter one of our reference layers, record its values
         if(altitude == alt[altindex]) {
            AtmosphericLayer newLayer;
            newLayer.altitude = altitude;
            newLayer.density = density;
            newLayer.depth = integratedDensity;
            // TODO: Ugh, hardcoded constants. What is this?
            newLayer.nui = 1e-16*(2*c1 + 3.8*c2 + 5*c3);
            atmosphere[altindex++] = newLayer;
         }
      }

      // Now we have integrated density from the bottom of the atmosphere in the depth field.
      // Flip it around.
      for(int h=0; h<numAtmosphereLevels; h++) {
         atmosphere[h].depth = integratedDensity - atmosphere[h].depth;
      }

      // Calculate hall and pederson conductivity coefficient based on charge carrier density
      const Real Bval = 5e-5; // TODO: Hardcoded B strength here?
      const Real gyroFreq = physicalconstants::CHARGE * Bval / (31*physicalconstants::MASS_PROTON); // Oxygen gyration frequency
      for(int h=0; h<numAtmosphereLevels; h++) {
         Real rho = atmosphere[h].nui / gyroFreq;
         atmosphere[h].pedersencoeff = (physicalconstants::CHARGE/Bval)*(rho/(1+rho*rho));
         atmosphere[h].hallcoeff = rho * atmosphere[h].pedersencoeff;
      }


      // Energies of particles that sample the production array
      // are logspace-distributed from 10^-1 to 10^2.3 keV
      std::array< Real, productionNumParticleEnergies+1 > particle_energy;
      for(int e=0; e<productionNumAccEnergies; e++) {
         // TODO: Hardcoded constants. Make parameter?
         particle_energy[e] = pow(10.0, -1.+e*(2.3+1.)/(productionNumParticleEnergies-1));
      }
      particle_energy[productionNumParticleEnergies] = 2*particle_energy[productionNumParticleEnergies-1] - particle_energy[productionNumParticleEnergies-2];

      // Precalculate scattering rates
      const Real eps_ion_keV = 0.035; // Energy required to create one ion
      std::array< std::array< Real, numAtmosphereLevels >, productionNumParticleEnergies > scatteringRate;
      for(int e=0;e<productionNumParticleEnergies; e++) {

         // TODO: Ugh, hardcoded constants. What are these?
         // From Robinson et al 1987
         const Real electronRange = 4.3e-6 + 5.26e-5 * pow(particle_energy[e], 1.67); // kg m^-2
         for(int h=0; h<numAtmosphereLevels; h++) {
            const Real lambda = ReesIsotropicLambda(atmosphere[h].depth*particle_energy[e]);
            const Real prerate = (lambda * atmosphere[h].density * particle_energy[e]) / (electronRange * eps_ion_keV);
            scatteringRate[h][e] = max(0., prerate); // m^-1
         }
      }

      // Fill ionisation production table
      std::array< Real, productionNumParticleEnergies > differentialFlux; // Differential flux

      for(int e=0; e<productionNumAccEnergies; e++) {

         const Real productionAccEnergyStep = (log10(productionMaxAccEnergy) - log10(productionMinAccEnergy)) / productionNumAccEnergies;
         Real accenergy = pow(10., productionMinAccEnergy + e*(productionAccEnergyStep));

         for(int t=0; t<productionNumTemperatures; t++) {
            const Real productionTemperatureStep = (log10(productionMaxTemperature) - log10(productionMinTemperature)) / productionNumTemperatures;
            Real tempenergy = pow(10, productionMinTemperature + t*productionTemperatureStep);

            for(int p=0; p<productionNumParticleEnergies; p++) {
               // TODO: Kappa distribution here? Now only going for maxwellian
               Real energyparam = (particle_energy[p]-accenergy)/tempenergy;

               if(particle_energy[p] > accenergy) {
                  differentialFlux[p] = sqrt(1. / (2. * M_PI * physicalconstants::MASS_ELECTRON)) * particle_energy[p]
                     * (particle_energy[p+1] - particle_energy[p])* 1e3*physicalconstants::CHARGE  // dE in keV
                     * exp(-energyparam);
               } else {
                  differentialFlux[p] = 0;
               }
            }
            for(int h=0; h < numAtmosphereLevels; h++) {
               productionTable[h][e][t] = 0;
               for(int p=0; p<productionNumParticleEnergies; p++) {
                  productionTable[h][e][t] += scatteringRate[h][p]*differentialFlux[p];
               }
            }
         }
      }
   }

   /* Calculate the field aligned potential drop between ionosphere and magnetosphere
    * along the fieldline of the given node */
   Real SphericalTriGrid::getDeltaPhi(int nodeindex) {

      Real ne = nodes[nodeindex].parameters[ionosphereParameters::RHOM] / physicalconstants::MASS_PROTON;
      Real fac = nodes[nodeindex].parameters[ionosphereParameters::SOURCE];
      Real electronTemp = nodes[nodeindex].parameters[ionosphereParameters::PRESSURE] /
         (ion_electron_T_ratio * physicalconstants::K_B * ne);
      Real deltaPhi = physicalconstants::K_B * electronTemp / physicalconstants::CHARGE
         * ((fac / (physicalconstants::CHARGE * ne))
         * sqrt(2. * M_PI * physicalconstants::MASS_ELECTRON / (physicalconstants::K_B * electronTemp)) - 1.);

      // A positive value means an upward current (i.e. electron precipitation).
      // A negative value quickly gets neutralized from the atmosphere.
      if(deltaPhi < 0 || isnan(deltaPhi)) {
         deltaPhi = 0;
      }

      return deltaPhi;
   }

   /* Look up the free electron production rate in the ionosphere, given the atmospheric height index,
    * particle energy after the ionospheric potential drop and inflowing distribution temperature */
   Real SphericalTriGrid::lookupProductionValue(int heightindex, Real energy_keV, Real temperature_keV) {
            Real normEnergy = log10(energy_keV) - productionMinAccEnergy / (productionMaxAccEnergy - productionMinAccEnergy);
            if(normEnergy < 0) {
               normEnergy = 0;
            }
            Real normTemperature = log10(temperature_keV) - productionMinTemperature / (productionMaxTemperature - productionMinTemperature);
            if(normTemperature < 0) {
               normTemperature = 0;
            }

            // Interpolation bin and parameters
            normEnergy *= productionNumAccEnergies;
            int energyindex = int(float(normEnergy));
            if(energyindex < 0) {
               //logFile << "(ionosphere) lookupProductionValue: energyIndex < 0: energy_keV = " << energy_keV << ", index = " << energyindex << endl << write;
               energyindex = 0;
               normEnergy = 0;
            }
            if(energyindex > productionNumAccEnergies - 2) {
               //logFile << "(ionosphere) lookupProductionValue: energyIndex > " << (productionNumAccEnergies -2) << ": energy_keV = " << energy_keV << ", index = " << energyindex << endl << write;
               energyindex = productionNumAccEnergies - 2;
               normEnergy = 0;
            }
            float t = normEnergy - floor(normEnergy);

            normTemperature *= productionNumTemperatures;
            int temperatureindex = int(float(normTemperature));
            float s = normTemperature - floor(normTemperature);
            if(temperatureindex < 0) {
               //logFile << "(ionosphere) lookupProductionValue: temperatureIndex < 0: temperature_keV = " << temperature_keV << ", index = " << temperatureindex << endl << write;
               temperatureindex = 0;
               normTemperature = 0;
            }
            if(temperatureindex > productionNumTemperatures - 2) {
               //logFile << "(ionosphere) lookupProductionValue: temperatureIndex > " << (productionNumTemperatures -2) << ": temperature_keV = " << temperature_keV << ", index = " << temperatureindex << endl << write;
               temperatureindex = productionNumTemperatures - 2;
               normTemperature = 0;
            }

            // Lookup production rate by linearly interpolating table.
            return (productionTable[heightindex][energyindex][temperatureindex]*(1.-t) +
                    productionTable[heightindex][energyindex+1][temperatureindex] * t) * (1.-s) +
                   (productionTable[heightindex][energyindex][temperatureindex+1]*(1.-t) +
                    productionTable[heightindex][energyindex+1][temperatureindex+1] * t) * s ;

   }

   /* Calculate the conductivity tensor for every grid node, based on the
    * given F10.7 photospheric flux as a solar activity proxy.
    *
    * This assumes the FACs have already been coupled into the grid.
    */
   void SphericalTriGrid::calculateConductivityTensor(const Real F10_7, const Real recombAlpha, const Real backgroundIonisation) {


      //precipitation()

      //Calculate height-integrated conductivities and 3D electron density
      // TODO: effdt > 0?
      // (Then, ne += dt*(q - alpha*ne*abs(ne))
      for(uint n=0; n<nodes.size(); n++) {
         nodes[n].parameters[ionosphereParameters::SIGMAP] = 0;
         nodes[n].parameters[ionosphereParameters::SIGMAH] = 0;
         std::vector<Real> electronDensity(numAtmosphereLevels);

         for(int h=1; h<numAtmosphereLevels; h++) { // Note this loop counts from 1
            // Calculate production rate
            Real energy_keV = max(getDeltaPhi(n)/1000., productionMinAccEnergy);

            Real ne = nodes[n].parameters[ionosphereParameters::RHOM] / physicalconstants::MASS_PROTON;
            Real electronTemp = nodes[n].parameters[ionosphereParameters::PRESSURE] /
               (ion_electron_T_ratio * physicalconstants::K_B * ne);
            Real temperature_keV = (physicalconstants::K_B / physicalconstants::CHARGE) / 1000. * electronTemp;
            if(isnan(energy_keV) || isnan(temperature_keV)) {
               logFile << "(ionosphere) NaN encountered in conductivity calculation: " << endl
                  << "   `-> DeltaPhi     = " << getDeltaPhi(n)/1000. << " keV" << endl
                  << "   `-> energy_keV   = " << energy_keV << endl
                  << "   `-> ne           = " << ne << " m^-3" << endl
                  << "   `-> electronTemp = " << electronTemp << " K" << endl << write;
            }
            Real qref = ne * lookupProductionValue(h, energy_keV, temperature_keV);

            // Get equilibrium electron density
            electronDensity[h] = sqrt(qref/recombAlpha);

            // Calculate conductivities
            Real halfdx = 1000 * 0.5 * (atmosphere[h].altitude -  atmosphere[h-1].altitude);
            Real halfCH = halfdx * 0.5 * (atmosphere[h-1].hallcoeff + atmosphere[h].hallcoeff);
            Real halfCP = halfdx * 0.5 * (atmosphere[h-1].pedersencoeff + atmosphere[h].pedersencoeff);

            nodes[n].parameters[ionosphereParameters::SIGMAP] += (electronDensity[h]+electronDensity[h-1]) * halfCP;
            nodes[n].parameters[ionosphereParameters::SIGMAH] += (electronDensity[h]+electronDensity[h-1]) * halfCH;
         }
      }

      // Antisymmetric tensor epsilon_ijk
      static const char epsilon[3][3][3] = {
         {{0,0,0},{0,0,1},{0,-1,0}},
         {{0,0,-1},{0,0,0},{1,0,0}},
         {{0,1,0},{-1,0,0},{0,0,0}}
      };

      // Pre-transformed F10_7 values
      Real F10_7_p_049 = pow(F10_7, 0.49);
      Real F10_7_p_053 = pow(F10_7, 0.53);

      for(uint n=0; n<nodes.size(); n++) {

         std::array<Real, 3>& x = nodes[n].x;
         // TODO: Perform coordinate transformation here?

         // Solar incidence parameter for calculating UV ionisation on the dayside
         Real coschi = x[0] / Ionosphere::innerRadius;
         if(coschi < 0) {
            coschi = 0;
         }
         Real sigmaP_dayside = backgroundIonisation + F10_7_p_049 * (0.34 * coschi + 0.93 * sqrt(coschi));
         Real sigmaH_dayside = backgroundIonisation + F10_7_p_053 * (0.81 * coschi + 0.52 * sqrt(coschi));

         nodes[n].parameters[ionosphereParameters::SIGMAP] = sqrt( pow(nodes[n].parameters[ionosphereParameters::SIGMAP],2) + pow(sigmaP_dayside,2));
         nodes[n].parameters[ionosphereParameters::SIGMAH] = sqrt( pow(nodes[n].parameters[ionosphereParameters::SIGMAH],2) + pow(sigmaH_dayside,2));

         // Approximate B vector = radial vector
         // TODO: Can't we easily do better than this?
         std::array<Real, 3> b = {x[0] / Ionosphere::innerRadius, x[1] / Ionosphere::innerRadius, x[2] / Ionosphere::innerRadius};
         if(x[2] >= 0) {
            b[0] *= -1;
            b[1] *= -1;
            b[2] *= -1;
         }

         // Build conductivity tensor
         Real sigmaP = nodes[n].parameters[ionosphereParameters::SIGMAP];
         Real sigmaH = nodes[n].parameters[ionosphereParameters::SIGMAH];
         for(int i=0; i<3; i++) {
            for(int j=0; j<3; j++) {
               nodes[n].parameters[ionosphereParameters::SIGMA + i*3 + j] = sigmaP * ((i==j? 1. : 0.) - b[i]*b[j]);
               for(int k=0; k<3; k++) {
                  nodes[n].parameters[ionosphereParameters::SIGMA + i*3 + j] -= sigmaH * epsilon[i][j][k]*b[k];
               }
            }
         }
      }
   }
    
   /*Simple method to tranlate 3D to 1D indeces*/
   int SphericalTriGrid::ijk2Index(int i , int j ,int k ,std::array<int,3>dims){
      return i + j*dims[0] +k*dims[0]*dims[1];
   }

   void SphericalTriGrid::getOutwardBfieldDirection(FieldFunction& dipole ,std::array<Real,3>& r,std::array<Real,3>& b){

       // Get field direction
      dipole.setDerivative(0);
      dipole.setComponent(X);
      b[0] = dipole.call(r[0],r[1],r[2]);
      dipole.setComponent(Y);
      b[1] = dipole.call(r[0],r[1],r[2]);
      dipole.setComponent(Z);
      b[2] = dipole.call(r[0],r[1],r[2]);

      // Normalize
      Real  norm = 1. / sqrt(b[0]*b[0] + b[1]*b[1] + b[2]*b[2]);
      for(int c=0; c<3; c++) {
         b[c] = b[c] * norm;
      }

      // Make sure motion is outwards. Flip b if dot(r,b) < 0
      if(b[0]*r[0] + b[1]*r[1] + b[2]*r[2] < 0) {
         b[0]*=-1;
         b[1]*=-1;
         b[2]*=-1;
      }
   }

   /*Richardson extrapolation using polynomial fitting used by the Bulirsch-Stoer Mehtod*/
   void SphericalTriGrid::richardsonExtrapolation(int i, std::vector<Real>&table , Real& maxError, std::array<int,3>dims ){
      std::vector<Real> errors;
      int k;
      for (int dim=0; dim<3; dim++){
         for(k =1; k<i+1; k++){
            
            table.at(ijk2Index(i,k,dim,dims)) = table.at(ijk2Index(i,k-1,dim,dims))  +(table.at(ijk2Index(i,k-1,dim,dims)) -table.at(ijk2Index(i-1,k-1,dim,dims)))/(std::pow(4,i) -1);

         }
         errors.push_back( fabs(table.at(ijk2Index(k-1,k-1,dim,dims))   -  table.at(ijk2Index(k-2,k-2,dim,dims))));
      }

     maxError =*std::max_element(errors.begin(), errors.end());
   }
  
   /*Modified Midpoint Method used by the Bulirsch Stoer integrations
    * stepsize: initial step  size
    * r: initial position 
    * r1: new position
    * n: number of substeps
    * stepsize: big stepsize to use
    * z0,zmid,z2: intermediate approximations
    * */
   void SphericalTriGrid::modifiedMidpointMethod(FieldFunction& dipole,std::array<Real,3> r,std::array<Real,3>& r1, Real  n , Real stepsize){
      
      //Allocate some memory.
      std::array<Real,3> bunit,crd,z0,zmid,z1;
      //Divide by number of sub steps      
      Real h= stepsize/n;
      Real norm;
     
      //First step 
      getOutwardBfieldDirection(dipole,r,bunit);
      z0=r;
      z1={ r[0]+h*bunit[0], r[1]+h*bunit[1], r[2]+h*bunit[2]  };
      getOutwardBfieldDirection(dipole,z1,bunit);

      for (int m =0; m<=n; m++){
         zmid= { z0[0]+2*h*bunit[0] , z0[1]+2*h*bunit[1], z0[2]+2*h*bunit[2] };
         z0=z1;
         z1=zmid;
         crd = { r[0]+2.*m*h*bunit[0]  ,  r[1]+2.*m*h*bunit[1], r[2]+2.*m*h*bunit[2]};
         getOutwardBfieldDirection(dipole,crd,bunit);
      }
      
      //These are now are new position
      for (int c=0; c<3; c++){
         r1[c] = 0.5*(z0[c]+z1[c]+h*bunit[c]);
      }

   }//modiefiedMidpoint Method


   /*Bulirsch-Stoer Mehtod to trace field line to next point along it*/
   void SphericalTriGrid::bulirschStoerStep(FieldFunction& dipole, std::array<Real, 3>& r, std::array<Real, 3>& b, Real& stepsize){
      
      //Factors by which the stepsize is multiplied 
      Real shrink = 0.92;
      Real grow = 1.25; 
      //Max substeps for midpoint method
      int kMax = 12;
      //Optimal row to converge
      int kOpt = 6;
      const int ndim = kMax*kMax*3;
      std::array<int,3>  dims={kMax,kMax,3};
      std::vector<Real>table(ndim);
      std::array<Real,3> rold,rnew,r1;
      Real error;
<<<<<<< HEAD
=======
      Real eps =500;
>>>>>>> 517fdf18
      bool converged = false;

      std::cout<< Ionosphere::eps<<std::endl;
      //Let's start things up with 2 substeps
      int n =2;
      int i;
      //Save old state
      rold = r;
      //Take a first Step
      modifiedMidpointMethod(dipole,r,r1,n,stepsize);

      //Save values in table
      for(int c =0; c<3; ++c){
         table.at(ijk2Index(0,0,c,dims)) = r1[c];
      }
  
      for(i=1; i<kMax; ++i){
         //Inrement n. Each iteration doubles the number of substeps
         n*=2;
         modifiedMidpointMethod(dipole,r,rnew,n,stepsize);

         //Save values in table
         for(int c =0; c<3; ++c){
            table.at(ijk2Index(i,0,c,dims)) = rnew[c];
         }

         //Now let's Extrapolate
         richardsonExtrapolation(i,table,error,dims);
         //Normalize error to eps
<<<<<<< HEAD
         error/=Ionosphere::eps;
=======
         //error/=eps;
>>>>>>> 517fdf18

         //If we are below eps good, let's exit
         if (error<eps){
            converged = true;
            break;
         }
      }

      //Step control
      i= converged ? i:i-1;
      if  (error>=eps  || i>kOpt){
         stepsize*=shrink;
       }else if (i<kOpt){
         stepsize*=grow;
      }else{
         //Save values in table
         for(int c =0; c<3; ++c){
            r[c]=table.at(ijk2Index(i,i,c,dims));
         }

      }
   } //Bulirsch-Stoer Step 

   
   /*Take an Euler step*/
   void SphericalTriGrid::eulerStep(FieldFunction& dipole, std::array<Real, 3>& x, std::array<Real, 3>& v, Real& stepsize){

      // Get field direction
      dipole.setDerivative(0);
      dipole.setComponent(X);
      v[0] = dipole.call(x[0],x[1],x[2]);
      dipole.setComponent(Y);
      v[1] = dipole.call(x[0],x[1],x[2]);
      dipole.setComponent(Z);
      v[2] = dipole.call(x[0],x[1],x[2]);

      // Normalize
      Real norm = 1. / sqrt(v[0]*v[0] + v[1]*v[1] + v[2]*v[2]);
      for(int c=0; c<3; c++) {
         v[c] = v[c] * norm;
      }

      // Make sure motion is outwards. Flip v if dot(x,v) < 0
      if(v[0]*x[0] + v[1]*x[1] + v[2]*x[2] < 0) {
         v[0]*=-1;
         v[1]*=-1;
         v[2]*=-1;
      }

      for(int c=0; c<3; c++) {
         x[c] += stepsize * v[c];
      }
   
   }// Euler Step 
   
   
   /*Take a step along the field line*/
   void SphericalTriGrid::stepFieldLine(std::array<Real, 3>& x, std::array<Real, 3>& v, FieldFunction& dipole, Real& stepsize, std::string method){

      if (method == "Euler"){
        
         eulerStep(dipole, x, v,stepsize);

      }else if(method == "BS"){
        
         bulirschStoerStep(dipole, x, v,stepsize);

      }
   }//stepFieldLine


   /* Calculate mapping between ionospheric nodes and fsGrid cells.
    * To do so, the magnetic field lines are traced from all mesh nodes
    * outwards until a non-boundary cell is encountered. Their proportional
    * coupling values are recorded in the grid nodes.
    */
   void SphericalTriGrid::calculateFsgridCoupling( FsGrid< fsgrids::technical, 2> & technicalGrid, FieldFunction& dipole, Real couplingRadius) {

      // Helper function to trace magnetic fieldlines in the given dipole field
      // TODO: Implement something better than euler step
      auto stepFieldline = [](std::array<Real, 3>& x, std::array<Real, 3>& v, FieldFunction& dipole, Real stepsize) -> void {

         // Get field direction
         dipole.setDerivative(0);
         dipole.setComponent(X);
         v[0] = dipole.call(x[0],x[1],x[2]);
         dipole.setComponent(Y);
         v[1] = dipole.call(x[0],x[1],x[2]);
         dipole.setComponent(Z);
         v[2] = dipole.call(x[0],x[1],x[2]);

         // Normalize
         Real norm = 1. / sqrt(v[0]*v[0] + v[1]*v[1] + v[2]*v[2]);
         for(int c=0; c<3; c++) {
            v[c] = v[c] * norm;
         }

         // Make sure motion is outwards. Flip v if dot(x,v) < 0
         if(v[0]*x[0] + v[1]*x[1] + v[2]*x[2] < 0) {
            v[0]*=-1;
            v[1]*=-1;
            v[2]*=-1;
         }

         for(int c=0; c<3; c++) {
            x[c] += stepsize * v[c];
         }
      };


      // Pick an initial stepsize
      Real stepSize = min(100e3, technicalGrid.DX / 2.); 
      
      #pragma omp parallel firstprivate(stepSize)
      {
         // Trace node coordinates outwards until a non-sysboundary cell is encountered 
         #pragma omp parallel for
         for(uint n=0; n<nodes.size(); n++) {

            Node& no = nodes[n];

<<<<<<< HEAD
            std::array<Real, 3> x = no.x;
            std::array<Real, 3> v({0,0,0});
            //Real stepSize = min(100e3, technicalGrid.DX / 2.); 
            
            while( sqrt(x[0]*x[0] + x[1]*x[1] + x[2]*x[2]) < 1.5*couplingRadius ) {

               // Make one step along the fieldline
               stepFieldLine(x,v,dipole, stepSize,"BS");
=======
         std::array<Real, 3> x = no.x;
         std::array<Real, 3> v({0,0,0});
         // Step at half FSGrid resolution TODO: Choose something better
         Real stepSize = min(100.e3, technicalGrid.DX / 2.); 
         
         while( sqrt(x[0]*x[0] + x[1]*x[1] + x[2]*x[2]) < 1.5*couplingRadius ) {

            // Make one step along the fieldline
				getOutwardBfieldDirection(dipole,x,v);
            stepFieldLine(x,v,dipole, stepSize,"Euler");
>>>>>>> 517fdf18

               // Look up the fsgrid cell beloinging to these coordinates
               std::array<int, 3> fsgridCell;
               std::array<Real, 3> interpolationFactor;
               for(int c=0; c<3; c++) {
                  fsgridCell[c] = (x[c] - technicalGrid.physicalGlobalStart[c]) / technicalGrid.DX;
                  interpolationFactor[c] = (x[c] - technicalGrid.physicalGlobalStart[c]) / technicalGrid.DX - fsgridCell[c];
               }
               fsgridCell = technicalGrid.globalToLocal(fsgridCell[0], fsgridCell[1], fsgridCell[2]);

               // If the field line is no longer moving outwards but tangentially (88 degrees), abort.
               // (Note that v is normalized)
               if(fabs(x[0]*v[0]+x[1]*v[1]+x[2]*v[2])/sqrt(x[0]*x[0]+x[1]*x[1]+x[2]*x[2]) < cos(88. / 180. * M_PI)) {
                  break;
               }

               // Not inside the local domain, skip and continue.
               if(fsgridCell[0] == -1) {
                  continue;
               }

               if(technicalGrid.get( fsgridCell[0], fsgridCell[1], fsgridCell[2])->sysBoundaryFlag == sysboundarytype::NOT_SYSBOUNDARY) {

                  // Cell found, add association.
                  isCouplingToCells = true;

                  // Calculate interpolation factor for this neighbour
                  //Real a = 1. - fabs(offset_x - interpolationFactor[0]) *
                  //   fabs(offset_y - interpolationFactor[1]) *
                  //   fabs(offset_z - interpolationFactor[2]);

                  //no.fsgridCellCoupling.push_back({fsgridCell, a});

                  // Store the cells mapped coordinates
                  no.xMapped = x;
                  for(int c=0; c<3; c++) {
                     no.fsgridCellCoupling[c] = (x[c] - technicalGrid.physicalGlobalStart[c]) / technicalGrid.DX;
                  }

                  break;
               }
            }
         }
      }

      // Now generate the subcommunicator to solve the ionosphere only on those ranks that actually couple
      // to simulation cells
      if(isCouplingToCells) {
        MPI_Comm_split(MPI_COMM_WORLD, 1, technicalGrid.getRank(), &communicator);
        rank = MPI_Comm_rank(communicator, &rank);
      } else {
        MPI_Comm_split(MPI_COMM_WORLD, MPI_UNDEFINED, 0, &communicator); // All other ranks are staying out of the communicator.
        rank = -1;
      }
   }

   // Transport field-aligned currents down from the simulation cells to the ionosphere
   void SphericalTriGrid::mapDownBoundaryData(
       FsGrid< std::array<Real, fsgrids::bfield::N_BFIELD>, 2> & perBGrid,
       FsGrid< std::array<Real, fsgrids::dperb::N_DPERB>, 2> & dPerBGrid,
       FsGrid< std::array<Real, fsgrids::bgbfield::N_BGB>, 2> & BgBGrid,
       FsGrid< std::array<Real, fsgrids::moments::N_MOMENTS>, 2> & momentsGrid,
       FsGrid< fsgrids::technical, 2> & technicalGrid) {

     // Tasks that don't have anything to couple to can skip this process outright.
     if(!isCouplingToCells) {
       return;
     }

     // Create zeroed-out input arrays
     std::vector<double> FACinput(nodes.size());
     std::vector<double> rhoInput(nodes.size());
     std::vector<double> pressureInput(nodes.size());

     // Map all coupled nodes down into it
     //#pragma omp parallel for
     for(uint n=0; n<nodes.size(); n++) {

        Real J = 0;
        Real area = 0;
        Real upmappedArea = 0;
        std::array<int,3> fsc;

        // Iterate through the elements touching that node
        for(uint e=0; e<nodes[n].numTouchingElements; e++) {
           const Element& el= elements[nodes[n].touchingElements[e]];

           // This element has 3 corner nodes
           // Get the B-values at the upmapped coordinates
           std::array< std::array< Real, 3>, 3> B = {0};
           for(int c=0; c <3 ;c++) {

              const Node& corner = nodes[el.corners[c]];

              // Get fsgrid coordinate of mapping
              std::array<Real,3> cell = corner.fsgridCellCoupling;
              for(int i=0; i<3; i++) {
                 fsc[i] = floor(cell[i]);
              }

              // Local cell
              std::array<int,3> lfsc = technicalGrid.globalToLocal(fsc[0],fsc[1],fsc[2]);

              for(int xoffset : {0,1}) {
                 for(int yoffset : {0,1}) {
                    for(int zoffset : {0,1}) {

                       Real coupling = abs(xoffset - (cell[0]-fsc[0])) * abs(yoffset - (cell[1]-fsc[1])) * abs(zoffset - (cell[2]-fsc[2]));

                       // TODO: Use volume fields here?
                       B[c][0] += coupling*perBGrid.get(lfsc[0]+xoffset,lfsc[1]+yoffset,lfsc[2]+zoffset)->at(fsgrids::PERBX);
                       B[c][1] += coupling*perBGrid.get(lfsc[0]+xoffset,lfsc[1]+yoffset,lfsc[2]+zoffset)->at(fsgrids::PERBY);
                       B[c][2] += coupling*perBGrid.get(lfsc[0]+xoffset,lfsc[1]+yoffset,lfsc[2]+zoffset)->at(fsgrids::PERBZ);
                    }
                 }
              }
           }

           ////// Calculate rot(B) by taking the path integral around the edge of the
           ////// upmapped element
           //J += B[0][0]*(nodes[el.corners[1]].xMapped[0] - nodes[el.corners[2]].xMapped[0])
           //   + B[0][1]*(nodes[el.corners[1]].xMapped[1] - nodes[el.corners[2]].xMapped[1])
           //   + B[0][2]*(nodes[el.corners[1]].xMapped[2] - nodes[el.corners[2]].xMapped[2]);
           //J += B[1][0]*(nodes[el.corners[2]].xMapped[0] - nodes[el.corners[0]].xMapped[0])
           //   + B[1][1]*(nodes[el.corners[2]].xMapped[1] - nodes[el.corners[0]].xMapped[1])
           //   + B[1][2]*(nodes[el.corners[2]].xMapped[2] - nodes[el.corners[0]].xMapped[2]);
           //J += B[2][0]*(nodes[el.corners[0]].xMapped[0] - nodes[el.corners[1]].xMapped[0])
           //   + B[2][1]*(nodes[el.corners[0]].xMapped[1] - nodes[el.corners[1]].xMapped[1])
           //   + B[2][2]*(nodes[el.corners[0]].xMapped[2] - nodes[el.corners[1]].xMapped[2]);

           // Also sum up touching elements' areas and upmapped areas to compress
           // density and pressure bit them
           // TODO: Precalculate this?
           area += elementArea(nodes[n].touchingElements[e]);

           std::array<Real, 3> areaVector = mappedElementArea(nodes[n].touchingElements[e]);
           std::array<Real, 3> avgB = {(B[0][0] + B[1][0] + B[2][0])/3.,
                                       (B[0][1] + B[1][1] + B[2][1]) / 3.,
                                       (B[0][2] + B[1][2] + B[2][2]) / 3.};
           upmappedArea += fabs(areaVector[0] * avgB[0] + areaVector[1]*avgB[1] + areaVector[2]+avgB[2]);
        }

        // divide by mu0 to get J. Also divide by 3, as every
        // element will be counted from each of its corners.
        //J /= 3. * physicalconstants::MU_0;
        //FACinput[n] = J / area;
        
        // Prevent areas from being multiply-counted
        area /= 3.;
        upmappedArea /= 3.;

		  //// Map down FAC based on magnetosphere rotB
        //std::array<int,3> fsc;
        std::array<Real,3> cell = nodes[n].fsgridCellCoupling;
        for(int c=0; c<3; c++) {
           fsc[c] = floor(cell[c]);
        }

        // Local cell
        std::array<int,3> lfsc = technicalGrid.globalToLocal(fsc[0],fsc[1],fsc[2]);

        // Linearly interpolate neighbourhood
        for(int xoffset : {0,1}) {
           for(int yoffset : {0,1}) {
              for(int zoffset : {0,1}) {

                 Real coupling = abs(xoffset - (cell[0]-fsc[0])) * abs(yoffset - (cell[1]-fsc[1])) * abs(zoffset - (cell[2]-fsc[2]));

                 // Calc rotB
                 std::array<Real, 3> rotB;
                 rotB[0] = (dPerBGrid.get(lfsc[0]+xoffset,lfsc[1]+yoffset,lfsc[2]+zoffset)->at(fsgrids::dPERBzdy)
                       - dPerBGrid.get(lfsc[0]+xoffset,lfsc[1]+yoffset,lfsc[2]+zoffset)->at(fsgrids::dPERBydz)) / dPerBGrid.DX;
                 rotB[1] = (dPerBGrid.get(lfsc[0]+xoffset,lfsc[1]+yoffset,lfsc[2]+zoffset)->at(fsgrids::dPERBxdz)
                       - dPerBGrid.get(lfsc[0]+xoffset,lfsc[1]+yoffset,lfsc[2]+zoffset)->at(fsgrids::dPERBzdx)) / dPerBGrid.DX;
                 rotB[2] = (dPerBGrid.get(lfsc[0]+xoffset,lfsc[1]+yoffset,lfsc[2]+zoffset)->at(fsgrids::dPERBydx)
                       - dPerBGrid.get(lfsc[0]+xoffset,lfsc[1]+yoffset,lfsc[2]+zoffset)->at(fsgrids::dPERBxdy)) / dPerBGrid.DX;

                 // Dot with background (dipole) B
                 std::array<Real, 3> B({BgBGrid.get(lfsc[0]+xoffset,lfsc[1]+yoffset,lfsc[2]+zoffset)->at(fsgrids::BGBX),
                       BgBGrid.get(lfsc[0]+xoffset,lfsc[1]+yoffset,lfsc[2]+zoffset)->at(fsgrids::BGBY),
                       BgBGrid.get(lfsc[0]+xoffset,lfsc[1]+yoffset,lfsc[2]+zoffset)->at(fsgrids::BGBZ)});
                 Real Bnorm = 1./sqrt(B[0]*B[0]+B[1]*B[1]+B[2]*B[2]);
                 // Yielding the field-aligned current
                 Real FAC = Bnorm * (B[0]*rotB[0] + B[1]*rotB[1] + B[2]*rotB[2]) / physicalconstants::MU_0;

                 FACinput[n] += FAC * coupling * upmappedArea/area;
              }
           }
        }


        // By definition, a downwards current into the ionosphere has a positive FAC value,
        // as it corresponds to positive divergence of horizontal current in the ionospheric plane.
        // To make sure we match that.  flip FAC sign on the northern hemisphere
        if(nodes[n].x[2] > 0) {
           FACinput[n] *= -1;
        }

        // Map density and pressure down

        // Linearly interpolate
        for(int xoffset : {0,1}) {
           for(int yoffset : {0,1}) {
              for(int zoffset : {0,1}) {

                 Real coupling = abs(xoffset - (cell[0]-fsc[0])) * abs(yoffset - (cell[1]-fsc[1])) * abs(zoffset - (cell[2]-fsc[2]));
                 if(coupling < 0. || coupling > 1.) {
                   logFile << "Noot noot!" << endl << write;
                 }

                 if(technicalGrid.get(lfsc[0]+xoffset,lfsc[1]+yoffset,lfsc[2]+zoffset)->sysBoundaryFlag == sysboundarytype::NOT_SYSBOUNDARY) {
                    rhoInput[n] += coupling * momentsGrid.get(lfsc[0]+xoffset,lfsc[1]+yoffset,lfsc[2]+zoffset)->at(fsgrids::RHOM);
                    pressureInput[n] += coupling * (
                          momentsGrid.get(lfsc[0]+xoffset,lfsc[1]+yoffset,lfsc[2]+zoffset)->at(fsgrids::P_11) +
                          momentsGrid.get(lfsc[0]+xoffset,lfsc[1]+yoffset,lfsc[2]+zoffset)->at(fsgrids::P_22) +
                          momentsGrid.get(lfsc[0]+xoffset,lfsc[1]+yoffset,lfsc[2]+zoffset)->at(fsgrids::P_33));
                 }
              }
           }
        }

        // Scale density and pressure by area ratio
        //rhoInput[n] *= upmappedArea / area;
        //pressureInput[n] *= upmappedArea / area;
     }

     // Allreduce on the ionosphere communicator
     std::vector<double> FACsum(nodes.size());
     std::vector<double> rhoSum(nodes.size());
     std::vector<double> pressureSum(nodes.size());
     MPI_Allreduce(&FACinput[0], &FACsum[0], nodes.size(), MPI_DOUBLE, MPI_SUM, communicator);
     MPI_Allreduce(&rhoInput[0], &rhoSum[0], nodes.size(), MPI_DOUBLE, MPI_SUM, communicator);
     MPI_Allreduce(&pressureInput[0], &pressureSum[0], nodes.size(), MPI_DOUBLE, MPI_SUM, communicator);

     for(uint n=0; n<nodes.size(); n++) {

        if(rhoSum[n] == 0 || pressureSum[n] == 0) {
           // Node couples nowhere. Assume some default values.
           nodes[n].parameters[ionosphereParameters::SOURCE] = 0;
           nodes[n].parameters[ionosphereParameters::RHOM] = 1e6 * physicalconstants::MASS_PROTON;
           nodes[n].parameters[ionosphereParameters::PRESSURE] = 2.76131e-10; // This pressure value results in an electron temp of 5e6 K
        } else {
           // Store as the node's parameter values.
           nodes[n].parameters[ionosphereParameters::SOURCE] = FACsum[n];
           nodes[n].parameters[ionosphereParameters::RHOM] = rhoSum[n];
           nodes[n].parameters[ionosphereParameters::PRESSURE] = pressureSum[n];
        }
     }

     // Make sure FACs are balanced, so that the potential doesn't start to drift
     offset_FAC();

   }

   // Calculate grad(T) for a element basis function that is zero at corners a and b,
   // and unity at corner c
   std::array<Real,3> SphericalTriGrid::computeGradT(const std::array<Real, 3>& a,
                                       const std::array<Real, 3>& b,
                                       const std::array<Real, 3>& c) {

     Vec3d av(a[0],a[1],a[2]);
     Vec3d bv(b[0],b[1],b[2]);
     Vec3d cv(c[0],c[1],c[2]);

     Vec3d z = cross_product(bv-cv, av-cv);

     Vec3d result = cross_product(z,bv-av)/dot_product( z, cross_product(av,bv) + cross_product(cv, av-bv));

     return std::array<Real,3>{result[0],result[1],result[2]};
   }

   // Calculate the average sigma tensor of an element by averaging over the three nodes it touches
   std::array<Real, 9> SphericalTriGrid::sigmaAverage(uint elementIndex) {

     std::array<Real, 9> retval{0,0,0,0,0,0,0,0,0};

     for(int corner=0; corner<3; corner++) {
       Node& n = nodes[ elements[elementIndex].corners[corner] ];
       for(int i=0; i<9; i++) {
         retval[i] += n.parameters[ionosphereParameters::SIGMA + i] / 3.;
       }
     }

     return retval;
   }

   // calculate integral( grd(Ti) Sigma grad(Tj) ) over the area of the given element
   // The i and j parameters enumerate the piecewise linear element basis function
   double SphericalTriGrid::elementIntegral(uint elementIndex, int i, int j, bool transpose) {

     Element& e = elements[elementIndex];
     const std::array<Real, 3>& c1 = nodes[e.corners[0]].x;
     const std::array<Real, 3>& c2 = nodes[e.corners[1]].x;
     const std::array<Real, 3>& c3 = nodes[e.corners[2]].x;

     std::array<Real, 3> Ti,Tj;
     switch(i) {
     case 0:
       Ti = computeGradT(c2,c3,c1);
       break;
     case 1:
       Ti = computeGradT(c1,c3,c2);
       break;
     case 2: default:
       Ti = computeGradT(c1,c2,c3);
       break;
     }
     switch(j) {
     case 0:
       Tj = computeGradT(c2,c3,c1);
       break;
     case 1:
       Tj = computeGradT(c1,c3,c2);
       break;
     case 2: default:
       Tj = computeGradT(c1,c2,c3);
       break;
     }

     std::array<Real, 9> sigma = sigmaAverage(elementIndex);

     Real retval = 0;
     if(transpose) {
       for(int n=0; n<3; n++) {
         for(int m=0; m<3; m++) {
           retval += Ti[m] * sigma[3*n+m] * Tj[n];
         }
       }
     } else {
       for(int n=0; n<3; n++) {
         for(int m=0; m<3; m++) {
           retval += Ti[n] * sigma[3*n+m] * Tj[m];
         }
       }
     }

     return retval * elementArea(elementIndex);
   }

   // Add matrix value for the solver, linking two nodes.
   void SphericalTriGrid::addMatrixDependency(uint node1, uint node2, Real coeff, bool transposed) {

     // No need to bother with zero coupling
     if(coeff == 0) {
       return;
     }

     Node& n = nodes[node1];
     // First check if the dependency already exists
     for(uint i=0; i<n.numDepNodes; i++) {
       if(n.dependingNodes[i] == node2) {

         // Yup, found it, let's simply add the coefficient.
         if(transposed) {
           n.transposedCoeffs[i] += coeff;
         } else {
           n.dependingCoeffs[i] += coeff;
         }
         return;
       }
     }

     // Not found, let's add it.
     if(n.numDepNodes >= MAX_DEPENDING_NODES-1) {
       // This shouldn't happen (but did in tests!)
       logFile << "(ionosphere) Node " << node1 << " already has " << MAX_DEPENDING_NODES << " depending nodes:" << endl << write;
       logFile << "     [ ";
       for(int i=0; i< MAX_DEPENDING_NODES; i++) {
         logFile << n.dependingNodes[i] << ", ";
       }
       logFile << " ]." << endl << write;

       std::set<uint> neighbourNodes;
       for(uint e = 0; e<nodes[node1].numTouchingElements; e++) {
         Element& E = elements[nodes[node1].touchingElements[e]];
         for(int c=0; c<3; c++) {
           neighbourNodes.emplace(E.corners[c]);
         }
       }
       logFile << "    (it has " << nodes[node1].numTouchingElements << " neighbour elements and "
         << neighbourNodes.size()-1 << " direct neighbour nodes:" << endl << "    [ " << write;
       for(auto& n : neighbourNodes) {
          if(n != node1) {
            logFile << n << ", ";
          }
       }
       logFile << "])." << endl << write;
       return;
     }
     n.dependingNodes[n.numDepNodes] = node2;
     if(transposed) {
       n.dependingCoeffs[n.numDepNodes] = 0;
       n.transposedCoeffs[n.numDepNodes] = coeff;
     } else {
       n.dependingCoeffs[n.numDepNodes] = coeff;
       n.transposedCoeffs[n.numDepNodes] = 0;
     }
     n.numDepNodes++;
   }

   // Add solver matrix dependencies for the neighbouring nodes
   void SphericalTriGrid::addAllMatrixDependencies(uint nodeIndex) {

     nodes[nodeIndex].numDepNodes = 0;

     for(uint t=0; t<nodes[nodeIndex].numTouchingElements; t++) {
       int j0=-1;
       Element& e = elements[nodes[nodeIndex].touchingElements[t]];

       // Find the corner this node is touching
       for(int c=0; c <3; c++) {
         if(e.corners[c] == nodeIndex) {
           j0=c;
         }
       }

       // Special case: we are touching the middle of an edge
       if(j0 == -1) {
         // TODO: Implement this? Gumics doesn't.
         // How would the elementIntegral even work?
       } else {

         // Normal case.
         for(int c=0; c <3; c++) {
           uint neigh=e.corners[c];
           addMatrixDependency(nodeIndex, neigh, elementIntegral(nodes[nodeIndex].touchingElements[t], j0, c));
           addMatrixDependency(nodeIndex, neigh, elementIntegral(nodes[nodeIndex].touchingElements[t], j0, c,true),true);
         }
       }
     }
   }

   // Initialize the CG sover by assigning matrix dependency weights
   void SphericalTriGrid::initSolver(bool zeroOut) {

     // Zero out parameters
     if(zeroOut) {
        for(uint n=0; n<nodes.size(); n++) {
           for(uint p=ionosphereParameters::SOLUTION; p<ionosphereParameters::N_IONOSPHERE_PARAMETERS; p++) {
              Node& N=nodes[n];
              N.parameters[p] = 0;
           }
        }
     } else {
       // Only zero the gradient states
        for(uint n=0; n<nodes.size(); n++) {
           for(uint p=ionosphereParameters::ZPARAM; p<ionosphereParameters::N_IONOSPHERE_PARAMETERS; p++) {
              Node& N=nodes[n];
              N.parameters[p] = 0;
           }
        }
     }

     //#pragma omp parallel for
     for(uint n=0; n<nodes.size(); n++) {
       addAllMatrixDependencies(n);
     }
   }

   // Evaluate a nodes' neighbour parameter, averaged through the coupling
   // matrix
   //
   // -> "A times parameter"
   Real SphericalTriGrid::Atimes(uint nodeIndex, int parameter, bool transpose) {
     Real retval=0;
     Node& n = nodes[nodeIndex];

     if(transpose) {
       for(uint i=0; i<n.numDepNodes; i++) {
         retval += nodes[n.dependingNodes[i]].parameters[parameter] * n.transposedCoeffs[i];
       }
     } else {
       for(uint i=0; i<n.numDepNodes; i++) {
         retval += nodes[n.dependingNodes[i]].parameters[parameter] * n.dependingCoeffs[i];
       }
     }

     return retval;
   }

   // Evaluate a nodes' own parameter value
   // (If preconditioning is used, this is already adjusted for self-coupling)
   Real SphericalTriGrid::Asolve(uint nodeIndex, int parameter) {

     // TODO: Implement preconditioning
     return nodes[nodeIndex].parameters[parameter];
   }

   // Solve the ionosphere potential using a conjugate gradient solver
   void SphericalTriGrid::solve() {

     // Ranks that don't participate in ionosphere solving skip this function outright
     if(!isCouplingToCells) {
       return;
     }

     initSolver(false);

     int rank;
     MPI_Comm_rank(communicator, &rank);

     // Calculate sourcenorm and initial residual estimate
     Real sourcenorm = 0;
     for(uint n=0; n<nodes.size(); n++) {
       Node& N=nodes[n];
       Real source = N.parameters[ionosphereParameters::SOURCE];
       sourcenorm += source*source;
       N.parameters[ionosphereParameters::RESIDUAL] = source - Atimes(n, ionosphereParameters::SOLUTION);
       N.parameters[ionosphereParameters::BEST_SOLUTION] = N.parameters[ionosphereParameters::SOLUTION];
       N.parameters[ionosphereParameters::RRESIDUAL] = N.parameters[ionosphereParameters::RESIDUAL];
     }
     for(uint n=0; n<nodes.size(); n++) {
       Node& N=nodes[n];
       N.parameters[ionosphereParameters::ZPARAM] = Asolve(n,ionosphereParameters::RESIDUAL);
     }

     // Abort if there is nothing to solve.
     if(sourcenorm == 0) {
       if(rank == 0) {
          logFile << "(ionosphere) nothing to solve, skipping. " << endl << write;
       }
       return;
     }
     sourcenorm = sqrt(sourcenorm);

     Real err = 0;
     Real minerr = 1e30;
     Real bkden = 1.;
     for(int iteration =0; iteration < Ionosphere::solverMaxIterations; iteration++) {

       for(uint n=0; n<nodes.size(); n++) {
         Node& N=nodes[n];
         N.parameters[ionosphereParameters::ZZPARAM] = Asolve(n,ionosphereParameters::RRESIDUAL);
       }

       // Calculate bk and gradient vector p
       Real bknum = 0;
       for(uint n=0; n<nodes.size(); n++) {
         Node& N=nodes[n];
         bknum += N.parameters[ionosphereParameters::ZPARAM] * N.parameters[ionosphereParameters::RRESIDUAL];
       }
       if(iteration == 0) {
         for(uint n=0; n<nodes.size(); n++) {
           Node& N=nodes[n];
           N.parameters[ionosphereParameters::PPARAM] = N.parameters[ionosphereParameters::ZPARAM];
           N.parameters[ionosphereParameters::PPPARAM] = N.parameters[ionosphereParameters::ZZPARAM];
         }
       } else {
         Real bk = bknum / bkden;
         for(uint n=0; n<nodes.size(); n++) {
           Node& N=nodes[n];
           N.parameters[ionosphereParameters::PPARAM] *= bk;
           N.parameters[ionosphereParameters::PPARAM] += N.parameters[ionosphereParameters::ZPARAM];
           N.parameters[ionosphereParameters::PPPARAM] *= bk;
           N.parameters[ionosphereParameters::PPPARAM] += N.parameters[ionosphereParameters::ZZPARAM];
         }
       }
       bkden = bknum;
       if(bkden == 0 && rank==0) {
         bkden = 1;
       }


       // Calculate ak, new solution and new residual
       Real akden = 0;
       for(uint n=0; n<nodes.size(); n++) {
         Node& N=nodes[n];
         Real zparam = Atimes(n, ionosphereParameters::PPARAM);
         N.parameters[ionosphereParameters::ZPARAM] = zparam;
         akden += zparam * N.parameters[ionosphereParameters::PPPARAM];
       }
       Real ak=bknum/akden;

       Real residualnorm = 0;
       for(uint n=0; n<nodes.size(); n++) {
         Node& N=nodes[n];
         N.parameters[ionosphereParameters::ZZPARAM] = Atimes(n,ionosphereParameters::PPPARAM, true);
         N.parameters[ionosphereParameters::SOLUTION] += ak * N.parameters[ionosphereParameters::PPARAM];
         Real newresid = N.parameters[ionosphereParameters::RESIDUAL] - ak * N.parameters[ionosphereParameters::ZPARAM];
         N.parameters[ionosphereParameters::RESIDUAL] = newresid;
         residualnorm += newresid * newresid;
         N.parameters[ionosphereParameters::RRESIDUAL] -= ak * N.parameters[ionosphereParameters::ZZPARAM];
       }
       for(uint n=0; n<nodes.size(); n++) {
         Node& N=nodes[n];
         N.parameters[ionosphereParameters::ZPARAM] = Asolve(n, ionosphereParameters::RESIDUAL);
       }

       // See if this solved the potential better than before
       err = sqrt(residualnorm)/sourcenorm;
       if(err < minerr) {
         // If yes, this is our new best solution
         for(uint n=0; n<nodes.size(); n++) {
           Node& N=nodes[n];
           N.parameters[ionosphereParameters::BEST_SOLUTION] = N.parameters[ionosphereParameters::SOLUTION];
         }
         minerr = err;
       } else {
         // If no, keep going with the best one.
         for(uint n=0; n<nodes.size(); n++) {
           Node& N=nodes[n];
           N.parameters[ionosphereParameters::SOLUTION] = N.parameters[ionosphereParameters::BEST_SOLUTION];
         }
       }

       if(minerr < 1e-6) {
         //if(rank == 0) {
         //  cerr << "Solved ionosphere potential after " << iteration << " iterations." << endl;
         //}
         return;
       }

     }

     if(rank == 0) {
       //cerr << "(ionosphere) Exhausted iterations. Remaining error " << minerr << endl;
       for(uint n=0; n<nodes.size(); n++) {
         Node& N=nodes[n];
         N.parameters[ionosphereParameters::SOLUTION] = N.parameters[ionosphereParameters::BEST_SOLUTION];
       }
     }
   }

   // Actual ionosphere object implementation

   Ionosphere::Ionosphere(): SysBoundaryCondition() { }

   Ionosphere::~Ionosphere() { }

   void Ionosphere::addParameters() {
      Readparameters::add("ionosphere.centerX", "X coordinate of ionosphere center (m)", 0.0);
      Readparameters::add("ionosphere.centerY", "Y coordinate of ionosphere center (m)", 0.0);
      Readparameters::add("ionosphere.centerZ", "Z coordinate of ionosphere center (m)", 0.0);
      Readparameters::add("ionosphere.radius", "Radius of the inner simulation boundary (m).", 1.0e7);
      Readparameters::add("ionosphere.innerRadius", "Radius of the ionosphere model (m).", physicalconstants::R_E + 100e3);
      Readparameters::add("ionosphere.geometry", "Select the geometry of the ionosphere, 0: inf-norm (diamond), 1: 1-norm (square), 2: 2-norm (circle, DEFAULT), 3: 2-norm cylinder aligned with y-axis, use with polar plane/line dipole.", 2);
      Readparameters::add("ionosphere.precedence", "Precedence value of the ionosphere system boundary condition (integer), the higher the stronger.", 2);
      Readparameters::add("ionosphere.reapplyUponRestart", "If 0 (default), keep going with the state existing in the restart file. If 1, calls again applyInitialState. Can be used to change boundary condition behaviour during a run.", 0);
      Readparameters::add("ionosphere.baseShape", "Select the seed mesh geometry for the spherical ionosphere grid. Options are: sphericalFibonacci, tetrahedron, icosahedron.",std::string("sphericalFibonacci"));
      Readparameters::add("ionosphere.fibonacciNodeNum", "Number of nodes in the spherical fibonacci mesh.",256);
      Readparameters::addComposing("ionosphere.refineMinLatitude", "Refine the grid polewards of the given latitude. Multiple of these lines can be given for successive refinement, paired up with refineMaxLatitude lines.");
      Readparameters::addComposing("ionosphere.refineMaxLatitude", "Refine the grid equatorwards of the given latitude. Multiple of these lines can be given for successive refinement, paired up with refineMinLatitude lines.");
      Readparameters::add("ionosphere.atmosphericModelFile", "Filename to read the MSIS atmosphere data from (default: MSIS.dat)", "MSIS.dat");
      Readparameters::add("ionosphere.recombAlpha", "Ionospheric recombination parameter (m^3/s)", 3e-13);
      Readparameters::add("ionosphere.F10_7", "Solar 10.7 cm radio flux (W/m^2)", 1e-20);
      Readparameters::add("ionosphere.backgroundIonisation", "Background ionoisation due to cosmic rays (mho)", 0.5);
      Readparameters::add("ionosphere.solverMaxIterations", "Maximum number of iterations for the conjugate gradient solver", 2000);
      Readparameters::add("ionosphere.tracerTolerance", "Tolerance for the Bulirsch Stoer Method", 1000);

      // Per-population parameters
      for(uint i=0; i< getObjectWrapper().particleSpecies.size(); i++) {
         const std::string& pop = getObjectWrapper().particleSpecies[i].name;

         Readparameters::add(pop + "_ionosphere.taperRadius", "Width of the zone with a density tapering from the ionospheric value to the background (m)", 0.0);
         Readparameters::add(pop + "_ionosphere.rho", "Number density of the ionosphere (m^-3)", 1.0e6);
         Readparameters::add(pop + "_ionosphere.VX0", "Bulk velocity of ionospheric distribution function in X direction (m/s)", 0.0);
         Readparameters::add(pop + "_ionosphere.VY0", "Bulk velocity of ionospheric distribution function in X direction (m/s)", 0.0);
         Readparameters::add(pop + "_ionosphere.VZ0", "Bulk velocity of ionospheric distribution function in X direction (m/s)", 0.0);
         Readparameters::add(pop + "_ionosphere.fluffiness", "Inertia of boundary smoothing when copying neighbour's moments and velocity distributions (0=completely constant boundaries, 1=neighbours are interpolated immediately).", 0);
      }
   }

   void Ionosphere::getParameters() {
      int myRank;
      MPI_Comm_rank(MPI_COMM_WORLD,&myRank);
      if(!Readparameters::get("ionosphere.centerX", this->center[0])) {
         if(myRank == MASTER_RANK) cerr << __FILE__ << ":" << __LINE__ << " ERROR: This option has not been added!" << endl;
         exit(1);
      }
      if(!Readparameters::get("ionosphere.centerY", this->center[1])) {
         if(myRank == MASTER_RANK) cerr << __FILE__ << ":" << __LINE__ << " ERROR: This option has not been added!" << endl;
         exit(1);
      }
      if(!Readparameters::get("ionosphere.centerZ", this->center[2])) {
         if(myRank == MASTER_RANK) cerr << __FILE__ << ":" << __LINE__ << " ERROR: This option has not been added!" << endl;
         exit(1);
      }
      if(!Readparameters::get("ionosphere.radius", this->radius)) {
         if(myRank == MASTER_RANK) cerr << __FILE__ << ":" << __LINE__ << " ERROR: This option has not been added!" << endl;
         exit(1);
      }
      if(!Readparameters::get("ionosphere.geometry", this->geometry)) {
         if(myRank == MASTER_RANK) cerr << __FILE__ << ":" << __LINE__ << " ERROR: This option has not been added!" << endl;
         exit(1);
      }
      if(!Readparameters::get("ionosphere.precedence", this->precedence)) {
         if(myRank == MASTER_RANK) cerr << __FILE__ << ":" << __LINE__ << " ERROR: This option has not been added!" << endl;
         exit(1);
      }
      uint reapply;
      if(!Readparameters::get("ionosphere.reapplyUponRestart",reapply)) {
         if(myRank == MASTER_RANK) cerr << __FILE__ << ":" << __LINE__ << " ERROR: This option has not been added!" << endl;
         exit(1);
      };
      if(!Readparameters::get("ionosphere.baseShape",baseShape)) {
         if(myRank == MASTER_RANK) cerr << __FILE__ << ":" << __LINE__ << " ERROR: This option has not been added!" << endl;
         exit(1);
      }
      if(!Readparameters::get("ionosphere.fibonacciNodeNum",fibonacciNodeNum)) {
         if(myRank == MASTER_RANK) cerr << __FILE__ << ":" << __LINE__ << " ERROR: This option has not been added!" << endl;
         exit(1);
      }
      if(!Readparameters::get("ionosphere.solverMaxIterations", solverMaxIterations)) {
         if(myRank == MASTER_RANK) cerr << __FILE__ << ":" << __LINE__ << " ERROR: This option has not been added!" << endl;
         exit(1);
      }
      if(!Readparameters::get("ionosphere.tracerTolerance", eps)) {
         if(myRank == MASTER_RANK) cerr << __FILE__ << ":" << __LINE__ << " ERROR: This option has not been added!" << endl;
         exit(1);
      }
      if(!Readparameters::get("ionosphere.innerRadius", innerRadius)) {
         if(myRank == MASTER_RANK) cerr << __FILE__ << ":" << __LINE__ << " ERROR: This option has not been added!" << endl;
         exit(1);
      }
      if(!Readparameters::get("ionosphere.refineMinLatitude",refineMinLatitudes)) {
         if(myRank == MASTER_RANK) cerr << __FILE__ << ":" << __LINE__ << " ERROR: This option has not been added!" << endl;
         exit(1);
      }
      if(!Readparameters::get("ionosphere.refineMaxLatitude",refineMaxLatitudes)) {
         if(myRank == MASTER_RANK) cerr << __FILE__ << ":" << __LINE__ << " ERROR: This option has not been added!" << endl;
         exit(1);
      }
      if(!Readparameters::get("ionosphere.atmosphericModelFile",atmosphericModelFile)) {
         if(myRank == MASTER_RANK) cerr << __FILE__ << ":" << __LINE__ << " ERROR: This option has not been added!" << endl;
         exit(1);
      }
      if(!Readparameters::get("ionosphere.recombAlpha",recombAlpha)) {
         if(myRank == MASTER_RANK) cerr << __FILE__ << ":" << __LINE__ << " ERROR: This option has not been added!" << endl;
         exit(1);
      }
      if(!Readparameters::get("ionosphere.F10_7",F10_7)) {
         if(myRank == MASTER_RANK) cerr << __FILE__ << ":" << __LINE__ << " ERROR: This option has not been added!" << endl;
         exit(1);
      }
      if(!Readparameters::get("ionosphere.backgroundIonisation",backgroundIonisation)) {
         if(myRank == MASTER_RANK) cerr << __FILE__ << ":" << __LINE__ << " ERROR: This option has not been added!" << endl;
         exit(1);
      }
      this->applyUponRestart = false;
      if(reapply == 1) {
         this->applyUponRestart = true;
      }

      for(uint i=0; i< getObjectWrapper().particleSpecies.size(); i++) {
        const std::string& pop = getObjectWrapper().particleSpecies[i].name;
        IonosphereSpeciesParameters sP;

        if(!Readparameters::get(pop + "_ionosphere.rho", sP.rho)) {
           if(myRank == MASTER_RANK) cerr << __FILE__ << ":" << __LINE__ << " ERROR: This option has not been added for population " << pop << "!" << endl;
           exit(1);
        }
        if(!Readparameters::get(pop + "_ionosphere.VX0", sP.V0[0])) {
           if(myRank == MASTER_RANK) cerr << __FILE__ << ":" << __LINE__ << " ERROR: This option has not been added for population " << pop << "!" << endl;
           exit(1);
        }
        if(!Readparameters::get(pop + "_ionosphere.VY0", sP.V0[1])) {
           if(myRank == MASTER_RANK) cerr << __FILE__ << ":" << __LINE__ << " ERROR: This option has not been added for population " << pop << "!" << endl;
           exit(1);
        }
        if(!Readparameters::get(pop + "_ionosphere.VZ0", sP.V0[2])) {
           if(myRank == MASTER_RANK) cerr << __FILE__ << ":" << __LINE__ << " ERROR: This option has not been added for population " << pop << "!" << endl;
           exit(1);
        }
        if(!Readparameters::get(pop + "_ionosphere.fluffiness", sP.fluffiness)) {
           if(myRank == MASTER_RANK) cerr << __FILE__ << ":" << __LINE__ << " ERROR: This option has not been added for population " << pop << "!" << endl;
           exit(1);
        }
        if(!Readparameters::get(pop + "_Magnetosphere.T", sP.T)) {
           if(myRank == MASTER_RANK) cerr << __FILE__ << ":" << __LINE__ << " ERROR: This option has not been added for population " << pop << "!" << endl;
           exit(1);
        }
        if(!Readparameters::get(pop + "_Magnetosphere.nSpaceSamples", sP.nSpaceSamples)) {
           if(myRank == MASTER_RANK) cerr << __FILE__ << ":" << __LINE__ << " ERROR: This option has not been added for population " << pop << "!" << endl;
           exit(1);
        }
        if(!Readparameters::get(pop + "_Magnetosphere.nVelocitySamples", sP.nVelocitySamples)) {
           if(myRank == MASTER_RANK) cerr << __FILE__ << ":" << __LINE__ << " ERROR: This option has not been added for population " << pop << "!" << endl;
           exit(1);
        }

        speciesParams.push_back(sP);
      }
   }

   bool Ionosphere::initSysBoundary(
      creal& t,
      Project &project
   ) {
      getParameters();
      isThisDynamic = false;

      if(baseShape == "icosahedron") {
         ionosphereGrid.initializeIcosahedron();
      } else if(baseShape == "tetrahedron") {
         ionosphereGrid.initializeTetrahedron();
      } else if(baseShape == "sphericalFibonacci") {
         ionosphereGrid.initializeSphericalFibonacci(fibonacciNodeNum);
      } else {
         logFile << "(IONOSPHERE) Unknown mesh base shape \"" << baseShape << "\". Aborting." << endl << write;
         abort();
      }
      auto refineBetweenLatitudes = [](Real phi1, Real phi2) -> void {
         uint numElems=ionosphereGrid.elements.size();

         for(uint i=0; i< numElems; i++) {
            Real mean_z = 0;
            mean_z  = ionosphereGrid.nodes[ionosphereGrid.elements[i].corners[0]].x[2];
            mean_z += ionosphereGrid.nodes[ionosphereGrid.elements[i].corners[1]].x[2];
            mean_z += ionosphereGrid.nodes[ionosphereGrid.elements[i].corners[2]].x[2];
            mean_z /= 3.;

            if(fabs(mean_z) >= sin(phi1 * M_PI / 180.) * Ionosphere::innerRadius &&
                  fabs(mean_z) <= sin(phi2 * M_PI / 180.) * Ionosphere::innerRadius) {
               ionosphereGrid.subdivideElement(i);
            }
         }
      };

      // Refine the mesh between the given latitudes
      for(uint i=0; i< max(refineMinLatitudes.size(), refineMaxLatitudes.size()); i++) {
         Real lmin;
         if(i < refineMinLatitudes.size()) {
            lmin = refineMinLatitudes[i];
         } else {
            lmin = 0.;
         }
         Real lmax;
         if(i < refineMaxLatitudes.size()) {
            lmax = refineMaxLatitudes[i];
         } else {
            lmax = 90.;
         }
         refineBetweenLatitudes(lmin, lmax);
      }

      // Set up ionospheric atmosphere model
      ionosphereGrid.readAtmosphericModelFile(atmosphericModelFile.c_str());

      // iniSysBoundary is only called once, generateTemplateCell must
      // init all particle species
      generateTemplateCell(project);

      return true;
   }

   static Real getR(creal x,creal y,creal z, uint geometry, Real center[3]) {

      Real r;

      switch(geometry) {
      case 0:
         // infinity-norm, result is a diamond/square with diagonals aligned on the axes in 2D
         r = fabs(x-center[0]) + fabs(y-center[1]) + fabs(z-center[2]);
         break;
      case 1:
         // 1-norm, result is is a grid-aligned square in 2D
         r = max(max(fabs(x-center[0]), fabs(y-center[1])), fabs(z-center[2]));
         break;
      case 2:
         // 2-norm (Cartesian), result is a circle in 2D
         r = sqrt((x-center[0])*(x-center[0]) + (y-center[1])*(y-center[1]) + (z-center[2])*(z-center[2]));
         break;
      case 3:
         // 2-norm (Cartesian) cylinder aligned on y-axis
         r = sqrt((x-center[0])*(x-center[0]) + (z-center[2])*(z-center[2]));
         break;
      default:
         std::cerr << __FILE__ << ":" << __LINE__ << ":" << "ionosphere.geometry has to be 0, 1 or 2." << std::endl;
         abort();
      }

      return r;
   }

   bool Ionosphere::assignSysBoundary(dccrg::Dccrg<SpatialCell,dccrg::Cartesian_Geometry>& mpiGrid,
                                      FsGrid< fsgrids::technical, 2> & technicalGrid) {
      vector<CellID> cells = mpiGrid.get_cells();
      for(uint i=0; i<cells.size(); i++) {
         if(mpiGrid[cells[i]]->sysBoundaryFlag == sysboundarytype::DO_NOT_COMPUTE) {
            continue;
         }

         creal* const cellParams = &(mpiGrid[cells[i]]->parameters[0]);
         creal dx = cellParams[CellParams::DX];
         creal dy = cellParams[CellParams::DY];
         creal dz = cellParams[CellParams::DZ];
         creal x = cellParams[CellParams::XCRD] + 0.5*dx;
         creal y = cellParams[CellParams::YCRD] + 0.5*dy;
         creal z = cellParams[CellParams::ZCRD] + 0.5*dz;

         if(getR(x,y,z,this->geometry,this->center) < this->radius) {
            mpiGrid[cells[i]]->sysBoundaryFlag = this->getIndex();
         }
      }

      // Assign boundary flags to local fsgrid cells
      const std::array<int, 3> gridDims(technicalGrid.getLocalSize());
      for (int k=0; k<gridDims[2]; k++) {
         for (int j=0; j<gridDims[1]; j++) {
            for (int i=0; i<gridDims[0]; i++) {
               const auto& coords = technicalGrid.getPhysicalCoords(i,j,k);

               // Shift to the center of the fsgrid cell
               auto cellCenterCoords = coords;
               cellCenterCoords[0] += 0.5 * technicalGrid.DX;
               cellCenterCoords[1] += 0.5 * technicalGrid.DY;
               cellCenterCoords[2] += 0.5 * technicalGrid.DZ;

               if(getR(cellCenterCoords[0],cellCenterCoords[1],cellCenterCoords[2],this->geometry,this->center) < this->radius) {
                  technicalGrid.get(i,j,k)->sysBoundaryFlag = this->getIndex();
               }

            }
         }
      }

      return true;
   }

   bool Ionosphere::applyInitialState(
      const dccrg::Dccrg<SpatialCell,dccrg::Cartesian_Geometry>& mpiGrid,
      FsGrid< std::array<Real, fsgrids::bfield::N_BFIELD>, 2> & perBGrid,
      Project &project
   ) {
      vector<CellID> cells = mpiGrid.get_cells();
      //#pragma omp parallel for
      for (uint i=0; i<cells.size(); ++i) {
         SpatialCell* cell = mpiGrid[cells[i]];
         if (cell->sysBoundaryFlag != this->getIndex()) continue;

         for (uint popID=0; popID<getObjectWrapper().particleSpecies.size(); ++popID)
            setCellFromTemplate(cell,popID);
      }
      return true;
   }

   std::array<Real, 3> Ionosphere::fieldSolverGetNormalDirection(
      FsGrid< fsgrids::technical, 2> & technicalGrid,
      cint i,
      cint j,
      cint k
   ) {
      phiprof::start("Ionosphere::fieldSolverGetNormalDirection");
      std::array<Real, 3> normalDirection{{ 0.0, 0.0, 0.0 }};

      static creal DIAG2 = 1.0 / sqrt(2.0);
      static creal DIAG3 = 1.0 / sqrt(3.0);

      creal dx = technicalGrid.DX;
      creal dy = technicalGrid.DY;
      creal dz = technicalGrid.DZ;
      const std::array<int, 3> globalIndices = technicalGrid.getGlobalIndices(i,j,k);
      creal x = P::xmin + (convert<Real>(globalIndices[0])+0.5)*dx;
      creal y = P::ymin + (convert<Real>(globalIndices[1])+0.5)*dy;
      creal z = P::zmin + (convert<Real>(globalIndices[2])+0.5)*dz;
      creal xsign = divideIfNonZero(x, fabs(x));
      creal ysign = divideIfNonZero(y, fabs(y));
      creal zsign = divideIfNonZero(z, fabs(z));

      Real length = 0.0;

      if (Parameters::xcells_ini == 1) {
         if (Parameters::ycells_ini == 1) {
            if (Parameters::zcells_ini == 1) {
               // X,Y,Z
               std::cerr << __FILE__ << ":" << __LINE__ << ":" << "What do you expect to do with a single-cell simulation of ionosphere boundary type? Stop kidding." << std::endl;
               abort();
               // end of X,Y,Z
            } else {
               // X,Y
               normalDirection[2] = zsign;
               // end of X,Y
            }
         } else if (Parameters::zcells_ini == 1) {
            // X,Z
            normalDirection[1] = ysign;
            // end of X,Z
         } else {
            // X
            switch(this->geometry) {
               case 0:
                  normalDirection[1] = DIAG2*ysign;
                  normalDirection[2] = DIAG2*zsign;
                  break;
               case 1:
                  if(fabs(y) == fabs(z)) {
                     normalDirection[1] = ysign*DIAG2;
                     normalDirection[2] = zsign*DIAG2;
                     break;
                  }
                  if(fabs(y) > (this->radius - dy)) {
                     normalDirection[1] = ysign;
                     break;
                  }
                  if(fabs(z) > (this->radius - dz)) {
                     normalDirection[2] = zsign;
                     break;
                  }
                  if(fabs(y) > (this->radius - 2.0*dy)) {
                     normalDirection[1] = ysign;
                     break;
                  }
                  if(fabs(z) > (this->radius - 2.0*dz)) {
                     normalDirection[2] = zsign;
                     break;
                  }
                  break;
               case 2:
                  length = sqrt(y*y + z*z);
                  normalDirection[1] = y / length;
                  normalDirection[2] = z / length;
                  break;
               default:
                  std::cerr << __FILE__ << ":" << __LINE__ << ":" << "ionosphere.geometry has to be 0, 1 or 2 with this grid shape." << std::endl;
                  abort();
            }
            // end of X
         }
      } else if (Parameters::ycells_ini == 1) {
         if (Parameters::zcells_ini == 1) {
            // Y,Z
            normalDirection[0] = xsign;
            // end of Y,Z
         } else {
            // Y
            switch(this->geometry) {
               case 0:
                  normalDirection[0] = DIAG2*xsign;
                  normalDirection[2] = DIAG2*zsign;
                  break;
               case 1:
                  if(fabs(x) == fabs(z)) {
                     normalDirection[0] = xsign*DIAG2;
                     normalDirection[2] = zsign*DIAG2;
                     break;
                  }
                  if(fabs(x) > (this->radius - dx)) {
                     normalDirection[0] = xsign;
                     break;
                  }
                  if(fabs(z) > (this->radius - dz)) {
                     normalDirection[2] = zsign;
                     break;
                  }
                  if(fabs(x) > (this->radius - 2.0*dx)) {
                     normalDirection[0] = xsign;
                     break;
                  }
                  if(fabs(z) > (this->radius - 2.0*dz)) {
                     normalDirection[2] = zsign;
                     break;
                  }
                  break;
               case 2:
               case 3:
                  length = sqrt(x*x + z*z);
                  normalDirection[0] = x / length;
                  normalDirection[2] = z / length;
                  break;
               default:
                  std::cerr << __FILE__ << ":" << __LINE__ << ":" << "ionosphere.geometry has to be 0, 1, 2 or 3 with this grid shape." << std::endl;
                  abort();
            }
            // end of Y
         }
      } else if (Parameters::zcells_ini == 1) {
         // Z
         switch(this->geometry) {
            case 0:
               normalDirection[0] = DIAG2*xsign;
               normalDirection[1] = DIAG2*ysign;
               break;
            case 1:
               if(fabs(x) == fabs(y)) {
                  normalDirection[0] = xsign*DIAG2;
                  normalDirection[1] = ysign*DIAG2;
                  break;
               }
               if(fabs(x) > (this->radius - dx)) {
                  normalDirection[0] = xsign;
                  break;
               }
               if(fabs(y) > (this->radius - dy)) {
                  normalDirection[1] = ysign;
                  break;
               }
               if(fabs(x) > (this->radius - 2.0*dx)) {
                  normalDirection[0] = xsign;
                  break;
               }
               if(fabs(y) > (this->radius - 2.0*dy)) {
                  normalDirection[1] = ysign;
                  break;
               }
               break;
            case 2:
               length = sqrt(x*x + y*y);
               normalDirection[0] = x / length;
               normalDirection[1] = y / length;
               break;
            default:
               std::cerr << __FILE__ << ":" << __LINE__ << ":" << "ionosphere.geometry has to be 0, 1 or 2 with this grid shape." << std::endl;
               abort();
         }
         // end of Z
      } else {
         // 3D
         switch(this->geometry) {
            case 0:
               normalDirection[0] = DIAG3*xsign;
               normalDirection[1] = DIAG3*ysign;
               normalDirection[2] = DIAG3*zsign;
               break;
            case 1:
               if(fabs(x) == fabs(y) && fabs(x) == fabs(z) && fabs(x) > this->radius - dx) {
                  normalDirection[0] = xsign*DIAG3;
                  normalDirection[1] = ysign*DIAG3;
                  normalDirection[2] = zsign*DIAG3;
                  break;
               }
               if(fabs(x) == fabs(y) && fabs(x) == fabs(z) && fabs(x) > this->radius - 2.0*dx) {
                  normalDirection[0] = xsign*DIAG3;
                  normalDirection[1] = ysign*DIAG3;
                  normalDirection[2] = zsign*DIAG3;
                  break;
               }
               if(fabs(x) == fabs(y) && fabs(x) > this->radius - dx && fabs(z) < this->radius - dz) {
                  normalDirection[0] = xsign*DIAG2;
                  normalDirection[1] = ysign*DIAG2;
                  normalDirection[2] = 0.0;
                  break;
               }
               if(fabs(y) == fabs(z) && fabs(y) > this->radius - dy && fabs(x) < this->radius - dx) {
                  normalDirection[0] = 0.0;
                  normalDirection[1] = ysign*DIAG2;
                  normalDirection[2] = zsign*DIAG2;
                  break;
               }
               if(fabs(x) == fabs(z) && fabs(x) > this->radius - dx && fabs(y) < this->radius - dy) {
                  normalDirection[0] = xsign*DIAG2;
                  normalDirection[1] = 0.0;
                  normalDirection[2] = zsign*DIAG2;
                  break;
               }
               if(fabs(x) == fabs(y) && fabs(x) > this->radius - 2.0*dx && fabs(z) < this->radius - 2.0*dz) {
                  normalDirection[0] = xsign*DIAG2;
                  normalDirection[1] = ysign*DIAG2;
                  normalDirection[2] = 0.0;
                  break;
               }
               if(fabs(y) == fabs(z) && fabs(y) > this->radius - 2.0*dy && fabs(x) < this->radius - 2.0*dx) {
                  normalDirection[0] = 0.0;
                  normalDirection[1] = ysign*DIAG2;
                  normalDirection[2] = zsign*DIAG2;
                  break;
               }
               if(fabs(x) == fabs(z) && fabs(x) > this->radius - 2.0*dx && fabs(y) < this->radius - 2.0*dy) {
                  normalDirection[0] = xsign*DIAG2;
                  normalDirection[1] = 0.0;
                  normalDirection[2] = zsign*DIAG2;
                  break;
               }
               if(fabs(x) > (this->radius - dx)) {
                  normalDirection[0] = xsign;
                  break;
               }
               if(fabs(y) > (this->radius - dy)) {
                  normalDirection[1] = ysign;
                  break;
               }
               if(fabs(z) > (this->radius - dz)) {
                  normalDirection[2] = zsign;
                  break;
               }
               if(fabs(x) > (this->radius - 2.0*dx)) {
                  normalDirection[0] = xsign;
                  break;
               }
               if(fabs(y) > (this->radius - 2.0*dy)) {
                  normalDirection[1] = ysign;
                  break;
               }
               if(fabs(z) > (this->radius - 2.0*dz)) {
                  normalDirection[2] = zsign;
                  break;
               }
               break;
            case 2:
               length = sqrt(x*x + y*y + z*z);
               normalDirection[0] = x / length;
               normalDirection[1] = y / length;
               normalDirection[2] = z / length;
               break;
            case 3:
               length = sqrt(x*x + z*z);
               normalDirection[0] = x / length;
               normalDirection[2] = z / length;
               break;
            default:
               std::cerr << __FILE__ << ":" << __LINE__ << ":" << "ionosphere.geometry has to be 0, 1, 2 or 3 with this grid shape." << std::endl;
               abort();
         }
         // end of 3D
      }

      phiprof::stop("Ionosphere::fieldSolverGetNormalDirection");
      return normalDirection;
   }

   /*! We want here to
    *
    * -- Average perturbed face B from the nearest neighbours
    *
    * -- Retain only the normal components of perturbed face B
    */
   Real Ionosphere::fieldSolverBoundaryCondMagneticField(
      FsGrid< std::array<Real, fsgrids::bfield::N_BFIELD>, 2> & bGrid,
      FsGrid< fsgrids::technical, 2> & technicalGrid,
      cint i,
      cint j,
      cint k,
      creal& dt,
      cuint& component
   ) {
      if (technicalGrid.get(i,j,k)->sysBoundaryLayer == 1) {
         switch(component) {
            case 0:
               if (  ((technicalGrid.get(i-1,j,k)->SOLVE & compute::BX) == compute::BX)
                  && ((technicalGrid.get(i+1,j,k)->SOLVE & compute::BX) == compute::BX)
               ) {
                  return 0.5 * (bGrid.get(i-1,j,k)->at(fsgrids::bfield::PERBX) + bGrid.get(i+1,j,k)->at(fsgrids::bfield::PERBX));
               } else if ((technicalGrid.get(i-1,j,k)->SOLVE & compute::BX) == compute::BX) {
                  return bGrid.get(i-1,j,k)->at(fsgrids::bfield::PERBX);
               } else if ((technicalGrid.get(i+1,j,k)->SOLVE & compute::BX) == compute::BX) {
                  return bGrid.get(i+1,j,k)->at(fsgrids::bfield::PERBX);
               } else {
                  Real retval = 0.0;
                  uint nCells = 0;
                  if ((technicalGrid.get(i,j-1,k)->SOLVE & compute::BX) == compute::BX) {
                     retval += bGrid.get(i,j-1,k)->at(fsgrids::bfield::PERBX);
                     nCells++;
                  }
                  if ((technicalGrid.get(i,j+1,k)->SOLVE & compute::BX) == compute::BX) {
                     retval += bGrid.get(i,j+1,k)->at(fsgrids::bfield::PERBX);
                     nCells++;
                  }
                  if ((technicalGrid.get(i,j,k-1)->SOLVE & compute::BX) == compute::BX) {
                     retval += bGrid.get(i,j,k-1)->at(fsgrids::bfield::PERBX);
                     nCells++;
                  }
                  if ((technicalGrid.get(i,j,k+1)->SOLVE & compute::BX) == compute::BX) {
                     retval += bGrid.get(i,j,k+1)->at(fsgrids::bfield::PERBX);
                     nCells++;
                  }
                  if (nCells == 0) {
                     for (int a=i-1; a<i+2; a++) {
                        for (int b=j-1; b<j+2; b++) {
                           for (int c=k-1; c<k+2; c++) {
                              if ((technicalGrid.get(a,b,c)->SOLVE & compute::BX) == compute::BX) {
                                 retval += bGrid.get(a,b,c)->at(fsgrids::bfield::PERBX);
                                 nCells++;
                              }
                           }
                        }
                     }
                  }
                  if (nCells == 0) {
                     cerr << __FILE__ << ":" << __LINE__ << ": ERROR: this should not have fallen through." << endl;
                     return 0.0;
                  }
                  return retval / nCells;
               }
            case 1:
               if (  (technicalGrid.get(i,j-1,k)->SOLVE & compute::BY) == compute::BY
                  && (technicalGrid.get(i,j+1,k)->SOLVE & compute::BY) == compute::BY
               ) {
                  return 0.5 * (bGrid.get(i,j-1,k)->at(fsgrids::bfield::PERBY) + bGrid.get(i,j+1,k)->at(fsgrids::bfield::PERBY));
               } else if ((technicalGrid.get(i,j-1,k)->SOLVE & compute::BY) == compute::BY) {
                  return bGrid.get(i,j-1,k)->at(fsgrids::bfield::PERBY);
               } else if ((technicalGrid.get(i,j+1,k)->SOLVE & compute::BY) == compute::BY) {
                  return bGrid.get(i,j+1,k)->at(fsgrids::bfield::PERBY);
               } else {
                  Real retval = 0.0;
                  uint nCells = 0;
                  if ((technicalGrid.get(i-1,j,k)->SOLVE & compute::BY) == compute::BY) {
                     retval += bGrid.get(i-1,j,k)->at(fsgrids::bfield::PERBY);
                     nCells++;
                  }
                  if ((technicalGrid.get(i+1,j,k)->SOLVE & compute::BY) == compute::BY) {
                     retval += bGrid.get(i+1,j,k)->at(fsgrids::bfield::PERBY);
                     nCells++;
                  }
                  if ((technicalGrid.get(i,j,k-1)->SOLVE & compute::BY) == compute::BY) {
                     retval += bGrid.get(i,j,k-1)->at(fsgrids::bfield::PERBY);
                     nCells++;
                  }
                  if ((technicalGrid.get(i,j,k+1)->SOLVE & compute::BY) == compute::BY) {
                     retval += bGrid.get(i,j,k+1)->at(fsgrids::bfield::PERBY);
                     nCells++;
                  }
                  if (nCells == 0) {
                     for (int a=i-1; a<i+2; a++) {
                        for (int b=j-1; b<j+2; b++) {
                           for (int c=k-1; c<k+2; c++) {
                              if ((technicalGrid.get(a,b,c)->SOLVE & compute::BY) == compute::BY) {
                                 retval += bGrid.get(a,b,c)->at(fsgrids::bfield::PERBY);
                                 nCells++;
                              }
                           }
                        }
                     }
                  }
                  if (nCells == 0) {
                     cerr << __FILE__ << ":" << __LINE__ << ": ERROR: this should not have fallen through." << endl;
                     return 0.0;
                  }
                  return retval / nCells;
               }
            case 2:
               if (  (technicalGrid.get(i,j,k-1)->SOLVE & compute::BZ) == compute::BZ
                  && (technicalGrid.get(i,j,k+1)->SOLVE & compute::BZ) == compute::BZ
               ) {
                  return 0.5 * (bGrid.get(i,j,k-1)->at(fsgrids::bfield::PERBZ) + bGrid.get(i,j,k+1)->at(fsgrids::bfield::PERBZ));
               } else if ((technicalGrid.get(i,j,k-1)->SOLVE & compute::BZ) == compute::BZ) {
                  return bGrid.get(i,j,k-1)->at(fsgrids::bfield::PERBZ);
               } else if ((technicalGrid.get(i,j,k+1)->SOLVE & compute::BZ) == compute::BZ) {
                  return bGrid.get(i,j,k+1)->at(fsgrids::bfield::PERBZ);
               } else {
                  Real retval = 0.0;
                  uint nCells = 0;
                  if ((technicalGrid.get(i-1,j,k)->SOLVE & compute::BZ) == compute::BZ) {
                     retval += bGrid.get(i-1,j,k)->at(fsgrids::bfield::PERBZ);
                     nCells++;
                  }
                  if ((technicalGrid.get(i+1,j,k)->SOLVE & compute::BZ) == compute::BZ) {
                     retval += bGrid.get(i+1,j,k)->at(fsgrids::bfield::PERBZ);
                     nCells++;
                  }
                  if ((technicalGrid.get(i,j-1,k)->SOLVE & compute::BZ) == compute::BZ) {
                     retval += bGrid.get(i,j-1,k)->at(fsgrids::bfield::PERBZ);
                     nCells++;
                  }
                  if ((technicalGrid.get(i,j+1,k)->SOLVE & compute::BZ) == compute::BZ) {
                     retval += bGrid.get(i,j+1,k)->at(fsgrids::bfield::PERBZ);
                     nCells++;
                  }
                  if (nCells == 0) {
                     for (int a=i-1; a<i+2; a++) {
                        for (int b=j-1; b<j+2; b++) {
                           for (int c=k-1; c<k+2; c++) {
                              if ((technicalGrid.get(a,b,c)->SOLVE & compute::BZ) == compute::BZ) {
                                 retval += bGrid.get(a,b,c)->at(fsgrids::bfield::PERBZ);
                                 nCells++;
                              }
                           }
                        }
                     }
                  }
                  if (nCells == 0) {
                     cerr << __FILE__ << ":" << __LINE__ << ": ERROR: this should not have fallen through." << endl;
                     return 0.0;
                  }
                  return retval / nCells;
               }
            default:
               cerr << "ERROR: ionosphere boundary tried to copy nonsensical magnetic field component " << component << endl;
               return 0.0;
         }
      } else { // L2 cells
         Real retval = 0.0;
         uint nCells = 0;
         for (int a=i-1; a<i+2; a++) {
            for (int b=j-1; b<j+2; b++) {
               for (int c=k-1; c<k+2; c++) {
                  if (technicalGrid.get(a,b,c)->sysBoundaryLayer == 1) {
                     retval += bGrid.get(a,b,c)->at(fsgrids::bfield::PERBX + component);
                     nCells++;
                  }
               }
            }
         }
         if (nCells == 0) {
            cerr << __FILE__ << ":" << __LINE__ << ": ERROR: this should not have fallen through." << endl;
            return 0.0;
         }
         return retval / nCells;
      }
   }

   void Ionosphere::fieldSolverBoundaryCondElectricField(
      FsGrid< std::array<Real, fsgrids::efield::N_EFIELD>, 2> & EGrid,
      cint i,
      cint j,
      cint k,
      cuint component
   ) {
      EGrid.get(i,j,k)->at(fsgrids::efield::EX+component) = 0.0;
   }

   void Ionosphere::fieldSolverBoundaryCondHallElectricField(
      FsGrid< std::array<Real, fsgrids::ehall::N_EHALL>, 2> & EHallGrid,
      cint i,
      cint j,
      cint k,
      cuint component
   ) {
      std::array<Real, fsgrids::ehall::N_EHALL> * cp = EHallGrid.get(i,j,k);
      switch (component) {
         case 0:
            cp->at(fsgrids::ehall::EXHALL_000_100) = 0.0;
            cp->at(fsgrids::ehall::EXHALL_010_110) = 0.0;
            cp->at(fsgrids::ehall::EXHALL_001_101) = 0.0;
            cp->at(fsgrids::ehall::EXHALL_011_111) = 0.0;
            break;
         case 1:
            cp->at(fsgrids::ehall::EYHALL_000_010) = 0.0;
            cp->at(fsgrids::ehall::EYHALL_100_110) = 0.0;
            cp->at(fsgrids::ehall::EYHALL_001_011) = 0.0;
            cp->at(fsgrids::ehall::EYHALL_101_111) = 0.0;
            break;
         case 2:
            cp->at(fsgrids::ehall::EZHALL_000_001) = 0.0;
            cp->at(fsgrids::ehall::EZHALL_100_101) = 0.0;
            cp->at(fsgrids::ehall::EZHALL_010_011) = 0.0;
            cp->at(fsgrids::ehall::EZHALL_110_111) = 0.0;
            break;
         default:
            cerr << __FILE__ << ":" << __LINE__ << ":" << " Invalid component" << endl;
      }
   }

   void Ionosphere::fieldSolverBoundaryCondGradPeElectricField(
      FsGrid< std::array<Real, fsgrids::egradpe::N_EGRADPE>, 2> & EGradPeGrid,
      cint i,
      cint j,
      cint k,
      cuint component
   ) {
      EGradPeGrid.get(i,j,k)->at(fsgrids::egradpe::EXGRADPE+component) = 0.0;
   }

   void Ionosphere::fieldSolverBoundaryCondDerivatives(
      FsGrid< std::array<Real, fsgrids::dperb::N_DPERB>, 2> & dPerBGrid,
      FsGrid< std::array<Real, fsgrids::dmoments::N_DMOMENTS>, 2> & dMomentsGrid,
      cint i,
      cint j,
      cint k,
      cuint& RKCase,
      cuint& component
   ) {
      this->setCellDerivativesToZero(dPerBGrid, dMomentsGrid, i, j, k, component);
      return;
   }

   void Ionosphere::fieldSolverBoundaryCondBVOLDerivatives(
      FsGrid< std::array<Real, fsgrids::volfields::N_VOL>, 2> & volGrid,
      cint i,
      cint j,
      cint k,
      cuint& component
   ) {
      // FIXME This should be OK as the BVOL derivatives are only used for Lorentz force JXB, which is not applied on the ionosphere cells.
      this->setCellBVOLDerivativesToZero(volGrid, i, j, k, component);
   }

   void Ionosphere::vlasovBoundaryCondition(
      const dccrg::Dccrg<SpatialCell,dccrg::Cartesian_Geometry>& mpiGrid,
      const CellID& cellID,
      const uint popID,
      const bool calculate_V_moments
   ) {
      phiprof::start("vlasovBoundaryCondition (Ionosphere)");
      this->vlasovBoundaryFluffyCopyFromAllCloseNbrs(mpiGrid, cellID, popID, calculate_V_moments, this->speciesParams[popID].fluffiness);
      phiprof::stop("vlasovBoundaryCondition (Ionosphere)");
   }

   /**
    * NOTE: This function must initialize all particle species!
    * @param project
    */
   void Ionosphere::generateTemplateCell(Project &project) {
      // WARNING not 0.0 here or the dipole() function fails miserably.
      templateCell.sysBoundaryFlag = this->getIndex();
      templateCell.sysBoundaryLayer = 1;
      templateCell.parameters[CellParams::XCRD] = 1.0;
      templateCell.parameters[CellParams::YCRD] = 1.0;
      templateCell.parameters[CellParams::ZCRD] = 1.0;
      templateCell.parameters[CellParams::DX] = 1;
      templateCell.parameters[CellParams::DY] = 1;
      templateCell.parameters[CellParams::DZ] = 1;

      // Loop over particle species
      for (uint popID=0; popID<getObjectWrapper().particleSpecies.size(); ++popID) {
         const IonosphereSpeciesParameters& sP = this->speciesParams[popID];
         const vector<vmesh::GlobalID> blocksToInitialize = findBlocksToInitialize(templateCell,popID);
         Realf* data = templateCell.get_data(popID);

         for (size_t i = 0; i < blocksToInitialize.size(); i++) {
            const vmesh::GlobalID blockGID = blocksToInitialize.at(i);
            const vmesh::LocalID blockLID = templateCell.get_velocity_block_local_id(blockGID,popID);
            const Real* block_parameters = templateCell.get_block_parameters(blockLID,popID);
            creal vxBlock = block_parameters[BlockParams::VXCRD];
            creal vyBlock = block_parameters[BlockParams::VYCRD];
            creal vzBlock = block_parameters[BlockParams::VZCRD];
            creal dvxCell = block_parameters[BlockParams::DVX];
            creal dvyCell = block_parameters[BlockParams::DVY];
            creal dvzCell = block_parameters[BlockParams::DVZ];

            creal x = templateCell.parameters[CellParams::XCRD];
            creal y = templateCell.parameters[CellParams::YCRD];
            creal z = templateCell.parameters[CellParams::ZCRD];
            creal dx = templateCell.parameters[CellParams::DX];
            creal dy = templateCell.parameters[CellParams::DY];
            creal dz = templateCell.parameters[CellParams::DZ];

            // Calculate volume average of distrib. function for each cell in the block.
            for (uint kc=0; kc<WID; ++kc) for (uint jc=0; jc<WID; ++jc) for (uint ic=0; ic<WID; ++ic) {
               creal vxCell = vxBlock + ic*dvxCell;
               creal vyCell = vyBlock + jc*dvyCell;
               creal vzCell = vzBlock + kc*dvzCell;
               Real average = 0.0;
               if(sP.nVelocitySamples > 1) {
                  creal d_vx = dvxCell / (sP.nVelocitySamples-1);
                  creal d_vy = dvyCell / (sP.nVelocitySamples-1);
                  creal d_vz = dvzCell / (sP.nVelocitySamples-1);
                  for (uint vi=0; vi<sP.nVelocitySamples; ++vi)
                     for (uint vj=0; vj<sP.nVelocitySamples; ++vj)
                        for (uint vk=0; vk<sP.nVelocitySamples; ++vk) {
                           average +=  shiftedMaxwellianDistribution(
                                                                     popID,
                                                                     vxCell + vi*d_vx,
                                                                     vyCell + vj*d_vy,
                                                                     vzCell + vk*d_vz
                                                                    );
                        }
                  average /= sP.nVelocitySamples * sP.nVelocitySamples * sP.nVelocitySamples;
               } else {
                  average = shiftedMaxwellianDistribution(
                                                          popID,
                                                          vxCell + 0.5*dvxCell,
                                                          vyCell + 0.5*dvyCell,
                                                          vzCell + 0.5*dvzCell
                                                         );
               }

               if (average !=0.0 ) {
                  data[blockLID*WID3+cellIndex(ic,jc,kc)] = average;
               }
            } // for-loop over cells in velocity block
         } // for-loop over velocity blocks

         // let's get rid of blocks not fulfilling the criteria here to save memory.
         templateCell.adjustSingleCellVelocityBlocks(popID);
      } // for-loop over particle species

      calculateCellMoments(&templateCell,true,true);

      // WARNING Time-independence assumed here. Normal moments computed in setProjectCell
      templateCell.parameters[CellParams::RHOM_R] = templateCell.parameters[CellParams::RHOM];
      templateCell.parameters[CellParams::VX_R] = templateCell.parameters[CellParams::VX];
      templateCell.parameters[CellParams::VY_R] = templateCell.parameters[CellParams::VY];
      templateCell.parameters[CellParams::VZ_R] = templateCell.parameters[CellParams::VZ];
      templateCell.parameters[CellParams::RHOQ_R] = templateCell.parameters[CellParams::RHOQ];
      templateCell.parameters[CellParams::P_11_R] = templateCell.parameters[CellParams::P_11];
      templateCell.parameters[CellParams::P_22_R] = templateCell.parameters[CellParams::P_22];
      templateCell.parameters[CellParams::P_33_R] = templateCell.parameters[CellParams::P_33];
      templateCell.parameters[CellParams::RHOM_V] = templateCell.parameters[CellParams::RHOM];
      templateCell.parameters[CellParams::VX_V] = templateCell.parameters[CellParams::VX];
      templateCell.parameters[CellParams::VY_V] = templateCell.parameters[CellParams::VY];
      templateCell.parameters[CellParams::VZ_V] = templateCell.parameters[CellParams::VZ];
      templateCell.parameters[CellParams::RHOQ_V] = templateCell.parameters[CellParams::RHOQ];
      templateCell.parameters[CellParams::P_11_V] = templateCell.parameters[CellParams::P_11];
      templateCell.parameters[CellParams::P_22_V] = templateCell.parameters[CellParams::P_22];
      templateCell.parameters[CellParams::P_33_V] = templateCell.parameters[CellParams::P_33];
   }

   Real Ionosphere::shiftedMaxwellianDistribution(
      const uint popID,
      creal& vx, creal& vy, creal& vz
   ) {

      const Real MASS = getObjectWrapper().particleSpecies[popID].mass;
      const IonosphereSpeciesParameters& sP = this->speciesParams[popID];

      return sP.rho * pow(MASS /
      (2.0 * M_PI * physicalconstants::K_B * sP.T), 1.5) *
      exp(-MASS * ((vx-sP.V0[0])*(vx-sP.V0[0]) + (vy-sP.V0[1])*(vy-sP.V0[1]) + (vz-sP.V0[2])*(vz-sP.V0[2])) /
      (2.0 * physicalconstants::K_B * sP.T));
   }

   std::vector<vmesh::GlobalID> Ionosphere::findBlocksToInitialize(spatial_cell::SpatialCell& cell,const uint popID) {
      vector<vmesh::GlobalID> blocksToInitialize;
      bool search = true;
      uint counter = 0;
      const uint8_t refLevel = 0;

      const vmesh::LocalID* vblocks_ini = cell.get_velocity_grid_length(popID,refLevel);

      while (search) {
         #warning TODO: add SpatialCell::getVelocityBlockMinValue() in place of sparseMinValue ? (if applicable)
         if (0.1 * getObjectWrapper().particleSpecies[popID].sparseMinValue >
            shiftedMaxwellianDistribution(popID,counter*cell.get_velocity_grid_block_size(popID,refLevel)[0], 0.0, 0.0)
            || counter > vblocks_ini[0]) {
            search = false;
         }
         ++counter;
      }
      counter+=2;
      Real vRadiusSquared
              = (Real)counter*(Real)counter
              * cell.get_velocity_grid_block_size(popID,refLevel)[0]
              * cell.get_velocity_grid_block_size(popID,refLevel)[0];

      for (uint kv=0; kv<vblocks_ini[2]; ++kv)
         for (uint jv=0; jv<vblocks_ini[1]; ++jv)
            for (uint iv=0; iv<vblocks_ini[0]; ++iv) {
               vmesh::LocalID blockIndices[3];
               blockIndices[0] = iv;
               blockIndices[1] = jv;
               blockIndices[2] = kv;
               const vmesh::GlobalID blockGID = cell.get_velocity_block(popID,blockIndices,refLevel);
               Real blockCoords[3];
               cell.get_velocity_block_coordinates(popID,blockGID,blockCoords);
               Real blockSize[3];
               cell.get_velocity_block_size(popID,blockGID,blockSize);
               blockCoords[0] += 0.5*blockSize[0];
               blockCoords[1] += 0.5*blockSize[1];
               blockCoords[2] += 0.5*blockSize[2];
               //creal vx = P::vxmin + (iv+0.5) * cell.get_velocity_grid_block_size(popID)[0]; // vx-coordinate of the centre
               //creal vy = P::vymin + (jv+0.5) * cell.get_velocity_grid_block_size(popID)[1]; // vy-
               //creal vz = P::vzmin + (kv+0.5) * cell.get_velocity_grid_block_size(popID)[2]; // vz-

               if (blockCoords[0]*blockCoords[0] + blockCoords[1]*blockCoords[1] + blockCoords[2]*blockCoords[2] < vRadiusSquared) {
               //if (vx*vx + vy*vy + vz*vz < vRadiusSquared) {
                  // Adds velocity block to active population's velocity mesh
                  //const vmesh::GlobalID newBlockGID = cell.get_velocity_block(popID,vx,vy,vz);
                  cell.add_velocity_block(blockGID,popID);
                  blocksToInitialize.push_back(blockGID);
               }
            }

      return blocksToInitialize;
   }

   void Ionosphere::setCellFromTemplate(SpatialCell* cell,const uint popID) {
      copyCellData(&templateCell,cell,false,popID,true); // copy also vdf, _V
      copyCellData(&templateCell,cell,true,popID,false); // don't copy vdf again but copy _R now
   }

   std::string Ionosphere::getName() const {return "Ionosphere";}

   uint Ionosphere::getIndex() const {return sysboundarytype::IONOSPHERE;}
}<|MERGE_RESOLUTION|>--- conflicted
+++ resolved
@@ -830,10 +830,6 @@
       std::vector<Real>table(ndim);
       std::array<Real,3> rold,rnew,r1;
       Real error;
-<<<<<<< HEAD
-=======
-      Real eps =500;
->>>>>>> 517fdf18
       bool converged = false;
 
       std::cout<< Ionosphere::eps<<std::endl;
@@ -863,11 +859,7 @@
          //Now let's Extrapolate
          richardsonExtrapolation(i,table,error,dims);
          //Normalize error to eps
-<<<<<<< HEAD
          error/=Ionosphere::eps;
-=======
-         //error/=eps;
->>>>>>> 517fdf18
 
          //If we are below eps good, let's exit
          if (error<eps){
@@ -989,7 +981,6 @@
 
             Node& no = nodes[n];
 
-<<<<<<< HEAD
             std::array<Real, 3> x = no.x;
             std::array<Real, 3> v({0,0,0});
             //Real stepSize = min(100e3, technicalGrid.DX / 2.); 
@@ -998,18 +989,6 @@
 
                // Make one step along the fieldline
                stepFieldLine(x,v,dipole, stepSize,"BS");
-=======
-         std::array<Real, 3> x = no.x;
-         std::array<Real, 3> v({0,0,0});
-         // Step at half FSGrid resolution TODO: Choose something better
-         Real stepSize = min(100.e3, technicalGrid.DX / 2.); 
-         
-         while( sqrt(x[0]*x[0] + x[1]*x[1] + x[2]*x[2]) < 1.5*couplingRadius ) {
-
-            // Make one step along the fieldline
-				getOutwardBfieldDirection(dipole,x,v);
-            stepFieldLine(x,v,dipole, stepSize,"Euler");
->>>>>>> 517fdf18
 
                // Look up the fsgrid cell beloinging to these coordinates
                std::array<int, 3> fsgridCell;
