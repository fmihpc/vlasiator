/*
 * This file is part of Vlasiator.
 * Copyright 2010-2016 Finnish Meteorological Institute
 *
 * For details of usage, see the COPYING file and read the "Rules of the Road"
 * at http://www.physics.helsinki.fi/vlasiator/
 *
 * This program is free software; you can redistribute it and/or modify
 * it under the terms of the GNU General Public License as published by
 * the Free Software Foundation; either version 2 of the License, or
 * (at your option) any later version.
 *
 * This program is distributed in the hope that it will be useful,
 * but WITHOUT ANY WARRANTY; without even the implied warranty of
 * MERCHANTABILITY or FITNESS FOR A PARTICULAR PURPOSE.  See the
 * GNU General Public License for more details.
 *
 * You should have received a copy of the GNU General Public License along
 * with this program; if not, write to the Free Software Foundation, Inc.,
 * 51 Franklin Street, Fifth Floor, Boston, MA 02110-1301 USA.
 */

/*!\file ionosphere.cpp
 * \brief Implementation of the class SysBoundaryCondition::Ionosphere to handle cells classified as sysboundarytype::IONOSPHERE.
 */

#include <cstdint>
#include <cstdlib>
#include <iostream>
#include <iomanip>
#include <fstream>

#include "ionosphere.h"
#include "../projects/project.h"
#include "../projects/projects_common.h"
#include "../vlasovmover.h"
#include "../fieldsolver/fs_common.h"
#include "../fieldsolver/ldz_magnetic_field.hpp"
#include "../fieldtracing/fieldtracing.h"
#include "../common.h"
#include "../object_wrapper.h"

#include <Eigen/Dense>

#define Vec3d Eigen::Vector3d
#define cross_product(av,bv) (av).cross(bv)
#define dot_product(av,bv) (av).dot(bv)
#define vector_length(v) (v).norm()
#define normalize_vector(v) (v).normalized()

#ifndef NDEBUG
   #define DEBUG_IONOSPHERE
#endif
#ifdef DEBUG_SYSBOUNDARY
   #define DEBUG_IONOSPHERE
#endif

namespace SBC {

   IonosphereBoundaryVDFmode boundaryVDFmode = FixedMoments;

   
   SphericalTriGrid ionosphereGrid; /*!< Ionosphere finite element grid */

   std::vector<IonosphereSpeciesParameters> Ionosphere::speciesParams;

   // Static ionosphere member variables
   Real Ionosphere::innerRadius;
   Real Ionosphere::radius;
   Real Ionosphere::recombAlpha; /*!< Recombination parameter, determining atmosphere ionizability (parameter) */
   Real Ionosphere::F10_7; /*!< Solar 10.7 Flux value (parameter) */
   Real Ionosphere::downmapRadius; /*!< Radius from which FACs are downmapped (RE) */
   Real Ionosphere::unmappedNodeRho; /*!< Electron density of ionosphere nodes that don't couple to the magnetosphere */
   Real Ionosphere::unmappedNodeTe; /*!< Electron temperature of ionosphere nodes that don't couple to the magnetosphere */
   Real Ionosphere::ridleyParallelConductivity; /*!< Constant parallel conductivity in the Ridley conductivity model */
   Real Ionosphere::couplingTimescale; /*!< Magnetosphere->Ionosphere coupling timescale (seconds) */
   Real Ionosphere::couplingInterval; /*!< Ionosphere update interval */
   int Ionosphere::solveCount; /*!< Counter of the number of solvings */
   Real Ionosphere::backgroundIonisation; /*!< Background ionisation due to stellar UV and cosmic rays */
   int  Ionosphere::solverMaxIterations;
   Real Ionosphere::solverRelativeL2ConvergenceThreshold;
   int Ionosphere::solverMaxFailureCount;
   Real Ionosphere::solverMaxErrorGrowthFactor;
   bool Ionosphere::solverPreconditioning;
   bool Ionosphere::solverUseMinimumResidualVariant;
   bool Ionosphere::solverToggleMinimumResidualVariant;
   Real Ionosphere::shieldingLatitude;
   enum Ionosphere::IonosphereConductivityModel Ionosphere::conductivityModel;

   // Offset field aligned currents so their sum is 0
   void SphericalTriGrid::offset_FAC() {

      if(nodes.size() == 0) {
         return;
      }

      // Separately make sure that both hemispheres are divergence-free
      Real northSum=0.;
      int northNum=0;
      Real southSum=0.;
      int southNum=0;

      for(uint n = 0; n<nodes.size(); n++) {
         if(nodes[n].x[2] > 0) {
            northSum += nodes[n].parameters[ionosphereParameters::SOURCE];
            northNum++;
         } else {
            southSum += nodes[n].parameters[ionosphereParameters::SOURCE];
            southNum++;
         }
      }

      northSum /= northNum;
      southSum /= southNum;

      for(uint n = 0; n<nodes.size(); n++) {
         if(nodes[n].x[2] > 0) {
            nodes[n].parameters[ionosphereParameters::SOURCE] -= northSum;
         } else {
            nodes[n].parameters[ionosphereParameters::SOURCE] -= southSum;
         }
      }
   }

   // Scale all nodes' coordinates so that they are situated on a spherical
   // shell with radius R
   void SphericalTriGrid::normalizeRadius(Node& n, Real R) {
      Real L = sqrt(n.x[0]*n.x[0] + n.x[1]*n.x[1] + n.x[2]*n.x[2]);
      for(int c=0; c<3; c++) {
         n.x[c] *= R/L;
      }
   }

   // Regenerate linking information between nodes and elements
   // Note: if this runs *before* stitchRefinementInterfaces(), there will be no
   // more information about t-junctions, so further stitiching won't work
   void SphericalTriGrid::updateConnectivity() {

      for(uint n=0; n<nodes.size(); n++) {
         nodes[n].numTouchingElements=0;

         for(uint e=0; e<elements.size(); e++) {
            for(int c=0; c<3; c++) {
               if(elements[e].corners[c] == n) {
                  nodes[n].touchingElements[nodes[n].numTouchingElements++]=e;
               }
            }
         }
      }
   }

   // Initialize base grid as a tetrahedron
   void SphericalTriGrid::initializeTetrahedron() {
      const static std::array<uint32_t, 3> seedElements[4] = {
         {1,2,3}, {1,3,4}, {1,4,2}, {2,4,3}
      };
      const static std::array<Real, 3> nodeCoords[4] = {
         {0,0,1.73205},
         {0,1.63299,-0.57735},
         {-1.41421,-0.816497,-0.57735},
         {1.41421,-0.816497,-0.57735}
      };

      // Create nodes
      // Additional nodes from table
      for(const auto& coords : nodeCoords) {
         Node newNode;
         newNode.x = coords;
         normalizeRadius(newNode, Ionosphere::innerRadius);
         nodes.push_back(newNode);
      }

      // Create elements
      for(const auto& seed : seedElements) {
         Element newElement;
         newElement.corners = seed;
         elements.push_back(newElement);
      }

      // Linke elements to nodes
      updateConnectivity();
   }

   // Initialize base grid as a icosahedron
   void SphericalTriGrid::initializeIcosahedron() {
      const static std::array<uint32_t, 3> seedElements[20] = {
        { 0, 2, 1}, { 0, 3, 2}, { 0, 4, 3}, { 0, 5, 4},
        { 0, 1, 5}, { 1, 2, 6}, { 2, 3, 7}, { 3, 4, 8},
        { 4, 5,9}, { 5, 1,10}, { 6, 2, 7}, { 7, 3, 8},
        { 8, 4,9}, {9, 5,10}, {10, 1, 6}, { 6, 7,11},
        { 7, 8,11}, { 8,9,11}, {9,10,11}, {10, 6,11}
      };
      const static std::array<Real, 3> nodeCoords[12] = {
        {        0,        0,  1.17557}, {  1.05146,        0, 0.525731},
        {  0.32492,      1.0, 0.525731}, {-0.850651, 0.618034, 0.525731},
        {-0.850651,-0.618034, 0.525731}, {  0.32492,     -1.0, 0.525731},
        { 0.850651, 0.618034,-0.525731}, { -0.32492,      1.0,-0.525731},
        { -1.05146,        0,-0.525731}, { -0.32492,     -1.0,-0.525731},
        { 0.850651,-0.618034,-0.525731}, {        0,        0, -1.17557}
      };

      // Create nodes
      // Additional nodes from table
      for(const auto& coords : nodeCoords) {
         Node newNode;
         newNode.x = coords;
         normalizeRadius(newNode, Ionosphere::innerRadius);
         nodes.push_back(newNode);
      }

      // Create elements
      for(const auto& seed : seedElements) {
         Element newElement;
         newElement.corners = seed;
         elements.push_back(newElement);
      }

      // Linke elements to nodes
      updateConnectivity();
   }

   // Spherical fibonacci base grid with arbitrary number of nodes n>8,
   // after Keinert et al 2015
   void SphericalTriGrid::initializeSphericalFibonacci(int n) {

      phiprof::Timer timer {"ionosphere-sphericalFibonacci"};
      // Golden ratio
      const Real Phi = (sqrt(5) +1.)/2.;

      auto madfrac = [](Real a, Real b) -> float {
         return a*b-floor(a*b);
      };

      // Forward spherical fibonacci mapping with n points
      auto SF = [madfrac,Phi](int i, int n) -> Vec3d {
         Real phi = 2*M_PI*madfrac(i, Phi-1.);
         Real z = 1. - (2.*i +1.)/n;
         Real sinTheta = sqrt(1 - z*z);
         return {cos(phi)*sinTheta, sin(phi)*sinTheta, z};
      };

      // Sample delaunay triangulation of the spherical fibonaccy grid around the given
      // point and return adjacent vertices
      auto SFDelaunayAdjacency = [SF,Phi](int j, int n) -> std::vector<int> {

         Real cosTheta = 1. - (2.*j+1.)/n;
         Real z = max(0., round(0.5*log(n * M_PI * sqrt(5) * (1.-cosTheta*cosTheta)) / log(Phi)));

         Vec3d nearestSample = SF(j,n);
         std::vector<int> nearestSamples;

         // Sample neighbourhood to find closest neighbours
         // Magic rainbow indexing
         for(int i=0; i<12; i++) {
            int r = i - floor(i/6)*6;
            int c = 5 - abs(5 - r*2) + floor((int)r/3);
            int k = j + (i < 6 ? +1 : -1) * (int)round(pow(Phi,z+c-2)/sqrt(5.));

            Vec3d currentSample = SF(k,n);
            Vec3d nearestToCurrentSample = currentSample - nearestSample;
            Real squaredDistance = dot_product(nearestToCurrentSample,nearestToCurrentSample);

            // Early reject by invalid index and distance
            if( k<0 || k>= n || squaredDistance > 5.*4.*M_PI / (sqrt(5) * n)) {
               continue;
            }

            nearestSamples.push_back(k);
         }

         // Make it delaunay
         std::vector<int> adjacentVertices;
         for(int i=0; i<(int)nearestSamples.size(); i++) {
            int k = nearestSamples[i];
            int kPrevious = nearestSamples[(i+nearestSamples.size()-1) % nearestSamples.size()];
            int kNext = nearestSamples[(i+1) % nearestSamples.size()];

            Vec3d currentSample = SF(k,n);
            Vec3d previousSample = SF(kPrevious, n);
            Vec3d nextSample = SF(kNext,n);

            if(dot_product(previousSample - nextSample, previousSample - nextSample) > dot_product(currentSample - nearestSample, currentSample-nearestSample)) {
               adjacentVertices.push_back(nearestSamples[i]);
            }
         }

         // Special case for the pole
         if( j == 0) {
            adjacentVertices.pop_back();
         }

         return adjacentVertices;
      };

      // Create nodes
      for(int i=0; i< n; i++) {
         Node newNode;

         Vec3d pos = SF(i,n);
         newNode.x = {pos[0], pos[1], pos[2]};
         normalizeRadius(newNode, Ionosphere::innerRadius);

         nodes.push_back(newNode);
      }

      // Create elements
      for(int i=0; i < n; i++) {
         std::vector<int> neighbours = SFDelaunayAdjacency(i,n);

         // Build a triangle fan around the neighbourhood
         for(uint j=0; j<neighbours.size(); j++) {
            if(neighbours[j] > i && neighbours[(j+1)%neighbours.size()] > i) { // Only triangles in "positive" direction to avoid double cover.
               Element newElement;
               newElement.corners = {(uint)i, (uint)neighbours[j], (uint)neighbours[(j+1)%neighbours.size()]};
               elements.push_back(newElement);
            }
         }
      }

      updateConnectivity();
   }

   // Find the neighbouring element of the one with index e, that is sharing the
   // two corner nodes n1 and n2
   //
   //            2 . . . . . . . .*
   //           /  \             .
   //          /    \   neigh   .
   //         /      \   bour  .
   //        /   e    \       .
   //       /          \     .
   //      /            \   .
   //     /              \ .
   //    0----------------1
   //
   int32_t SphericalTriGrid::findElementNeighbour(uint32_t e, int n1, int n2) {
      Element& el = elements[e];

      Node& node1 = nodes[el.corners[n1]];
      Node& node2 = nodes[el.corners[n2]];

      for(uint n1e=0; n1e<node1.numTouchingElements; n1e++) {
         if(node1.touchingElements[n1e] == e) continue; // Skip ourselves.

         for(uint n2e=0; n2e<node2.numTouchingElements; n2e++) {
            if(node1.touchingElements[n1e] == node2.touchingElements[n2e]) {
               return node1.touchingElements[n1e];
            }
         }
      }

      // No neighbour found => Apparently, the neighbour is refined and doesn't
      // exist at this scale. Good enough for us.
      return -1;
   }

   // Find the mesh node closest to the given coordinates.
   uint32_t SphericalTriGrid::findNodeAtCoordinates(std::array<Real,3> x) {

      // Project onto sphere
      Real L=sqrt(x[0]*x[0] + x[1]*x[1] + x[2]*x[2]);
      for(int c=0; c<3; c++) {
         x[c] *= Ionosphere::innerRadius/L;
      }

      uint32_t node = 0;
      uint32_t nextNode = 0;

      // TODO: For spherical fibonacci meshes, this can be accelerated by
      // doing an iSF lookup

      // Iterate through nodes to find the closest one
      while(true) {

         node = nextNode;

         // This nodes' distance to our target point
         std::array<Real, 3> deltaX({x[0]-nodes[node].x[0],
               x[1]-nodes[node].x[1],
               x[2]-nodes[node].x[2]});
         Real minDist=sqrt(deltaX[0]*deltaX[0] + deltaX[1]*deltaX[1] + deltaX[2]*deltaX[2]);

         // Iterate through our neighbours
         for(uint i=0; i<nodes[node].numTouchingElements; i++) {
            for(int j=0; j<3; j++) {
               uint32_t thatNode = elements[nodes[node].touchingElements[i]].corners[j];
               if(thatNode == node || thatNode == nextNode) {
                  continue;
               }

               // If it is closer, continue there.
               deltaX = {x[0]-nodes[thatNode].x[0],
                  x[1]-nodes[thatNode].x[1],
                  x[2]-nodes[thatNode].x[2]};
               Real thatDist = sqrt(deltaX[0]*deltaX[0] + deltaX[1]*deltaX[1] + deltaX[2]*deltaX[2]);
               if(thatDist < minDist) {
                  minDist = thatDist;
                  nextNode = thatNode;
               }
            }
         }

         // Didn't find a closer one, use this one.
         if(nextNode == node) {
            break;
         }
      }

      return node;
   }

   // Subdivide mesh within element e
   // The element gets replaced by four new ones:
   //
   /*            2                      2
   //           /  \                   /  \
   //          /    \                 / 2  \
   //         /      \               /      \
   //        /        \     ==>     2--------1
   //       /          \           / \  3  /  \
   //      /            \         / 0 \   / 1  \
   //     /              \       /     \ /      \
   //    0----------------1     0-------0--------1
   */
   // And three new nodes get created at the interfaces,
   // unless they already exist.
   // The new center element (3) replaces the old parent element in place.
   void SphericalTriGrid::subdivideElement(uint32_t e) {

      phiprof::Timer timer {"ionosphere-subdivideElement"};
      Element& parentElement = elements[e];

      // 4 new elements
      std::array<Element,4> newElements;
      for(int i=0; i<4; i++) {
         newElements[i].refLevel = parentElement.refLevel + 1;
      }

      // (up to) 3 new nodes
      std::array<uint32_t,3> edgeNodes;
      for(int i=0; i<3; i++) { // Iterate over the edges of the triangle

         // Taking the two nodes on that edge
         Node& n1 = nodes[parentElement.corners[i]];
         Node& n2 = nodes[parentElement.corners[(i+1)%3]];

         // Find the neighbour in that direction
         int32_t ne = findElementNeighbour(e, i, (i+1)%3);

         if(ne == -1) { // Neighbour is refined already, node should already exist.

            // Find it.
            int32_t insertedNode = -1;

            // First assemble a list of candidates from all elements touching
            // that corner at the next refinement level
            std::set<uint32_t> candidates;
            for(uint en=0; en< n1.numTouchingElements; en++) {
               if(elements[n1.touchingElements[en]].refLevel == parentElement.refLevel + 1) {
                  for(int k=0; k<3; k++) {
                     candidates.emplace(elements[n1.touchingElements[en]].corners[k]);
                  }
               }
            }
            // Then match that list from the second corner
            for(uint en=0; en< n2.numTouchingElements; en++) {
               if(elements[n2.touchingElements[en]].refLevel == parentElement.refLevel + 1) {
                  for(int k=0; k<3; k++) {
                     if(candidates.count(elements[n2.touchingElements[en]].corners[k]) > 0) {
                        insertedNode = elements[n2.touchingElements[en]].corners[k];
                     }
                  }
               }
            }
            if(insertedNode == -1) {
               cerr << "(IONOSPHERE) Warning: did not find neighbouring split node when trying to refine "
                  << "element " << e << " on edge " << i << " with nodes (" << parentElement.corners[0]
                  << ", " << parentElement.corners[1] << ", " << parentElement.corners[2] << ")" << endl;
               insertedNode = 0;
            }

            // Double-check that this node currently has 4 touching elements
            if(nodes[insertedNode].numTouchingElements != 4) {
               cerr << "(IONOSPHERE) Warning: mesh topology screwup when refining: node "
                  << insertedNode << " is touching " << nodes[insertedNode].numTouchingElements
                  << " elements, should be 4." << endl;
            }

            // Add the other 2
            nodes[insertedNode].touchingElements[4] = elements.size() + i;
            nodes[insertedNode].touchingElements[5] = elements.size() + (i+1)%3;

            // Now that node touches 6 elements.
            nodes[insertedNode].numTouchingElements=6;

            edgeNodes[i] = insertedNode;

         } else {       // Neighbour is not refined, add a node here.
            Node newNode;

            // Node coordinates are in the middle of the two parents
            for(int c=0; c<3; c++) {
               newNode.x[c] = 0.5 * (n1.x[c] + n2.x[c]);
            }
            // Renormalize to sit on the circle
            normalizeRadius(newNode, Ionosphere::innerRadius);

            // This node has four touching elements: the old neighbour and 3 of the new ones
            newNode.numTouchingElements = 4;
            newNode.touchingElements[0] = ne;
            newNode.touchingElements[1] = e; // Center element
            newNode.touchingElements[2] = elements.size() + i;
            newNode.touchingElements[3] = elements.size() + (i+1)%3;

            nodes.push_back(newNode);
            edgeNodes[i] = nodes.size()-1;
         }
      }

      // Now set the corners of the new elements
      newElements[0].corners[0] = parentElement.corners[0];
      newElements[0].corners[1] = edgeNodes[0];
      newElements[0].corners[2] = edgeNodes[2];
      newElements[1].corners[0] = edgeNodes[0];
      newElements[1].corners[1] = parentElement.corners[1];
      newElements[1].corners[2] = edgeNodes[1];
      newElements[2].corners[0] = edgeNodes[2];
      newElements[2].corners[1] = edgeNodes[1];
      newElements[2].corners[2] = parentElement.corners[2];
      newElements[3].corners[0] = edgeNodes[0];
      newElements[3].corners[1] = edgeNodes[1];
      newElements[3].corners[2] = edgeNodes[2];

      // And references of the corners are replaced to point
      // to the new child elements
      for(int n=0; n<3; n++) {
         Node& cornerNode = nodes[parentElement.corners[n]];
         for(uint i=0; i< cornerNode.numTouchingElements; i++) {
            if(cornerNode.touchingElements[i] == e) {
               cornerNode.touchingElements[i] = elements.size() + n;
            }
         }
      }

      // The center element replaces the original one
      elements[e] = newElements[3];
      // Insert the other new elements at the end of the list
      for(int i=0; i<3; i++) {
         elements.push_back(newElements[i]);
      }
   }


   // Fractional energy dissipation rate for a isotropic beam, based on Rees (1963), figure 1
   static Real ReesIsotropicLambda(Real x) {
      static const Real P[7] = { -11.639, 32.1133, -30.8543, 14.6063, -6.3375, 0.6138, 1.4946};
      Real lambda = (((((P[0] * x + P[1])*x +P[2])*x+ P[3])*x + P[4])*x +P[5])* x+P[6];
      if(x > 1. || lambda < 0) {
         return 0;
      }
      return lambda;
   }


   // Energy dissipasion function based on Sergienko & Ivanov (1993), eq. A2
   static Real SergienkoIvanovLambda(Real E0, Real Chi) {

      struct SergienkoIvanovParameters {
         Real E; // in eV
         Real C1;
         Real C2;
         Real C3;
         Real C4;
      };

      const static SergienkoIvanovParameters SIparameters[] = {
         {50,  0.0409,   1.072, -0.0641, -1.054},
         {100, 0.0711,   0.899, -0.171,  -0.720},
         {500, 0.130,    0.674, -0.271,  -0.319},
         {1000,0.142,    0.657, -0.277,  -0.268}
      };

      Real C1=0;
      Real C2=0;
      Real C3=0;
      Real C4=0;
      if(E0 <= SIparameters[0].E) {
         C1 = SIparameters[0].C1;
         C2 = SIparameters[0].C2;
         C3 = SIparameters[0].C3;
         C4 = SIparameters[0].C4;
      } else if (E0 >= SIparameters[3].E) {
         C1 = SIparameters[3].C1;
         C2 = SIparameters[3].C2;
         C3 = SIparameters[3].C3;
         C4 = SIparameters[3].C4;
      } else {
         for(int i=0; i<3; i++) {
            if(SIparameters[i].E < E0 && SIparameters[i+1].E > E0) {
               Real interp = (E0 - SIparameters[i].E) / (SIparameters[i+1].E - SIparameters[i].E);
               C1 = (1.-interp) * SIparameters[i].C1 + interp * SIparameters[i+1].C1;
               C2 = (1.-interp) * SIparameters[i].C2 + interp * SIparameters[i+1].C2;
               C3 = (1.-interp) * SIparameters[i].C3 + interp * SIparameters[i+1].C3;
               C4 = (1.-interp) * SIparameters[i].C4 + interp * SIparameters[i+1].C4;
            }
         }
      }
      return (C2 + C1*Chi)*exp(C4*Chi + C3*Chi*Chi);
   }

   /* Read atmospheric model file in MSIS format.
    * Based on the table data, precalculate and fill the ionisation production lookup table
    */
   void SphericalTriGrid::readAtmosphericModelFile(const char* filename) {

      phiprof::Timer timer {"ionosphere-readAtmosphericModelFile"};
      // These are the only height values (in km) we are actually interested in
      static const float alt[numAtmosphereLevels] = {
         66, 68, 71, 74, 78, 82, 87, 92, 98, 104, 111,
         118, 126, 134, 143, 152, 162, 172, 183, 194
      };

      // Open file, read in
      ifstream in(filename);
      if(!in) {
         cerr << "(ionosphere) WARNING: Atmospheric Model file " << filename << " could not be opened: " <<
            strerror(errno) << endl
            << "(ionosphere) All atmospheric values will be zero, and there will be no ionization!" << endl;
      }
      int altindex = 0;
      Real integratedDensity = 0;
      Real prevDensity = 0;
      Real prevAltitude = 0;
      std::vector<std::array<Real, 5>> MSISvalues;
      while(in) {
         Real altitude, massdensity, Odensity, N2density, O2density, neutralTemperature;
         in >> altitude >> Odensity >> N2density >> O2density >> massdensity >> neutralTemperature;

         integratedDensity += (altitude - prevAltitude) *1000 * 0.5 * (massdensity + prevDensity);
         // Ion-neutral scattering frequencies (from Schunk and Nagy, 2009, Table 4.5)
         Real nui = 1e-17*(3.67*Odensity + 5.14*N2density + 2.59*O2density);
         // Elctron-neutral scattering frequencies (Same source, Table 4.6)
         Real nue = 1e-17*(8.9*Odensity + 2.33*N2density + 18.2*O2density);
         prevAltitude = altitude;
         prevDensity = massdensity;
         MSISvalues.push_back({altitude, massdensity, nui, nue, integratedDensity});
      }

      // Iterate through the read data and linearly interpolate
      for(unsigned int i=1; i<MSISvalues.size(); i++) {
         Real altitude = MSISvalues[i][0];

         // When we encounter one of our reference layers, record its values
         while(altindex < numAtmosphereLevels && altitude >= alt[altindex]) {
            Real interpolationFactor = (alt[altindex] - MSISvalues[i-1][0]) / (MSISvalues[i][0] - MSISvalues[i-1][0]);

            AtmosphericLayer newLayer;
            newLayer.altitude = alt[altindex]; // in km
            newLayer.density = fmax((1.-interpolationFactor) * MSISvalues[i-1][1] + interpolationFactor * MSISvalues[i][1], 0.); // kg/m^3
            newLayer.depth = fmax((1.-interpolationFactor) * MSISvalues[i-1][4] + interpolationFactor * MSISvalues[i][4], 0.); // kg/m^2

            newLayer.nui = fmax((1.-interpolationFactor) * MSISvalues[i-1][2] + interpolationFactor * MSISvalues[i][2], 0.); // m^-3 s^-1
            newLayer.nue = fmax((1.-interpolationFactor) * MSISvalues[i-1][3] + interpolationFactor * MSISvalues[i][3], 0.); // m^-3 s^-1
            atmosphere[altindex++] = newLayer;
         }
      }

      // Now we have integrated density from the bottom of the atmosphere in the depth field.
      // Flip it around.
      for(int h=0; h<numAtmosphereLevels; h++) {
         atmosphere[h].depth = integratedDensity - atmosphere[h].depth;
      }

      // Calculate Hall and Pedersen conductivity coefficient based on charge carrier density
      const Real Bval = 5e-5; // TODO: Hardcoded B strength here?
      const Real NO_gyroFreq = physicalconstants::CHARGE * Bval / (31*physicalconstants::MASS_PROTON); // Ion (NO+) gyration frequency
      const Real e_gyroFreq = physicalconstants::CHARGE * Bval / (physicalconstants::MASS_ELECTRON); // Elctron gyration frequency
      for(int h=0; h<numAtmosphereLevels; h++) {
         Real sigma_i = physicalconstants::CHARGE*physicalconstants::CHARGE / ((31. * physicalconstants::MASS_PROTON)  * atmosphere[h].nui);
         Real sigma_e = physicalconstants::CHARGE*physicalconstants::CHARGE / (physicalconstants::MASS_ELECTRON  * atmosphere[h].nue);
         atmosphere[h].pedersencoeff = sigma_i * (atmosphere[h].nui * atmosphere[h].nui)/(atmosphere[h].nui*atmosphere[h].nui + NO_gyroFreq*NO_gyroFreq)
            + sigma_e *(atmosphere[h].nue * atmosphere[h].nue)/(atmosphere[h].nue*atmosphere[h].nue + e_gyroFreq*e_gyroFreq);
         atmosphere[h].hallcoeff = -sigma_i * (atmosphere[h].nui * NO_gyroFreq)/(atmosphere[h].nui*atmosphere[h].nui + NO_gyroFreq*NO_gyroFreq)
            + sigma_e *(atmosphere[h].nue * e_gyroFreq)/(atmosphere[h].nue*atmosphere[h].nue + e_gyroFreq*e_gyroFreq);

         atmosphere[h].parallelcoeff = sigma_e;
      }


      // Energies of particles that sample the production array
      // are logspace-distributed from 10^-1 to 10^2.3 keV
      std::array< Real, SBC::productionNumParticleEnergies+1 > particle_energy; // In KeV
      for(int e=0; e<SBC::productionNumParticleEnergies; e++) {
         // TODO: Hardcoded constants. Make parameter?
         particle_energy[e] = pow(10.0, -1.+e*(2.3+1.)/(SBC::productionNumParticleEnergies-1));
      }
      particle_energy[SBC::productionNumParticleEnergies] = 2*particle_energy[SBC::productionNumParticleEnergies-1] - particle_energy[SBC::productionNumParticleEnergies-2];

      // Precalculate scattering rates
      const Real eps_ion_keV = 0.035; // Energy required to create one ion
      std::array< std::array< Real, numAtmosphereLevels >, SBC::productionNumParticleEnergies > scatteringRate;
      for(int e=0;e<SBC::productionNumParticleEnergies; e++) {

         Real electronRange=0.;
         Real rho_R=0.;
         switch(ionizationModel) {
            case Rees1963:
               electronRange = 4.57e-5 * pow(particle_energy[e], 1.75); // kg m^-2
               // Integrate downwards through the atmosphere to find density at depth=1
               for(int h=numAtmosphereLevels-1; h>=0; h--) {
                  if(atmosphere[h].depth / electronRange > 1) {
                     rho_R = atmosphere[h].density;
                     break;
                  }
               }
               if(rho_R == 0.) {
                  rho_R = atmosphere[0].density;
               }
               break;
            case Rees1989:
               // From Rees, M. H. (1989), q 3.4.4
               electronRange = 4.3e-6 + 5.36e-5 * pow(particle_energy[e], 1.67); // kg m^-2
               break;
            case SergienkoIvanov:
               electronRange = 1.64e-5 * pow(particle_energy[e], 1.67) * (1. + 9.48e-2 * pow(particle_energy[e], -1.57));
               break;
            default:
               cerr << "(IONOSPHERE) Invalid value for Ionization model." << endl;
               abort();
         }

         for(int h=0; h<numAtmosphereLevels; h++) {
            Real lambda;
            Real rate=0;
            switch(ionizationModel) {
               case Rees1963:
                  // Rees et al 1963, eq. 1
                  lambda = ReesIsotropicLambda(atmosphere[h].depth/electronRange);
                  rate = particle_energy[e] / (electronRange / rho_R) / eps_ion_keV *   lambda   *   atmosphere[h].density / integratedDensity; 
                  break;
               case Rees1989:
            // Rees 1989, eq. 3.3.7 / 3.3.8
                  lambda = ReesIsotropicLambda(atmosphere[h].depth/electronRange);
                  rate = particle_energy[e] * lambda * atmosphere[h].density / electronRange / eps_ion_keV;
                  break;
               case SergienkoIvanov:
                  lambda = SergienkoIvanovLambda(particle_energy[e]*1000., atmosphere[h].depth/electronRange);
                  rate = atmosphere[h].density / eps_ion_keV * particle_energy[e] * lambda / electronRange; // TODO: Albedo flux?
                  break;
            }
            scatteringRate[e][h] = max(0., rate); // m^-1
         }
      }

      // Fill ionisation production table
      std::array< Real, SBC::productionNumParticleEnergies > differentialFlux; // Differential flux

      for(int e=0; e<productionNumAccEnergies; e++) {

         const Real productionAccEnergyStep = (log10(productionMaxAccEnergy) - log10(productionMinAccEnergy)) / productionNumAccEnergies;
         Real accenergy = pow(10., productionMinAccEnergy + e*(productionAccEnergyStep)); // In KeV

         for(int t=0; t<productionNumTemperatures; t++) {
            const Real productionTemperatureStep = (log10(productionMaxTemperature) - log10(productionMinTemperature)) / productionNumTemperatures;
            Real tempenergy = pow(10, productionMinTemperature + t*productionTemperatureStep); // In KeV

            for(int p=0; p<SBC::productionNumParticleEnergies; p++) {
               // TODO: Kappa distribution here? Now only going for maxwellian
               Real energyparam = (particle_energy[p]-accenergy)/tempenergy; // = E_p / (kB T)

               if(particle_energy[p] > accenergy) {
                  Real deltaE = (particle_energy[p+1] - particle_energy[p])* 1e3*physicalconstants::CHARGE;  // dE in J

                  differentialFlux[p] = sqrt(1. / (2. * M_PI * physicalconstants::MASS_ELECTRON))
                    * particle_energy[p] / tempenergy / sqrt(tempenergy * 1e3 *physicalconstants::CHARGE)
                    * deltaE * exp(-energyparam); // m / s  ... multiplied with density, this yields a flux 1/m^2/s
               } else {
                  differentialFlux[p] = 0;
               }
            }
            for(int h=0; h < numAtmosphereLevels; h++) {
               productionTable[h][e][t] = 0;
               for(int p=0; p<SBC::productionNumParticleEnergies; p++) {
                  productionTable[h][e][t] += scatteringRate[p][h]*differentialFlux[p];
               }
            }
         }
      }
   }

   /*!< Store the value of the magnetic field at the node.*/
   void SphericalTriGrid::storeNodeB() {
      for(uint n=0; n<nodes.size(); n++) {
         nodes[n].parameters[NODE_BX] = /*SBC::ionosphereGrid.*/dipoleField(nodes[n].x[0],nodes[n].x[1],nodes[n].x[2],X,0,X) + /*SBC::ionosphereGrid.*/BGB[0];
         nodes[n].parameters[NODE_BY] = /*SBC::ionosphereGrid.*/dipoleField(nodes[n].x[0],nodes[n].x[1],nodes[n].x[2],Y,0,Y) + /*SBC::ionosphereGrid.*/BGB[1];
         nodes[n].parameters[NODE_BZ] = /*SBC::ionosphereGrid.*/dipoleField(nodes[n].x[0],nodes[n].x[1],nodes[n].x[2],Z,0,Z) + /*SBC::ionosphereGrid.*/BGB[2];
      }
   }

   /* Look up the free electron production rate in the ionosphere, given the atmospheric height index,
    * particle energy after the ionospheric potential drop and inflowing distribution temperature */
   Real SphericalTriGrid::lookupProductionValue(int heightindex, Real energy_keV, Real temperature_keV) {
            Real normEnergy = (log10(energy_keV) - log10(productionMinAccEnergy)) / (log10(productionMaxAccEnergy) - log10(productionMinAccEnergy));
            if(normEnergy < 0) {
               normEnergy = 0;
            }
            Real normTemperature = (log10(temperature_keV) - log10(productionMinTemperature)) / (log(productionMaxTemperature) - log(productionMinTemperature));
            if(normTemperature < 0) {
               normTemperature = 0;
            }

            // Interpolation bin and parameters
            normEnergy *= productionNumAccEnergies;
            int energyindex = int(float(normEnergy));
            if(energyindex < 0) {
               energyindex = 0;
               normEnergy = 0;
            }
            if(energyindex > productionNumAccEnergies - 2) {
               energyindex = productionNumAccEnergies - 2;
               normEnergy = 0;
            }
            float t = normEnergy - floor(normEnergy);

            normTemperature *= productionNumTemperatures;
            int temperatureindex = int(float(normTemperature));
            float s = normTemperature - floor(normTemperature);
            if(temperatureindex < 0) {
               temperatureindex = 0;
               normTemperature = 0;
            }
            if(temperatureindex > productionNumTemperatures - 2) {
               temperatureindex = productionNumTemperatures - 2;
               normTemperature = 0;
            }

            // Lookup production rate by linearly interpolating table.
            return (productionTable[heightindex][energyindex][temperatureindex]*(1.-t) +
                    productionTable[heightindex][energyindex+1][temperatureindex] * t) * (1.-s) +
                   (productionTable[heightindex][energyindex][temperatureindex+1]*(1.-t) +
                    productionTable[heightindex][energyindex+1][temperatureindex+1] * t) * s ;

   }

   /* Estimate the magnetospheric electron precipitation energy flux (in W/m^2) from
    * mass density, electron temperature and potential difference.
    *
    * TODO: This is the coarse MHD estimate, lacking a better approximation. Should this
    * instead use the precipitation data reducer?
    */
   void SphericalTriGrid::calculatePrecipitation() {

      for(uint n=0; n<nodes.size(); n++) {
         Real ne = nodes[n].electronDensity();
         Real electronEnergy = nodes[n].electronTemperature() * physicalconstants::K_B;
         Real potential = nodes[n].deltaPhi();

         nodes[n].parameters[ionosphereParameters::PRECIP] = (ne / sqrt(2. * M_PI * physicalconstants::MASS_ELECTRON * electronEnergy))
            * (2. * electronEnergy * electronEnergy + 2 * physicalconstants::CHARGE * potential * electronEnergy
                  + (physicalconstants::CHARGE * potential)*(physicalconstants::CHARGE * potential));

      }
   }

   /* Calculate the conductivity tensor for every grid node, based on the
    * given F10.7 photospheric flux as a solar activity proxy.
    *
    * This assumes the FACs have already been coupled into the grid.
    * 
    * If refillTensorAtRestart is true, we don't recompute precipitation and integration, we just refill the tensor from the sigmas as read from restart.
    * That is necessary so ig_inplanecurrent has non-zero data if an output file is written after restart and before the next ionosphere solution step.
    */
   void SphericalTriGrid::calculateConductivityTensor(
      const Real F10_7,
      const Real recombAlpha,
      const Real backgroundIonisation,
      const bool refillTensorAtRestart/*=false*/
   ) {
      phiprof::Timer timer {"ionosphere-calculateConductivityTensor"};
      
      // At restart we have SIGMAP, SIGMAH and SIGMAPARALLEL read in from the restart file already, no need to update here.
      if(!refillTensorAtRestart) {
         // Ranks that don't participate in ionosphere solving skip this function outright
         if(!isCouplingInwards && !isCouplingOutwards) {
            phiprof::stop("ionosphere-calculateConductivityTensor");
            return;
         }
         
         calculatePrecipitation();
         
         //Calculate height-integrated conductivities and 3D electron density
         // TODO: effdt > 0?
         // (Then, ne += dt*(q - alpha*ne*abs(ne))
         for(uint n=0; n<nodes.size(); n++) {
            nodes[n].parameters[ionosphereParameters::SIGMAP] = 0;
            nodes[n].parameters[ionosphereParameters::SIGMAH] = 0;
            nodes[n].parameters[ionosphereParameters::SIGMAPARALLEL] = 0;
            std::array<Real, numAtmosphereLevels> electronDensity;

            // Note this loop counts from 1 (std::vector is zero-initialized, so electronDensity[0] = 0)
            for(int h=1; h<numAtmosphereLevels; h++) { 
               // Calculate production rate
               Real energy_keV = max(nodes[n].deltaPhi()/1000., productionMinAccEnergy);

               Real ne = nodes[n].electronDensity();
               Real electronTemp = nodes[n].electronTemperature();
               Real temperature_keV = (physicalconstants::K_B / physicalconstants::CHARGE) / 1000. * electronTemp;
               if(std::isnan(energy_keV) || std::isnan(temperature_keV)) {
                  cerr << "(ionosphere) NaN encountered in conductivity calculation: " << endl
                     << "   `-> DeltaPhi     = " << nodes[n].deltaPhi()/1000. << " keV" << endl
                     << "   `-> energy_keV   = " << energy_keV << endl
                     << "   `-> ne           = " << ne << " m^-3" << endl
                     << "   `-> electronTemp = " << electronTemp << " K" << endl;
               }
               Real qref = ne * lookupProductionValue(h, energy_keV, temperature_keV);

<<<<<<< HEAD
      // Ranks that don't participate in ionosphere solving skip this function outright
      if(!isCouplingInwards && !isCouplingOutwards) {
         return;
      }

      calculatePrecipitation();

      //Calculate height-integrated conductivities and 3D electron density
      // TODO: effdt > 0?
      // (Then, ne += dt*(q - alpha*ne*abs(ne))
      for(uint n=0; n<nodes.size(); n++) {
         nodes[n].parameters[ionosphereParameters::SIGMAP] = 0;
         nodes[n].parameters[ionosphereParameters::SIGMAH] = 0;
         nodes[n].parameters[ionosphereParameters::SIGMAPARALLEL] = 0;
         std::array<Real, numAtmosphereLevels> electronDensity;
=======
               // Get equilibrium electron density
               electronDensity[h] = sqrt(qref/recombAlpha);
>>>>>>> 6bf18b89

               // Calculate conductivities
               Real halfdx = 1000 * 0.5 * (atmosphere[h].altitude -  atmosphere[h-1].altitude);
               Real halfCH = halfdx * 0.5 * (atmosphere[h-1].hallcoeff + atmosphere[h].hallcoeff);
               Real halfCP = halfdx * 0.5 * (atmosphere[h-1].pedersencoeff + atmosphere[h].pedersencoeff);
               Real halfCpara = halfdx * 0.5 * (atmosphere[h-1].parallelcoeff + atmosphere[h].parallelcoeff);

               nodes[n].parameters[ionosphereParameters::SIGMAP] += (electronDensity[h]+electronDensity[h-1]) * halfCP;
               nodes[n].parameters[ionosphereParameters::SIGMAH] += (electronDensity[h]+electronDensity[h-1]) * halfCH;
               nodes[n].parameters[ionosphereParameters::SIGMAPARALLEL] += (electronDensity[h]+electronDensity[h-1]) * halfCpara;
            }
         }
      }

      // Antisymmetric tensor epsilon_ijk
      static const int epsilon[3][3][3] = {
         {{0,0,0},{0,0,1},{0,-1,0}},
         {{0,0,-1},{0,0,0},{1,0,0}},
         {{0,1,0},{-1,0,0},{0,0,0}}
      };

      // Pre-transformed F10_7 values
      Real F10_7_p_049 = pow(F10_7, 0.49);
      Real F10_7_p_053 = pow(F10_7, 0.53);

      for(uint n=0; n<nodes.size(); n++) {

         std::array<Real, 3>& x = nodes[n].x;
         // TODO: Perform coordinate transformation here?
         
         // At restart we have SIGMAP, SIGMAH and SIGMAPARALLEL read in from the restart file already.
         if(!refillTensorAtRestart) {
            // Solar incidence parameter for calculating UV ionisation on the dayside
            Real coschi = x[0] / Ionosphere::innerRadius;
            if(coschi < 0) {
               coschi = 0;
            }
            Real sigmaP_dayside = backgroundIonisation + F10_7_p_049 * (0.34 * coschi + 0.93 * sqrt(coschi));
            Real sigmaH_dayside = backgroundIonisation + F10_7_p_053 * (0.81 * coschi + 0.54 * sqrt(coschi));
            
            nodes[n].parameters[ionosphereParameters::SIGMAP] = sqrt( pow(nodes[n].parameters[ionosphereParameters::SIGMAP],2) + pow(sigmaP_dayside,2));
            nodes[n].parameters[ionosphereParameters::SIGMAH] = sqrt( pow(nodes[n].parameters[ionosphereParameters::SIGMAH],2) + pow(sigmaH_dayside,2));
         }
         
         // Build conductivity tensor
         Real sigmaP = nodes[n].parameters[ionosphereParameters::SIGMAP];
         Real sigmaH = nodes[n].parameters[ionosphereParameters::SIGMAH];
         Real sigmaParallel = nodes[n].parameters[ionosphereParameters::SIGMAPARALLEL];

         // GUMICS-Style conductivity tensor.
         // Approximate B vector = radial vector
         // SigmaP and SigmaH are both in-plane with the mesh
         // No longitudinal conductivity
         if(Ionosphere::conductivityModel == Ionosphere::GUMICS) {
            std::array<Real, 3> b = {x[0] / Ionosphere::innerRadius, x[1] / Ionosphere::innerRadius, x[2] / Ionosphere::innerRadius};
            if(x[2] >= 0) {
               b[0] *= -1;
               b[1] *= -1;
               b[2] *= -1;
            }

            for(int i=0; i<3; i++) {
               for(int j=0; j<3; j++) {
                  nodes[n].parameters[ionosphereParameters::SIGMA + i*3 + j] = sigmaP * (((i==j)? 1. : 0.) - b[i]*b[j]);
                  for(int k=0; k<3; k++) {
                     nodes[n].parameters[ionosphereParameters::SIGMA + i*3 + j] -= sigmaH * epsilon[i][j][k]*b[k];
                  }
               }
            }
         } else if(Ionosphere::conductivityModel == Ionosphere::Ridley) {

            sigmaParallel = Ionosphere::ridleyParallelConductivity;
            std::array<Real, 3> b = {
               dipoleField(x[0],x[1],x[2],X,0,X),
               dipoleField(x[0],x[1],x[2],Y,0,Y),
               dipoleField(x[0],x[1],x[2],Z,0,Z)
            };
            Real Bnorm = sqrt(b[0]*b[0]+b[1]*b[1]+b[2]*b[2]);
            b[0] /= Bnorm;
            b[1] /= Bnorm;
            b[2] /= Bnorm;

            for(int i=0; i<3; i++) {
               for(int j=0; j<3; j++) {
                  nodes[n].parameters[ionosphereParameters::SIGMA + i*3 + j] = sigmaP * ((i==j)? 1. : 0.) + (sigmaParallel - sigmaP)*b[i]*b[j];
                  for(int k=0; k<3; k++) {
                     nodes[n].parameters[ionosphereParameters::SIGMA + i*3 + j] -= sigmaH * epsilon[i][j][k]*b[k];
                  }
               }
            }
         } else if(Ionosphere::conductivityModel == Ionosphere::Koskinen) {

            std::array<Real, 3> b = {
               dipoleField(x[0],x[1],x[2],X,0,X),
               dipoleField(x[0],x[1],x[2],Y,0,Y),
               dipoleField(x[0],x[1],x[2],Z,0,Z)
            };
            Real Bnorm = sqrt(b[0]*b[0]+b[1]*b[1]+b[2]*b[2]);
            b[0] /= Bnorm;
            b[1] /= Bnorm;
            b[2] /= Bnorm;

            for(int i=0; i<3; i++) {
               for(int j=0; j<3; j++) {
                  nodes[n].parameters[ionosphereParameters::SIGMA + i*3 + j] = sigmaP * ((i==j)? 1. : 0.) + (sigmaParallel - sigmaP)*b[i]*b[j];
                  for(int k=0; k<3; k++) {
                     nodes[n].parameters[ionosphereParameters::SIGMA + i*3 + j] -= sigmaH * epsilon[i][j][k]*b[k];
                  }
               }
            }
         } else {
            cerr << "(ionosphere) Error: Undefined conductivity model " << Ionosphere::conductivityModel << "! Ionospheric Sigma Tensor will be zero." << endl;
         }
      }
   }
   


   

   
   


   // (Re-)create the subcommunicator for ionosphere-internal communication
   // This needs to be rerun after Vlasov grid load balancing to ensure that
   // ionosphere info is still communicated to the right ranks.
   void SphericalTriGrid::updateIonosphereCommunicator(dccrg::Dccrg<SpatialCell,dccrg::Cartesian_Geometry>& mpiGrid, FsGrid< fsgrids::technical, FS_STENCIL_WIDTH> & technicalGrid) {
      phiprof::Timer timer {"ionosphere-updateIonosphereCommunicator"};

      // Check if the current rank contains ionosphere boundary cells.
      isCouplingOutwards = true;
      //for(const auto& cell: mpiGrid.get_cells()) {
      //   if(mpiGrid[cell]->sysBoundaryFlag == sysboundarytype::IONOSPHERE) {
      //      isCouplingOutwards = true;
      //   }
      //}

      // If a previous communicator existed, destroy it.
      if(communicator != MPI_COMM_NULL) {
         MPI_Comm_free(&communicator);
         communicator = MPI_COMM_NULL;
      }

      // Whether or not the current rank is coupling inwards from fsgrid was determined at
      // grid initialization time and does not change during runtime.
      int writingRankInput=0;
      if(isCouplingInwards || isCouplingOutwards) {
         int size;
         MPI_Comm_split(MPI_COMM_WORLD, 1, technicalGrid.getRank(), &communicator);
         MPI_Comm_rank(communicator, &rank);
         MPI_Comm_size(communicator, &size);
         if(rank == 0) {
            writingRankInput = technicalGrid.getRank();
         }

      } else {
         MPI_Comm_split(MPI_COMM_WORLD, MPI_UNDEFINED, 0, &communicator); // All other ranks are staying out of the communicator.
         rank = -1;
      }

      // Make sure all tasks know which task on MPI_COMM_WORLD does the writing
      MPI_Allreduce(&writingRankInput, &writingRank, 1, MPI_INT, MPI_SUM, MPI_COMM_WORLD);
   }




   
   // Calculate upmapped potential at the given coordinates,
   // by tracing down to the ionosphere and interpolating the appropriate element
   Real SphericalTriGrid::interpolateUpmappedPotential(
      const std::array<Real, 3>& x
   ) {
      
      if(!this->dipoleField) {
         // Timestep zero => apparently the dipole field is not initialized yet.
         return 0.;
      }
      Real potential = 0;

      // Do we have a stored coupling for these coordinates already?
      #pragma omp critical(coupling)
      {
         if(vlasovGridCoupling.find(x) == vlasovGridCoupling.end()) {

            // If not, create one.
            vlasovGridCoupling[x] = FieldTracing::calculateIonosphereVlasovGridCoupling(x, nodes, Ionosphere::radius);
         }

         const std::array<std::pair<int, Real>, 3>& coupling = vlasovGridCoupling[x];

         for(int i=0; i<3; i++) {
            potential += coupling[i].second * nodes[coupling[i].first].parameters[ionosphereParameters::SOLUTION];
         }
      }
      return potential;
   }

   // Transport field-aligned currents down from the simulation cells to the ionosphere
   void SphericalTriGrid::mapDownBoundaryData(
       FsGrid< std::array<Real, fsgrids::bfield::N_BFIELD>, FS_STENCIL_WIDTH> & perBGrid,
       FsGrid< std::array<Real, fsgrids::dperb::N_DPERB>, FS_STENCIL_WIDTH> & dPerBGrid,
       FsGrid< std::array<Real, fsgrids::moments::N_MOMENTS>, FS_STENCIL_WIDTH> & momentsGrid,
         FsGrid< std::array<Real, fsgrids::volfields::N_VOL>, FS_STENCIL_WIDTH> & volGrid,
       FsGrid< fsgrids::technical, FS_STENCIL_WIDTH> & technicalGrid) {

      if(!isCouplingInwards && !isCouplingOutwards) {
         return;
      }

      phiprof::Timer timer {"ionosphere-mapDownMagnetosphere"};

      // Create zeroed-out input arrays
      std::vector<double> FACinput(nodes.size());
      std::vector<double> rhoInput(nodes.size());
      std::vector<double> temperatureInput(nodes.size());

      // Map all coupled nodes down into it
      // Tasks that don't have anything to couple to can skip this step.
      if(isCouplingInwards) {
      #pragma omp parallel for
         for(uint n=0; n<nodes.size(); n++) {

            Real nodeAreaGeometric = 0;

            // Map down FAC based on magnetosphere rotB
            if(nodes[n].xMapped[0] == 0. && nodes[n].xMapped[1] == 0. && nodes[n].xMapped[2] == 0.) {
               // Skip cells that couple nowhere
               continue;
            }

            // Local cell
            std::array<int,3> lfsc = getLocalFsGridCellIndexForCoord(technicalGrid,nodes[n].xMapped);
            if(lfsc[0] == -1 || lfsc[1] == -1 || lfsc[2] == -1) {
               continue;
            }

            // Iterate through the elements touching that node
            for(uint e=0; e<nodes[n].numTouchingElements; e++) {
               // Also sum up touching elements' areas and upmapped areas to compress
               // density and temperature with them
               // TODO: Precalculate this?
               nodeAreaGeometric += elementArea(nodes[n].touchingElements[e]);
            }

            // Divide by 3, as every element will be counted from each of its
            // corners.  Prevent areas from being multiply-counted
            nodeAreaGeometric /= 3.;

            // Calc curlB, note division by DX one line down
            const std::array<Real, 3> curlB = interpolateCurlB(
               perBGrid,
               dPerBGrid,
               technicalGrid,
               FieldTracing::fieldTracingParameters.reconstructionCoefficientsCache,
               lfsc[0],lfsc[1],lfsc[2],
               nodes[n].xMapped
            );

            // Dot curl(B) with normalized B, scale by ratio of B(ionosphere)/B(upmapped), multiply by geometric area around ionosphere node to obtain current from density
            FACinput[n] = nodeAreaGeometric * (nodes[n].parameters[ionosphereParameters::UPMAPPED_BX]*curlB[0] + nodes[n].parameters[ionosphereParameters::UPMAPPED_BY]*curlB[1] + nodes[n].parameters[ionosphereParameters::UPMAPPED_BZ]*curlB[2])
               * sqrt((nodes[n].parameters[ionosphereParameters::NODE_BX]*nodes[n].parameters[ionosphereParameters::NODE_BX]
                  + nodes[n].parameters[ionosphereParameters::NODE_BY]*nodes[n].parameters[ionosphereParameters::NODE_BY]
                  + nodes[n].parameters[ionosphereParameters::NODE_BZ]*nodes[n].parameters[ionosphereParameters::NODE_BZ])
               )
               / ((nodes[n].parameters[ionosphereParameters::UPMAPPED_BX]*nodes[n].parameters[ionosphereParameters::UPMAPPED_BX]
                  + nodes[n].parameters[ionosphereParameters::UPMAPPED_BY]*nodes[n].parameters[ionosphereParameters::UPMAPPED_BY]
                  + nodes[n].parameters[ionosphereParameters::UPMAPPED_BZ]*nodes[n].parameters[ionosphereParameters::UPMAPPED_BZ])
               * physicalconstants::MU_0 * technicalGrid.DX
            );

            // By definition, a downwards current into the ionosphere has a positive FAC value,
            // as it corresponds to positive divergence of horizontal current in the ionospheric plane.
            // To make sure we match that, flip FAC sign on the southern hemisphere
            if(nodes[n].x[2] < 0) {
               FACinput[n] *= -1;
            }

            std::array<Real,3> frac = getFractionalFsGridCellForCoord(technicalGrid,nodes[n].xMapped);
            for(int c=0; c<3; c++) {
               // Shift by half a cell, as we are sampling volume quantities that are logically located at cell centres.
               if(frac[c] < 0.5) {
                  lfsc[c] -= 1;
                  frac[c] += 0.5;
               } else {
                  frac[c] -= 0.5;
               }
            }

            // Linearly interpolate neighbourhood
            Real couplingSum = 0;
            for(int xoffset : {0,1}) {
               for(int yoffset : {0,1}) {
                  for(int zoffset : {0,1}) {

                     Real coupling = (1. - abs(xoffset - frac[0])) * (1. - abs(yoffset - frac[1])) * (1. - abs(zoffset - frac[2]));
                     if(coupling < 0. || coupling > 1.) {
                        cerr << "Ionosphere warning: node << " << n << " has coupling value " << coupling <<
                           ", which is outside [0,1] at line " << __LINE__ << "!" << endl;
                     }

                     // Only couple to actual simulation cells
                     if(technicalGrid.get(lfsc[0]+xoffset,lfsc[1]+yoffset,lfsc[2]+zoffset)->sysBoundaryFlag == sysboundarytype::NOT_SYSBOUNDARY) {
                        couplingSum += coupling;
                     } else {
                        continue;
                     }


                     // Map density, temperature down
                     Real thisCellRho = momentsGrid.get(lfsc[0]+xoffset,lfsc[1]+yoffset,lfsc[2]+zoffset)->at(fsgrids::RHOQ) / physicalconstants::CHARGE;
                     rhoInput[n] += coupling * thisCellRho;
                     temperatureInput[n] += coupling * 1./3. * (
                        momentsGrid.get(lfsc[0]+xoffset,lfsc[1]+yoffset,lfsc[2]+zoffset)->at(fsgrids::P_11) +
                        momentsGrid.get(lfsc[0]+xoffset,lfsc[1]+yoffset,lfsc[2]+zoffset)->at(fsgrids::P_22) +
                        momentsGrid.get(lfsc[0]+xoffset,lfsc[1]+yoffset,lfsc[2]+zoffset)->at(fsgrids::P_33)) / (thisCellRho * physicalconstants::K_B * ion_electron_T_ratio);
                  }
               }
            }

            // The coupling values *would* have summed to 1 in free and open space, but since we are close to the inner
            // boundary, some cells were skipped, as they are in the sysbondary. Renormalize values by dividing by the couplingSum.
            if(couplingSum > 0) {
               rhoInput[n] /= couplingSum;
               temperatureInput[n] /= couplingSum;
            }
         }
      }

      // Allreduce on the ionosphere communicator
      std::vector<double> FACsum(nodes.size());
      std::vector<double> rhoSum(nodes.size());
      std::vector<double> temperatureSum(nodes.size());
      MPI_Allreduce(&FACinput[0], &FACsum[0], nodes.size(), MPI_DOUBLE, MPI_SUM, communicator);
      MPI_Allreduce(&rhoInput[0], &rhoSum[0], nodes.size(), MPI_DOUBLE, MPI_SUM, communicator);
      MPI_Allreduce(&temperatureInput[0], &temperatureSum[0], nodes.size(), MPI_DOUBLE, MPI_SUM, communicator); // TODO: Does it make sense to SUM the temperatures?

      for(uint n=0; n<nodes.size(); n++) {

         // Adjust densities by the loss-cone filling factor.
         // This is an empirical smooothstep function that artificially reduces
         // downmapped density below auroral latitudes.
         Real theta = acos(nodes[n].x[2] / sqrt(nodes[n].x[0]*nodes[n].x[0] + nodes[n].x[1]*nodes[n].x[1] + nodes[n].x[2]*nodes[n].x[2])); // Latitude
         if(theta > M_PI/2.) {
            theta = M_PI - theta;
         }
         // Smoothstep with an edge at about 67 deg.
         Real Chi0 = 0.01 + 0.99 * .5 * (1 + tanh((23. - theta * (180. / M_PI)) / 6));

         if(rhoSum[n] == 0 || temperatureSum[n] == 0) {
            // Node couples nowhere. Assume some default values.
            nodes[n].parameters[ionosphereParameters::SOURCE] = 0;

            nodes[n].parameters[ionosphereParameters::RHON] = Ionosphere::unmappedNodeRho * Chi0;
            nodes[n].parameters[ionosphereParameters::TEMPERATURE] = Ionosphere::unmappedNodeTe;
         } else {
            // Store as the node's parameter values.
            if(Ionosphere::couplingTimescale == 0) {
               // Immediate coupling
               nodes[n].parameters[ionosphereParameters::SOURCE] = FACsum[n];
               nodes[n].parameters[ionosphereParameters::RHON] = rhoSum[n] * Chi0;
               nodes[n].parameters[ionosphereParameters::TEMPERATURE] = temperatureSum[n];
            } else {

               // Slow coupling with a given timescale.
               // See https://en.wikipedia.org/wiki/Exponential_smoothing#Time_constant
               // P::dt valid for shorter coupling periods or Ionosphere::couplingInterval == 0 meaning every step
               Real timeInterval = Parameters::dt;
               if(Ionosphere::couplingInterval > Parameters::dt) {
                  timeInterval = Ionosphere::couplingInterval;
               }
               Real a = 1. - exp(- timeInterval / Ionosphere::couplingTimescale);
               if(a>1) {
                  a=1.;
               }

               nodes[n].parameters[ionosphereParameters::SOURCE] = (1.-a) * nodes[n].parameters[ionosphereParameters::SOURCE] + a * FACsum[n];
               nodes[n].parameters[ionosphereParameters::RHON] = (1.-a) * nodes[n].parameters[ionosphereParameters::RHON] + a * rhoSum[n] * Chi0;
               nodes[n].parameters[ionosphereParameters::TEMPERATURE] = (1.-a) * nodes[n].parameters[ionosphereParameters::TEMPERATURE] + a * temperatureSum[n];
            }
         }

      }

      // Make sure FACs are balanced, so that the potential doesn't start to drift
      offset_FAC();

   }

   // Calculate grad(T) for a element basis function that is zero at corners a and b,
   // and unity at corner c
   std::array<Real,3> SphericalTriGrid::computeGradT(const std::array<Real, 3>& a,
                                       const std::array<Real, 3>& b,
                                       const std::array<Real, 3>& c) {

     Vec3d av(a[0],a[1],a[2]);
     Vec3d bv(b[0],b[1],b[2]);
     Vec3d cv(c[0],c[1],c[2]);

     Vec3d z = cross_product(bv-cv, av-cv);

     Vec3d result = cross_product(z,bv-av)/dot_product( z, cross_product(av,bv) + cross_product(cv, av-bv));

     return std::array<Real,3>{result[0],result[1],result[2]};
   }

   // Calculate the average sigma tensor of an element by averaging over the three nodes it touches
   std::array<Real, 9> SphericalTriGrid::sigmaAverage(uint elementIndex) {

     std::array<Real, 9> retval{0,0,0,0,0,0,0,0,0};

     for(int corner=0; corner<3; corner++) {
       Node& n = nodes[ elements[elementIndex].corners[corner] ];
       for(int i=0; i<9; i++) {
         retval[i] += n.parameters[ionosphereParameters::SIGMA + i] / 3.;
       }
     }

     return retval;
   }

   // calculate integral( grd(Ti) Sigma grad(Tj) ) over the area of the given element
   // The i and j parameters enumerate the piecewise linear element basis function
   Real SphericalTriGrid::elementIntegral(uint elementIndex, int i, int j, bool transpose) {

     Element& e = elements[elementIndex];
     const std::array<Real, 3>& c1 = nodes[e.corners[0]].x;
     const std::array<Real, 3>& c2 = nodes[e.corners[1]].x;
     const std::array<Real, 3>& c3 = nodes[e.corners[2]].x;

     std::array<Real, 3> Ti,Tj;
     switch(i) {
     case 0:
       Ti = computeGradT(c2,c3,c1);
       break;
     case 1:
       Ti = computeGradT(c1,c3,c2);
       break;
     case 2: default:
       Ti = computeGradT(c1,c2,c3);
       break;
     }
     switch(j) {
     case 0:
       Tj = computeGradT(c2,c3,c1);
       break;
     case 1:
       Tj = computeGradT(c1,c3,c2);
       break;
     case 2: default:
       Tj = computeGradT(c1,c2,c3);
       break;
     }

     std::array<Real, 9> sigma = sigmaAverage(elementIndex);

     Real retval = 0;
     if(transpose) {
       for(int n=0; n<3; n++) {
         for(int m=0; m<3; m++) {
           retval += Ti[m] * sigma[3*n+m] * Tj[n];
         }
       }
     } else {
       for(int n=0; n<3; n++) {
         for(int m=0; m<3; m++) {
           retval += Ti[n] * sigma[3*n+m] * Tj[m];
         }
       }
     }

     return retval * elementArea(elementIndex);
   }

   // Add matrix value for the solver, linking two nodes.
   void SphericalTriGrid::addMatrixDependency(uint node1, uint node2, Real coeff, bool transposed) {

     // No need to bother with zero coupling
     if(coeff == 0) {
       return;
     }

     // Special case handling for Gauge fixing. Gauge-fixed nodes only couple to themselves.
     if(gaugeFixing == Pole) {
       if( (!transposed && node1 == 0) ||
           (transposed && node2 == 0)) {
         if(node1 == node2) {
            coeff = 1;
         } else {
            return;
         }
       }
     } else if(gaugeFixing == Equator) {
        if( (!transposed && fabs(nodes[node1].x[2]) < Ionosphere::innerRadius * sin(Ionosphere::shieldingLatitude * M_PI / 180.0)) ||
            ( transposed && fabs(nodes[node2].x[2]) < Ionosphere::innerRadius * sin(Ionosphere::shieldingLatitude * M_PI / 180.0))) {
           if(node1 == node2) {
              coeff = 1;
           } else {
              return;
           }
        }
     }

     Node& n = nodes[node1];
     // First check if the dependency already exists
     for(uint i=0; i<n.numDepNodes; i++) {
       if(n.dependingNodes[i] == node2) {

         // Yup, found it, let's simply add the coefficient.
         if(transposed) {
           n.transposedCoeffs[i] += coeff;
         } else {
           n.dependingCoeffs[i] += coeff;
         }
         return;
       }
     }

     // Not found, let's add it.
     if(n.numDepNodes >= MAX_DEPENDING_NODES-1) {
       // This shouldn't happen (but did in tests!)
       cerr << "(ionosphere) Node " << node1 << " already has " << MAX_DEPENDING_NODES << " depending nodes:" << endl;
       cerr << "     [ ";
       for(int i=0; i< MAX_DEPENDING_NODES; i++) {
         cerr << n.dependingNodes[i] << ", ";
       }
       cerr << " ]." << endl;

       std::set<uint> neighbourNodes;
       for(uint e = 0; e<nodes[node1].numTouchingElements; e++) {
         Element& E = elements[nodes[node1].touchingElements[e]];
         for(int c=0; c<3; c++) {
           neighbourNodes.emplace(E.corners[c]);
         }
       }
       cerr << "    (it has " << nodes[node1].numTouchingElements << " neighbour elements and "
         << neighbourNodes.size()-1 << " direct neighbour nodes:" << endl << "    [ ";
       for(auto& n : neighbourNodes) {
          if(n != node1) {
            cerr << n << ", ";
          }
       }
       cerr << "])." << endl;
       return;
     }
     n.dependingNodes[n.numDepNodes] = node2;
     if(transposed) {
       n.dependingCoeffs[n.numDepNodes] = 0;
       n.transposedCoeffs[n.numDepNodes] = coeff;
     } else {
       n.dependingCoeffs[n.numDepNodes] = coeff;
       n.transposedCoeffs[n.numDepNodes] = 0;
     }
     n.numDepNodes++;
   }

   // Add solver matrix dependencies for the neighbouring nodes
   void SphericalTriGrid::addAllMatrixDependencies(uint nodeIndex) {

     nodes[nodeIndex].numDepNodes = 1;

     // Add selfcoupling dependency already, to guarantee that it sits at index 0
     nodes[nodeIndex].dependingNodes[0] = nodeIndex;
     nodes[nodeIndex].dependingCoeffs[0] = 0;
     nodes[nodeIndex].transposedCoeffs[0] = 0;

     for(uint t=0; t<nodes[nodeIndex].numTouchingElements; t++) {
       int j0=-1;
       Element& e = elements[nodes[nodeIndex].touchingElements[t]];

       // Find the corner this node is touching
       for(int c=0; c <3; c++) {
         if(e.corners[c] == nodeIndex) {
           j0=c;
         }
       }

       // Special case: we are touching the middle of an edge
       if(j0 == -1) {
          // This is not implemented. Instead, refinement interfaces are stitched, so these kinds
          // of T-junctions never appear.
       } else {

         // Normal case.
         for(int c=0; c <3; c++) {
           uint neigh=e.corners[c];
           addMatrixDependency(nodeIndex, neigh, elementIntegral(nodes[nodeIndex].touchingElements[t], j0, c));
           addMatrixDependency(nodeIndex, neigh, elementIntegral(nodes[nodeIndex].touchingElements[t], j0, c,true),true);
         }
       }
     }
   }

   // Make sure refinement interfaces are properly "stitched", and that there are no
   // nodes remaining on t-junctions. This is done by splitting the bigger neighbour:
   //
   //      A---------------C         A---------------C
   //     / \             /         / \  resized .-'/ 
   //    /   \           /         /   \      .-'  /  
   //   /     \         /         /     \  .-'    /   
   //  o-------n       /    ==>  o-------n' new  /.  <- potential other node to update next?  
   //   \     / \     /           \     / \     /  .   
   //    \   /   \   /             \   /   \   /    .   
   //     \ /     \ /               \ /     \ /      . 
   //      o-------B                 o-------B . . .  .   
   void SphericalTriGrid::stitchRefinementInterfaces() {
      
      for(uint n=0; n<nodes.size(); n++) {

         for(uint t=0; t<nodes[n].numTouchingElements; t++) {
            Element& e = elements[nodes[n].touchingElements[t]];
            int j0=-1;

            // Find the corner this node is touching
            for(int c=0; c <3; c++) {
               if(e.corners[c] == n) {
                  j0=c;
               }
            }

            if(j0 != -1) {
               // Normal element corner
               continue;
            }

            // Not a corner of this element => Split element

            // Find the corners of this element that we are collinear with
            uint A=0,B=0,C=0;
            Real bestColinearity = 0;
            for(int c=0; c <3; c++) {
               Node& a=nodes[e.corners[c]];
               Node& b=nodes[e.corners[(c+1)%3]];
               Vec3d ab(b.x[0] - a.x[0], b.x[1] - a.x[1], b.x[2] - a.x[2]);
               Vec3d an(nodes[n].x[0] - a.x[0], nodes[n].x[1] - a.x[1], nodes[n].x[2] - a.x[2]);

               Real dotproduct = dot_product(normalize_vector(ab), normalize_vector(an));
               if(dotproduct > 0.9 && dotproduct > bestColinearity) {
                  A = e.corners[c];
                  B = e.corners[(c+1)%3];
                  C = e.corners[(c+2)%3];
                  bestColinearity = dotproduct;
               }
            }


            if(bestColinearity == 0) {
               cerr << "(ionosphere) Stitiching refinement boundaries failed: Element " <<  nodes[n].touchingElements[t] << " does not contain node "
                  << n << " as a corner, yet matching edge not found." << endl;
               continue;
            }

            // We form two elements: AnC and nBC from the old element ABC
            if(A==n || B==n || C==n) {
               cerr << "(ionosphere) ERROR: Trying to split an element at a node that is already it's corner" << endl;
            }

            //Real oldArea = elementArea(nodes[n].touchingElements[t]);
            // Old element modified
            e.corners = {A,n,C};
            //Real newArea1 = elementArea(nodes[n].touchingElements[t]);
            // New element
            Element newElement;
            newElement.corners = {n,B,C};

            uint ne = elements.size();
            elements.push_back(newElement);
            //Real newArea2 = elementArea(ne);

            // Fix touching element lists:
            // Far corner touches both elements
            nodes[C].touchingElements[nodes[C].numTouchingElements++] = ne;
            if(nodes[C].numTouchingElements > MAX_TOUCHING_ELEMENTS) {
               cerr << "(ionosphere) ERROR: node " << C << "'s numTouchingElements (" << nodes[C].numTouchingElements << ") exceeds MAX_TOUCHING_ELEMENTS (= " <<
                        MAX_TOUCHING_ELEMENTS << ")" << endl;
            }

            // Our own node too.
            nodes[n].touchingElements[nodes[n].numTouchingElements++] = ne;
            if(nodes[n].numTouchingElements > MAX_TOUCHING_ELEMENTS) {
               cerr << "(ionosphere) ERROR: node " << n << "'s numTouchingElements [" << nodes[n].numTouchingElements << "] exceeds MAX_TOUCHING_ELEMENTS (= " <<
                        MAX_TOUCHING_ELEMENTS << ")" << endl;
            }

            // One node has been shifted to the other element. Find the old one and change it.
            Node& neighbour=nodes[B];
            for(uint i=0; i<neighbour.numTouchingElements; i++) {
               if(neighbour.touchingElements[i] == nodes[n].touchingElements[t]) {
                  neighbour.touchingElements[i] = ne;
                  continue;
               }

               // Also it's neighbour element nodes might now need their element information updated, if they sit on the B-C line
               Vec3d bc(nodes[C].x[0] - nodes[B].x[0], nodes[C].x[1] - nodes[B].x[1], nodes[C].x[2] - nodes[B].x[2]);
               for(int c=0; c<3; c++) {
                  uint nn=elements[neighbour.touchingElements[i]].corners[c];
                  if(nn == A || nn == B || nn == C || nn==n) {
                     // Skip our own nodes
                     continue;
                  }

                  Vec3d bn(nodes[nn].x[0] - nodes[B].x[0], nodes[nn].x[1] - nodes[B].x[1], nodes[nn].x[2] - nodes[B].x[2]);
                  if(dot_product(normalize_vector(bc), normalize_vector(bn)) > 0.9) {
                     for(uint j=0; j<nodes[nn].numTouchingElements; j++) {
                        if(nodes[nn].touchingElements[j] == nodes[n].touchingElements[t]) {
                           nodes[nn].touchingElements[j] = ne;
                           continue;
                        }
                     }
                  }
               }

               // TODO: What about cases where we refine more than one level at once?
            }
         }
      }
   }

   // Initialize the CG sover by assigning matrix dependency weights
   void SphericalTriGrid::initSolver(bool zeroOut) {

     phiprof::Timer timer {"ionosphere-initSolver"};
     // Zero out parameters
     if(zeroOut) {
        for(uint n=0; n<nodes.size(); n++) {
           for(uint p=ionosphereParameters::SOLUTION; p<ionosphereParameters::N_IONOSPHERE_PARAMETERS; p++) {
              Node& N=nodes[n];
              N.parameters[p] = 0;
           }
        }
     } else {
        // Only zero the gradient states
        Real potentialSum=0;
        for(uint n=0; n<nodes.size(); n++) {
           Node& N=nodes[n];
           potentialSum += N.parameters[ionosphereParameters::SOLUTION];
           for(uint p=ionosphereParameters::ZPARAM; p<ionosphereParameters::N_IONOSPHERE_PARAMETERS; p++) {
              N.parameters[p] = 0;
           }
        }

        potentialSum /= nodes.size();
        // One option for gauge fixing: 
        // Make sure the potential is symmetric around 0 (to prevent it from drifting)
        //for(uint n=0; n<nodes.size(); n++) {
        //   Node& N=nodes[n];
        //   N.parameters[ionosphereParameters::SOLUTION] -= potentialSum;
        //}

     }

     #pragma omp parallel for
     for(uint n=0; n<nodes.size(); n++) {
       addAllMatrixDependencies(n);
     }
     
     //cerr << "(ionosphere) Solver dependency matrix: " << endl;
     //for(uint n=0; n<nodes.size(); n++) {
     //   for(uint m=0; m<nodes.size(); m++) {

     //      Real val=0;
     //      for(int d=0; d<nodes[n].numDepNodes; d++) {
     //        if(nodes[n].dependingNodes[d] == m) {
     //          val=nodes[n].dependingCoeffs[d];
     //        }
     //      }

     //      cerr << val << "\t";
     //   }
     //   cerr << endl;
     //}

   }

   // Evaluate a nodes' neighbour parameter, averaged through the coupling
   // matrix
   //
   // -> "A times parameter"
   iSolverReal SphericalTriGrid::Atimes(uint nodeIndex, int parameter, bool transpose) {
     iSolverReal retval=0;
     Node& n = nodes[nodeIndex];

     if(transpose) {
        for(uint i=0; i<n.numDepNodes; i++) {
           retval += nodes[n.dependingNodes[i]].parameters[parameter] * n.transposedCoeffs[i];
        }
     } else {
        for(uint i=0; i<n.numDepNodes; i++) {
           retval += nodes[n.dependingNodes[i]].parameters[parameter] * n.dependingCoeffs[i];
        }
     }

     return retval;
   }

   // Evaluate a nodes' own parameter value
   // (If preconditioning is used, this is already adjusted for self-coupling)
   Real SphericalTriGrid::Asolve(uint nodeIndex, int parameter, bool transpose) {

      Node& n = nodes[nodeIndex];

     if(Ionosphere::solverPreconditioning) {
        // Find this nodes' selfcoupling coefficient
        if(transpose) {
           return n.parameters[parameter] / n.transposedCoeffs[0];
        } else { 
           return n.parameters[parameter] / n.dependingCoeffs[0];
        }
     } else {
        return n.parameters[parameter];
     }
   }

   // Solve the ionosphere potential using a conjugate gradient solver
   void SphericalTriGrid::solve(
      int &nIterations,
      int &nRestarts,
      Real &residual,
      Real &minPotentialN,
      Real &maxPotentialN,
      Real &minPotentialS,
      Real &maxPotentialS
   ) {

      // Simulations without an ionosphere don't need to bother about this.
      if(nodes.size() == 0) {
         nIterations =0;
         nRestarts = 0;
         residual = 0.;
         minPotentialN = maxPotentialN = minPotentialS = maxPotentialS = 0.;
         return;
      }

      // Ranks that don't participate in ionosphere solving skip this function outright
      if(!isCouplingInwards && !isCouplingOutwards) {
         return;
      }

      phiprof::Timer timer {"ionosphere-solve"};
      
      initSolver(false);
      
      nIterations = 0;
      nRestarts = 0;
      
      do {
         solveInternal(nIterations, nRestarts, residual, minPotentialN, maxPotentialN, minPotentialS, maxPotentialS);
         if(Ionosphere::solverToggleMinimumResidualVariant) {
            Ionosphere::solverUseMinimumResidualVariant = !Ionosphere::solverUseMinimumResidualVariant;
         }
      } while (residual > Ionosphere::solverRelativeL2ConvergenceThreshold && nIterations < Ionosphere::solverMaxIterations);
   }

   void SphericalTriGrid::solveInternal(
      int & iteration,
      int & nRestarts,
      Real & minerr,
      Real & minPotentialN,
      Real & maxPotentialN,
      Real & minPotentialS,
      Real & maxPotentialS
   ) {
      std::vector<iSolverReal> effectiveSource(nodes.size());

      // for loop reduction variables, declared before omp parallel region
      iSolverReal akden;
      iSolverReal bknum;
      iSolverReal potentialInt;
      iSolverReal sourcenorm;
      iSolverReal residualnorm;
      minPotentialN = minPotentialS = std::numeric_limits<iSolverReal>::max();
      maxPotentialN = maxPotentialS = std::numeric_limits<iSolverReal>::lowest();
#ifdef IONOSPHERE_SORTED_SUMS
      std::multiset<iSolverReal> set_neg, set_pos;
#endif

#ifdef IONOSPHERE_SORTED_SUMS
#pragma omp parallel shared(akden,bknum,potentialInt,sourcenorm,residualnorm,effectiveSource,minPotentialN,maxPotentialN,minPotentialS,maxPotentialS,set_neg,set_pos)
#else
#pragma omp parallel shared(akden,bknum,potentialInt,sourcenorm,residualnorm,effectiveSource,minPotentialN,maxPotentialN,minPotentialS,maxPotentialS)
#endif
{

      // thread variables, initialised here
      iSolverReal err = 0;
      iSolverReal thread_minerr = std::numeric_limits<iSolverReal>::max();
      int thread_iteration = iteration;
      int thread_nRestarts = nRestarts;
#ifdef IONOSPHERE_SORTED_SUMS
      std::multiset<iSolverReal> thread_set_neg, thread_set_pos;
#endif

      iSolverReal bkden = 1;
      int failcount=0;
      int counter = 0;

      #pragma omp single
      {
         sourcenorm = 0;
      }
      // Calculate sourcenorm and initial residual estimate
#ifdef IONOSPHERE_SORTED_SUMS
      #pragma omp for
#else
      #pragma omp for reduction(+:sourcenorm)
#endif
      for(uint n=0; n<nodes.size(); n++) {
         Node& N=nodes[n];
         // Set gauge-pinned nodes to their fixed potential
         //if(gaugeFixing == Pole && n == 0) {
         //   effectiveSource[n] = 0;
         //} else if(gaugeFixing == Equator && fabs(N.x[2]) < Ionosphere::innerRadius * sin(Ionosphere::shieldingLatitude * M_PI / 180.0)) {
         //   effectiveSource[n] = 0;
         //}  else {
            iSolverReal source = N.parameters[ionosphereParameters::SOURCE];
            effectiveSource[n] = source;
         //}
         if(source != 0) {
#ifdef IONOSPHERE_SORTED_SUMS
            thread_set_pos.insert(source*source);
#else
            sourcenorm += source*source;
#endif
         }
         N.parameters.at(ionosphereParameters::RESIDUAL) = source - Atimes(n, ionosphereParameters::SOLUTION);
         N.parameters.at(ionosphereParameters::BEST_SOLUTION) = N.parameters.at(ionosphereParameters::SOLUTION);
         if(Ionosphere::solverUseMinimumResidualVariant) {
            N.parameters.at(ionosphereParameters::RRESIDUAL) = Atimes(n, ionosphereParameters::RESIDUAL, false);
         } else {
            N.parameters.at(ionosphereParameters::RRESIDUAL) = N.parameters.at(ionosphereParameters::RESIDUAL);
         }
      }
#ifdef IONOSPHERE_SORTED_SUMS
      #pragma omp critical
      {
         set_pos.insert(thread_set_pos.begin(), thread_set_pos.end());
      }
#endif
      #pragma omp barrier
      #pragma omp single
      {
#ifdef IONOSPHERE_SORTED_SUMS
         for(auto it = set_pos.crbegin(); it != set_pos.crend(); it++) {
            sourcenorm += *it;
         }
#endif
         sourcenorm = sqrt(sourcenorm);
      }
      bool skipSolve = false;
      // Abort if there is nothing to solve.
      if(sourcenorm == 0) {
         skipSolve = true;
      }

      #pragma omp for
      for(uint n=0; n<nodes.size(); n++) {
         Node& N=nodes[n];
         N.parameters.at(ionosphereParameters::ZPARAM) = Asolve(n,ionosphereParameters::RESIDUAL, false);
      }

      while(!skipSolve && thread_iteration < Ionosphere::solverMaxIterations) {
         thread_iteration++;
         counter++;

         #pragma omp for
         for(uint n=0; n<nodes.size(); n++) {
            Node& N=nodes[n];
            N.parameters[ionosphereParameters::ZZPARAM] = Asolve(n,ionosphereParameters::RRESIDUAL, true);
         }

         // Calculate bk and gradient vector p
         #pragma omp single
         {
            bknum = 0;
#ifdef IONOSPHERE_SORTED_SUMS
            set_pos.clear();
            set_neg.clear();
#endif
         }
#ifdef IONOSPHERE_SORTED_SUMS
         thread_set_pos.clear();
         thread_set_neg.clear();
         #pragma omp for
#else
         #pragma omp for reduction(+:bknum)
#endif
         for(uint n=0; n<nodes.size(); n++) {
            Node& N=nodes[n];
            const iSolverReal incr = N.parameters[ionosphereParameters::ZPARAM] * N.parameters[ionosphereParameters::RRESIDUAL];
#ifdef IONOSPHERE_SORTED_SUMS
            if(incr < 0) {
               thread_set_neg.insert(incr);
            }
            if(incr > 0) {
               thread_set_pos.insert(incr);
            }
#else
            bknum += incr;
#endif
         }

#ifdef IONOSPHERE_SORTED_SUMS
         #pragma omp critical
         {
            set_neg.insert(thread_set_neg.begin(), thread_set_neg.end());
            set_pos.insert(thread_set_pos.begin(), thread_set_pos.end());
         }
         #pragma omp barrier
         #pragma omp single
         {
            iSolverReal bknum_pos = 0;
            iSolverReal bknum_neg = 0;
            for(auto it = set_neg.cbegin(); it != set_neg.cend(); it++) {
               bknum_neg += *it;
            }
            for(auto it = set_pos.crbegin(); it != set_pos.crend(); it++) {
               bknum_pos += *it;
            }
            bknum = bknum_neg + bknum_pos;
         }
#endif

         if(counter == 1) {
            // Just use the gradient vector as-is, starting from the best known solution
            #pragma omp for
            for(uint n=0; n<nodes.size(); n++) {
               Node& N=nodes[n];
               N.parameters[ionosphereParameters::PPARAM] = N.parameters[ionosphereParameters::ZPARAM];
               N.parameters[ionosphereParameters::PPPARAM] = N.parameters[ionosphereParameters::ZZPARAM];
            }
         } else {
            // Perform gram-smith orthogonalization to get conjugate gradient
            iSolverReal bk = bknum / bkden;
            #pragma omp for
            for(uint n=0; n<nodes.size(); n++) {
               Node& N=nodes[n];
               N.parameters[ionosphereParameters::PPARAM] *= bk;
               N.parameters[ionosphereParameters::PPARAM] += N.parameters[ionosphereParameters::ZPARAM];
               N.parameters[ionosphereParameters::PPPARAM] *= bk;
               N.parameters[ionosphereParameters::PPPARAM] += N.parameters[ionosphereParameters::ZZPARAM];
            }
         }
         bkden = bknum;
         if(bkden == 0) {
            bkden = 1;
         }


         // Calculate ak, new solution and new residual
         #pragma omp single
         {
            akden = 0;
#ifdef IONOSPHERE_SORTED_SUMS
            set_neg.clear();
            set_pos.clear();
#endif
         }
#ifdef IONOSPHERE_SORTED_SUMS
         thread_set_neg.clear();
         thread_set_pos.clear();
         #pragma omp for
#else
         #pragma omp for reduction(+:akden)
#endif
         for(uint n=0; n<nodes.size(); n++) {
            Node& N=nodes[n];
            iSolverReal zparam = Atimes(n, ionosphereParameters::PPARAM, false);
            N.parameters[ionosphereParameters::ZPARAM] = zparam;
            iSolverReal incr = zparam * N.parameters[ionosphereParameters::PPPARAM];
#ifdef IONOSPHERE_SORTED_SUMS
            if(incr < 0) {
               thread_set_neg.insert(incr);
            }
            if(incr > 0) {
               thread_set_pos.insert(incr);
            }
#else
            akden += incr;
#endif
            N.parameters[ionosphereParameters::ZZPARAM] = Atimes(n,ionosphereParameters::PPPARAM, true);
         }
#ifdef IONOSPHERE_SORTED_SUMS
         #pragma omp critical
         {
            set_neg.insert(thread_set_neg.begin(), thread_set_neg.end());
            set_pos.insert(thread_set_pos.begin(), thread_set_pos.end());
         }
         #pragma omp barrier
         #pragma omp single
         {
            iSolverReal akden_pos = 0;
            iSolverReal akden_neg = 0;
            for(auto it = set_neg.cbegin(); it != set_neg.cend(); it++) {
               akden_neg += *it;
            }
            for(auto it = set_pos.crbegin(); it != set_pos.crend(); it++) {
               akden_pos += *it;
            }
            akden = akden_neg + akden_pos;
         }
#endif
         iSolverReal ak=bknum/akden;

         #pragma omp for
         for(uint n=0; n<nodes.size(); n++) {
            Node& N=nodes[n];
            N.parameters[ionosphereParameters::SOLUTION] += ak * N.parameters[ionosphereParameters::PPARAM];
            if(gaugeFixing == Pole && n == 0) {
               N.parameters[ionosphereParameters::SOLUTION] = 0;
            } else if(gaugeFixing == Equator && fabs(N.x[2]) < Ionosphere::innerRadius * sin(Ionosphere::shieldingLatitude * M_PI / 180.0)) {
               N.parameters[ionosphereParameters::SOLUTION] = 0;
            }
         }

         // Rebalance the potential by calculating its area integral
         if(gaugeFixing == Integral) {
            #pragma omp single
            {
               potentialInt = 0;
            }
            #pragma omp for reduction(+:potentialInt)
            for(uint e=0; e<elements.size(); e++) {
               Real area = elementArea(e);
               Real effPotential = 0;
               for(int c=0; c<3; c++) {
                  effPotential += nodes[elements[e].corners[c]].parameters[ionosphereParameters::SOLUTION];
               }

               potentialInt += effPotential * area;
            }
            // Calculate average potential on the sphere
            #pragma omp single
            {
               potentialInt /= 4. * M_PI * Ionosphere::innerRadius * Ionosphere::innerRadius;
            }

            // Offset potentials to make it zero
            #pragma omp for
            for(uint n=0; n<nodes.size(); n++) {
               Node& N=nodes[n];
               N.parameters[ionosphereParameters::SOLUTION] -= potentialInt;
            }
         }

         #pragma omp single
         {
            residualnorm = 0;
#ifdef IONOSPHERE_SORTED_SUMS
            set_pos.clear();
#endif
         }
#ifdef IONOSPHERE_SORTED_SUMS
         thread_set_pos.clear();
         #pragma omp for
#else
         #pragma omp for reduction(+:residualnorm)
#endif
         for(uint n=0; n<nodes.size(); n++) {
            Node& N=nodes[n];
            // Calculate residual of the new solution. The faster way to do this would be
            //
            // iSolverReal newresid = N.parameters[ionosphereParameters::RESIDUAL] - ak * N.parameters[ionosphereParameters::ZPARAM];
            // and
            // N.parameters[ionosphereParameters::RRESIDUAL] -= ak * N.parameters[ionosphereParameters::ZZPARAM];
            // 
            // but doing so leads to numerical inaccuracy due to roundoff errors
            // when iteration counts are high (because, for example, mesh node count is high and the matrix condition is bad).
            // See https://en.wikipedia.org/wiki/Conjugate_gradient_method#Explicit_residual_calculation
            iSolverReal newresid = effectiveSource[n] - Atimes(n, ionosphereParameters::SOLUTION);
            if( (gaugeFixing == Pole && n == 0) || (gaugeFixing == Equator && fabs(N.x[2]) < Ionosphere::innerRadius * sin(Ionosphere::shieldingLatitude * M_PI / 180.0))) {
               // Don't calculate residual for gauge-pinned nodes
               N.parameters[ionosphereParameters::RESIDUAL] = 0;
               N.parameters[ionosphereParameters::RRESIDUAL] = 0;
            } else {
               N.parameters[ionosphereParameters::RESIDUAL] = newresid;
               N.parameters[ionosphereParameters::RRESIDUAL] = effectiveSource[n] - Atimes(n, ionosphereParameters::SOLUTION, true);
#ifdef IONOSPHERE_SORTED_SUMS
               thread_set_pos.insert(newresid*newresid);
#else
               residualnorm += newresid*newresid;
#endif
            }
         }

#ifdef IONOSPHERE_SORTED_SUMS
         #pragma omp critical
         {
            set_pos.insert(thread_set_pos.begin(), thread_set_pos.end());
         }
         #pragma omp barrier
         #pragma omp single
         {
            for(auto it = set_pos.crbegin(); it != set_pos.crend(); it++) {
               residualnorm += *it;
            }
         }
#endif

         #pragma omp for
         for(uint n=0; n<nodes.size(); n++) {
            Node& N=nodes[n];
            N.parameters[ionosphereParameters::ZPARAM] = Asolve(n, ionosphereParameters::RESIDUAL, false);
         }

         // See if this solved the potential better than before
         err = sqrt(residualnorm)/sourcenorm;


         if(err < thread_minerr) {
            // If yes, this is our new best solution
            #pragma omp for
            for(uint n=0; n<nodes.size(); n++) {
               Node& N=nodes[n];
               N.parameters[ionosphereParameters::BEST_SOLUTION] = N.parameters[ionosphereParameters::SOLUTION];
            }
            thread_minerr = err;
            failcount = 0;
         } else {
            // If no, keep going with the best one
            #pragma omp for
            for(uint n=0; n<nodes.size(); n++) {
               Node& N=nodes[n];
               N.parameters[ionosphereParameters::SOLUTION] = N.parameters[ionosphereParameters::BEST_SOLUTION];
            }
            failcount++;
         }

         if(thread_minerr < Ionosphere::solverRelativeL2ConvergenceThreshold) {
            break;
         }
         if(failcount > Ionosphere::solverMaxFailureCount || err > Ionosphere::solverMaxErrorGrowthFactor*thread_minerr) {
            thread_nRestarts++;
            break;
         }
      } // while

      int threadID = 0;
#ifdef _OPENMP
      threadID = omp_get_thread_num();
#endif
      if(skipSolve && threadID == 0) {
         // sourcenorm was zero, we return zero; return is not allowed inside threaded region
         minerr = 0;
         minPotentialN = 0;
         maxPotentialN = 0;
         minPotentialS = 0;
         maxPotentialS = 0;
      } else {
         #pragma omp for reduction(max:maxPotentialN,maxPotentialS) reduction(min:minPotentialN,minPotentialS)
         for(uint n=0; n<nodes.size(); n++) {
            Node& N=nodes.at(n);
            N.parameters.at(ionosphereParameters::SOLUTION) = N.parameters.at(ionosphereParameters::BEST_SOLUTION);
            if(N.x.at(2) > 0) {
               minPotentialN = min(minPotentialN, N.parameters.at(ionosphereParameters::SOLUTION));
               maxPotentialN = max(maxPotentialN, N.parameters.at(ionosphereParameters::SOLUTION));
            } else {
               minPotentialS = min(minPotentialS, N.parameters.at(ionosphereParameters::SOLUTION));
               maxPotentialS = max(maxPotentialS, N.parameters.at(ionosphereParameters::SOLUTION));
            }
         }
         // Get out the ones we need before exiting the parallel region
         if(threadID == 0) {
            minerr = thread_minerr;
            iteration = thread_iteration;
            nRestarts = thread_nRestarts;
         }
      }

} // #pragma omp parallel

   }
   
   // Actual ionosphere object implementation

   Ionosphere::Ionosphere(): SysBoundaryCondition() { }

   Ionosphere::~Ionosphere() { }

   void Ionosphere::addParameters() {
      Readparameters::add("ionosphere.centerX", "X coordinate of ionosphere center (m)", 0.0);
      Readparameters::add("ionosphere.centerY", "Y coordinate of ionosphere center (m)", 0.0);
      Readparameters::add("ionosphere.centerZ", "Z coordinate of ionosphere center (m)", 0.0);
      Readparameters::add("ionosphere.radius", "Radius of the inner simulation boundary (unit is assumed to be R_E if value < 1000, otherwise m).", 1.0e7);
      Readparameters::add("ionosphere.innerRadius", "Radius of the ionosphere model (m).", physicalconstants::R_E + 100e3);
      Readparameters::add("ionosphere.geometry", "Select the geometry of the ionosphere, 0: inf-norm (diamond), 1: 1-norm (square), 2: 2-norm (circle, DEFAULT), 3: 2-norm cylinder aligned with y-axis, use with polar plane/line dipole.", 2);
      Readparameters::add("ionosphere.precedence", "Precedence value of the ionosphere system boundary condition (integer), the higher the stronger.", 2);
      Readparameters::add("ionosphere.reapplyUponRestart", "If 0 (default), keep going with the state existing in the restart file. If 1, calls again applyInitialState. Can be used to change boundary condition behaviour during a run.", 0);
      Readparameters::add("ionosphere.baseShape", "Select the seed mesh geometry for the spherical ionosphere grid. Options are: sphericalFibonacci, tetrahedron, icosahedron.",std::string("sphericalFibonacci"));
      Readparameters::add("ionosphere.conductivityModel", "Select ionosphere conductivity tensor construction model. Options are: 0=GUMICS style (Vertical B, only SigmaH and SigmaP), 1=Ridley et al 2004 (1000 mho longitudinal conductivity), 2=Koskinen 2011 full conductivity tensor.", 0);
      Readparameters::add("ionosphere.ridleyParallelConductivity", "Constant parallel conductivity value. 1000 mho is given without justification by Ridley et al 2004.", 1000);
      Readparameters::add("ionosphere.fibonacciNodeNum", "Number of nodes in the spherical fibonacci mesh.",256);
      Readparameters::addComposing("ionosphere.refineMinLatitude", "Refine the grid polewards of the given latitude. Multiple of these lines can be given for successive refinement, paired up with refineMaxLatitude lines.");
      Readparameters::addComposing("ionosphere.refineMaxLatitude", "Refine the grid equatorwards of the given latitude. Multiple of these lines can be given for successive refinement, paired up with refineMinLatitude lines.");
      Readparameters::add("ionosphere.atmosphericModelFile", "Filename to read the MSIS atmosphere data from (default: NRLMSIS.dat)", std::string("NRLMSIS.dat"));
      Readparameters::add("ionosphere.recombAlpha", "Ionospheric recombination parameter (m^3/s)", 2.4e-13); // Default value from Schunck & Nagy, Table 8.5
      Readparameters::add("ionosphere.ionizationModel", "Ionospheric electron production rate model. Options are: Rees1963, Rees1989, SergienkoIvanov (default).", std::string("SergienkoIvanov"));
      Readparameters::add("ionosphere.innerBoundaryVDFmode", "Inner boundary VDF construction method. Options ar: FixedMoments, AverageMoments, AverageAllMoments, CopyAndLosscone, ForceL2EXB.", std::string("FixedMoments"));
      Readparameters::add("ionosphere.F10_7", "Solar 10.7 cm radio flux (sfu = 10^{-22} W/m^2)", 100);
      Readparameters::add("ionosphere.backgroundIonisation", "Background ionoisation due to cosmic rays (mho)", 0.5);
      Readparameters::add("ionosphere.solverMaxIterations", "Maximum number of iterations for the conjugate gradient solver", 2000);
      Readparameters::add("ionosphere.solverRelativeL2ConvergenceThreshold", "Convergence threshold for the relative L2 metric", 1e-6);
      Readparameters::add("ionosphere.solverMaxFailureCount", "Maximum number of iterations allowed to diverge before restarting the ionosphere solver", 5);
      Readparameters::add("ionosphere.solverMaxErrorGrowthFactor", "Maximum allowed factor of growth with respect to the minimum error before restarting the ionosphere solver", 100);
      Readparameters::add("ionosphere.solverGaugeFixing", "Gauge fixing method of the ionosphere solver. Options are: pole, integral, equator", std::string("equator"));
      Readparameters::add("ionosphere.shieldingLatitude", "Latitude below which the potential is set to zero in the equator gauge fixing scheme (degree)", 70);
      Readparameters::add("ionosphere.solverPreconditioning", "Use preconditioning for the solver? (0/1)", 1);
      Readparameters::add("ionosphere.solverUseMinimumResidualVariant", "Use minimum residual variant", 0);
      Readparameters::add("ionosphere.solverToggleMinimumResidualVariant", "Toggle use of minimum residual variant at every solver restart", 0);
      Readparameters::add("ionosphere.earthAngularVelocity", "Angular velocity of inner boundary convection, in rad/s", 7.2921159e-5);
      Readparameters::add("ionosphere.plasmapauseL", "L-shell at which the plasmapause resides (for corotation)", 5.);
      Readparameters::add("ionosphere.downmapRadius", "Radius from which FACs are coupled down into the ionosphere. Units are assumed to be RE if value < 1000, otherwise m. If -1: use inner boundary cells.", -1.);
      Readparameters::add("ionosphere.unmappedNodeRho", "Electron density of ionosphere nodes that do not connect to the magnetosphere domain.", 1e4);
      Readparameters::add("ionosphere.unmappedNodeTe", "Electron temperature of ionosphere nodes that do not connect to the magnetosphere domain.", 1e6);
      Readparameters::add("ionosphere.couplingTimescale", "Magnetosphere->Ionosphere coupling timescale (seconds, 0=immediate coupling", 1.);
      Readparameters::add("ionosphere.couplingInterval", "Time interval at which the ionosphere is solved (seconds)", 0);

      // Per-population parameters
      for(uint i=0; i< getObjectWrapper().particleSpecies.size(); i++) {
         const std::string& pop = getObjectWrapper().particleSpecies[i].name;
         Readparameters::add(pop + "_ionosphere.rho", "Number density of the ionosphere (m^-3)", 0.0);
         Readparameters::add(pop + "_ionosphere.T", "Temperature of the ionosphere (K)", 0.0);
         Readparameters::add(pop + "_ionosphere.VX0", "Bulk velocity of ionospheric distribution function in X direction (m/s)", 0.0);
         Readparameters::add(pop + "_ionosphere.VY0", "Bulk velocity of ionospheric distribution function in X direction (m/s)", 0.0);
         Readparameters::add(pop + "_ionosphere.VZ0", "Bulk velocity of ionospheric distribution function in X direction (m/s)", 0.0);
      }
   }

   void Ionosphere::getParameters() {
   
      Readparameters::get("ionosphere.centerX", this->center[0]);
      Readparameters::get("ionosphere.centerY", this->center[1]);
      Readparameters::get("ionosphere.centerZ", this->center[2]);
      Readparameters::get("ionosphere.radius", this->radius);
      if(radius < 1000.) {
         // If radii are < 1000, assume they are given in R_E.
         radius *= physicalconstants::R_E;
      }

      Readparameters::get("ionosphere.geometry", this->geometry);
      Readparameters::get("ionosphere.precedence", this->precedence);

      uint reapply;
      Readparameters::get("ionosphere.reapplyUponRestart", reapply);
      this->applyUponRestart = (reapply == 1);

      Readparameters::get("ionosphere.baseShape",baseShape);

      int cm;
      Readparameters::get("ionosphere.conductivityModel", cm);
      conductivityModel = static_cast<Ionosphere::IonosphereConductivityModel>(cm);

      std::string VDFmodeString;
      Readparameters::get("ionosphere.innerBoundaryVDFmode", VDFmodeString);
      if(VDFmodeString == "FixedMoments") {
         boundaryVDFmode = FixedMoments;
      } else if(VDFmodeString == "AveragMoments") {
         boundaryVDFmode = AverageMoments;
      } else if(VDFmodeString == "AveragAllMoments") {
         boundaryVDFmode = AverageAllMoments;
      } else if(VDFmodeString == "CopyAndLosscone") {
         boundaryVDFmode = CopyAndLosscone;
      } else if(VDFmodeString == "ForceL2EXB") {
         boundaryVDFmode = ForceL2EXB;
      } else {
         cerr << "(IONOSPHERE) Unknown inner boundary VDF mode \"" << VDFmodeString << "\". Aborting." << endl;
         abort();
      }
      Readparameters::get("ionosphere.ridleyParallelConductivity", ridleyParallelConductivity);
      Readparameters::get("ionosphere.fibonacciNodeNum",fibonacciNodeNum);
      Readparameters::get("ionosphere.solverMaxIterations", solverMaxIterations);
      Readparameters::get("ionosphere.solverRelativeL2ConvergenceThreshold", solverRelativeL2ConvergenceThreshold);
      Readparameters::get("ionosphere.solverMaxFailureCount", solverMaxFailureCount);
      Readparameters::get("ionosphere.solverMaxErrorGrowthFactor", solverMaxErrorGrowthFactor);
      std::string gaugeFixingString;
      Readparameters::get("ionosphere.solverGaugeFixing", gaugeFixingString);
      if(gaugeFixingString == "pole") {
         ionosphereGrid.gaugeFixing = SphericalTriGrid::Pole;
      } else if (gaugeFixingString == "integral") {
         ionosphereGrid.gaugeFixing = SphericalTriGrid::Integral;
      } else if (gaugeFixingString == "equator") {
         ionosphereGrid.gaugeFixing = SphericalTriGrid::Equator;
      } else if (gaugeFixingString == "None") {
         ionosphereGrid.gaugeFixing = SphericalTriGrid::None;
      } else {
         cerr << "(IONOSPHERE) Unknown solver gauge fixing method \"" << gaugeFixingString << "\". Aborting." << endl;
         abort();
      }
      Readparameters::get("ionosphere.shieldingLatitude", shieldingLatitude);
      Readparameters::get("ionosphere.solverPreconditioning", solverPreconditioning);
      Readparameters::get("ionosphere.solverUseMinimumResidualVariant", solverUseMinimumResidualVariant);
      Readparameters::get("ionosphere.solverToggleMinimumResidualVariant", solverToggleMinimumResidualVariant);
      Readparameters::get("ionosphere.earthAngularVelocity", earthAngularVelocity);
      Readparameters::get("ionosphere.plasmapauseL", plasmapauseL);
      Readparameters::get("ionosphere.couplingTimescale",couplingTimescale);
      Readparameters::get("ionosphere.couplingInterval", couplingInterval);
      Readparameters::get("ionosphere.downmapRadius",downmapRadius);
      if(downmapRadius < 1000.) {
         downmapRadius *= physicalconstants::R_E;
      }
      if(downmapRadius < radius) {
         downmapRadius = radius;
      }
      Readparameters::get("ionosphere.unmappedNodeRho", unmappedNodeRho);
      Readparameters::get("ionosphere.unmappedNodeTe",  unmappedNodeTe);
      Readparameters::get("ionosphere.innerRadius", innerRadius);
      FieldTracing::fieldTracingParameters.innerBoundaryRadius = this->innerRadius;
      Readparameters::get("ionosphere.refineMinLatitude",refineMinLatitudes);
      Readparameters::get("ionosphere.refineMaxLatitude",refineMaxLatitudes);
      Readparameters::get("ionosphere.atmosphericModelFile",atmosphericModelFile);
      Readparameters::get("ionosphere.recombAlpha",recombAlpha);
      std::string ionizationModelString;
      Readparameters::get("ionosphere.ionizationModel", ionizationModelString);
      if(ionizationModelString == "Rees1963") {
         ionosphereGrid.ionizationModel = SphericalTriGrid::Rees1963;
      } else if(ionizationModelString == "Rees1989") {
         ionosphereGrid.ionizationModel = SphericalTriGrid::Rees1989;
      } else if(ionizationModelString == "SergienkoIvanov") {
         ionosphereGrid.ionizationModel = SphericalTriGrid::SergienkoIvanov;
      } else {
         cerr << "(IONOSPHERE) Unknown ionization production model \"" << ionizationModelString << "\". Aborting." << endl;
         abort();
      }
      Readparameters::get("ionosphere.F10_7",F10_7);
      Readparameters::get("ionosphere.backgroundIonisation",backgroundIonisation);

      for(uint i=0; i< getObjectWrapper().particleSpecies.size(); i++) {
        const std::string& pop = getObjectWrapper().particleSpecies[i].name;
        IonosphereSpeciesParameters sP;

        Readparameters::get(pop + "_ionosphere.rho", sP.rho);
        Readparameters::get(pop + "_ionosphere.VX0", sP.V0[0]);
        Readparameters::get(pop + "_ionosphere.VY0", sP.V0[1]);
        Readparameters::get(pop + "_ionosphere.VZ0", sP.V0[2]);
        Readparameters::get(pop + "_ionosphere.T", sP.T);

        // Failsafe, if density or temperature is zero, read from Magnetosphere
        // (compare the corresponding verbose handling in projects/Magnetosphere/Magnetosphere.cpp)
        if(sP.T == 0) {
           Readparameters::get(pop + "_Magnetosphere.T", sP.T);
        }
        if(sP.rho == 0) {
           Readparameters::get(pop + "_Magnetosphere.rho", sP.rho);
        }
        Readparameters::get(pop + "_Magnetosphere.nSpaceSamples", sP.nSpaceSamples);
        Readparameters::get(pop + "_Magnetosphere.nVelocitySamples", sP.nVelocitySamples);

        speciesParams.push_back(sP);
      }
   }

   bool Ionosphere::initSysBoundary(
      creal& t,
      Project &project
   ) {
      getParameters();
      isThisDynamic = false;

      // Sanity check: the ionosphere only makes sense in 3D simulations
      if(P::xcells_ini == 1 || P::ycells_ini == 1 || P::zcells_ini == 1) {
         cerr << "*************************************************" << endl;
         cerr << "* BIG FAT IONOSPHERE ERROR:                     *" << endl;
         cerr << "*                                               *" << endl;
         cerr << "* You are trying to run a 2D simulation with an *" << endl;
         cerr << "* ionosphere inner boundary. This won't work.   *" << endl;
         cerr << "*                                               *" << endl;
         cerr << "* Most likely, your config file needs to be up- *" << endl;
         cerr << "* dated, changing all mentions of \"ionosphere\"  *" << endl;
         cerr << "* to \"copysphere\".                        *" << endl;
         cerr << "*                                               *" << endl;
         cerr << "* This simulation will now crash in the friend- *" << endl;
         cerr << "* liest way possible.                           *" << endl;
         cerr << "*************************************************" << endl;
         abort();
      }

      // Initialize ionosphere mesh base shape
      if(baseShape == "icosahedron") {
         ionosphereGrid.initializeIcosahedron();
      } else if(baseShape == "tetrahedron") {
         ionosphereGrid.initializeTetrahedron();
      } else if(baseShape == "sphericalFibonacci") {
         ionosphereGrid.initializeSphericalFibonacci(fibonacciNodeNum);
      } else {
         cerr << "(IONOSPHERE) Unknown mesh base shape \"" << baseShape << "\". Aborting." << endl;
         abort();
      }

      // Refine the base shape to acheive desired resolution
      auto refineBetweenLatitudes = [](Real phi1, Real phi2) -> void {
         uint numElems=ionosphereGrid.elements.size();

         for(uint i=0; i< numElems; i++) {
            Real mean_z = 0;
            mean_z  = ionosphereGrid.nodes[ionosphereGrid.elements[i].corners[0]].x[2];
            mean_z += ionosphereGrid.nodes[ionosphereGrid.elements[i].corners[1]].x[2];
            mean_z += ionosphereGrid.nodes[ionosphereGrid.elements[i].corners[2]].x[2];
            mean_z /= 3.;

            if(fabs(mean_z) >= sin(phi1 * M_PI / 180.) * Ionosphere::innerRadius &&
                  fabs(mean_z) <= sin(phi2 * M_PI / 180.) * Ionosphere::innerRadius) {
               ionosphereGrid.subdivideElement(i);
            }
         }
      };

      // Refine the mesh between the given latitudes
      for(uint i=0; i< max(refineMinLatitudes.size(), refineMaxLatitudes.size()); i++) {
         Real lmin;
         if(i < refineMinLatitudes.size()) {
            lmin = refineMinLatitudes[i];
         } else {
            lmin = 0.;
         }
         Real lmax;
         if(i < refineMaxLatitudes.size()) {
            lmax = refineMaxLatitudes[i];
         } else {
            lmax = 90.;
         }
         refineBetweenLatitudes(lmin, lmax);
      }
      ionosphereGrid.stitchRefinementInterfaces();

      // Set up ionospheric atmosphere model
      ionosphereGrid.readAtmosphericModelFile(atmosphericModelFile.c_str());

      // iniSysBoundary is only called once, generateTemplateCell must
      // init all particle species
      generateTemplateCell(project);

      return true;
   }

   static Real getR(creal x,creal y,creal z, uint geometry, Real center[3]) {

      Real r;

      switch(geometry) {
      case 0:
         // infinity-norm, result is a diamond/square with diagonals aligned on the axes in 2D
         r = fabs(x-center[0]) + fabs(y-center[1]) + fabs(z-center[2]);
         break;
      case 1:
         // 1-norm, result is is a grid-aligned square in 2D
         r = max(max(fabs(x-center[0]), fabs(y-center[1])), fabs(z-center[2]));
         break;
      case 2:
         // 2-norm (Cartesian), result is a circle in 2D
         r = sqrt((x-center[0])*(x-center[0]) + (y-center[1])*(y-center[1]) + (z-center[2])*(z-center[2]));
         break;
      case 3:
         // 2-norm (Cartesian) cylinder aligned on y-axis
         r = sqrt((x-center[0])*(x-center[0]) + (z-center[2])*(z-center[2]));
         break;
      default:
         std::cerr << __FILE__ << ":" << __LINE__ << ":" << "ionosphere.geometry has to be 0, 1 or 2." << std::endl;
         abort();
      }

      return r;
   }

   bool Ionosphere::assignSysBoundary(dccrg::Dccrg<SpatialCell,dccrg::Cartesian_Geometry>& mpiGrid,
                                      FsGrid< fsgrids::technical, FS_STENCIL_WIDTH> & technicalGrid) {
      const vector<CellID>& cells = getLocalCells();
      for(uint i=0; i<cells.size(); i++) {
         if(mpiGrid[cells[i]]->sysBoundaryFlag == sysboundarytype::DO_NOT_COMPUTE) {
            continue;
         }

         creal* const cellParams = &(mpiGrid[cells[i]]->parameters[0]);
         creal dx = cellParams[CellParams::DX];
         creal dy = cellParams[CellParams::DY];
         creal dz = cellParams[CellParams::DZ];
         creal x = cellParams[CellParams::XCRD] + 0.5*dx;
         creal y = cellParams[CellParams::YCRD] + 0.5*dy;
         creal z = cellParams[CellParams::ZCRD] + 0.5*dz;

         if(getR(x,y,z,this->geometry,this->center) < this->radius) {
            mpiGrid[cells[i]]->sysBoundaryFlag = this->getIndex();
         }
      }

      return true;
   }

   bool Ionosphere::applyInitialState(
      const dccrg::Dccrg<SpatialCell,dccrg::Cartesian_Geometry>& mpiGrid,
      FsGrid< fsgrids::technical, FS_STENCIL_WIDTH> & technicalGrid,
      FsGrid< std::array<Real, fsgrids::bfield::N_BFIELD>, FS_STENCIL_WIDTH> & perBGrid,
      Project &project
   ) {
      const vector<CellID>& cells = getLocalCells();
      //#pragma omp parallel for
      for (uint i=0; i<cells.size(); ++i) {
         SpatialCell* cell = mpiGrid[cells[i]];
         if (cell->sysBoundaryFlag != this->getIndex()) continue;

         for (uint popID=0; popID<getObjectWrapper().particleSpecies.size(); ++popID)
            setCellFromTemplate(cell,popID);
      }
      return true;
   }

   std::array<Real, 3> Ionosphere::fieldSolverGetNormalDirection(
      FsGrid< fsgrids::technical, FS_STENCIL_WIDTH> & technicalGrid,
      cint i,
      cint j,
      cint k
   ) {
      phiprof::Timer timer {"Ionosphere::fieldSolverGetNormalDirection"};
      std::array<Real, 3> normalDirection{{ 0.0, 0.0, 0.0 }};

      static creal DIAG2 = 1.0 / sqrt(2.0);
      static creal DIAG3 = 1.0 / sqrt(3.0);

      creal dx = technicalGrid.DX;
      creal dy = technicalGrid.DY;
      creal dz = technicalGrid.DZ;
      const std::array<int, 3> globalIndices = technicalGrid.getGlobalIndices(i,j,k);
      creal x = P::xmin + (convert<Real>(globalIndices[0])+0.5)*dx;
      creal y = P::ymin + (convert<Real>(globalIndices[1])+0.5)*dy;
      creal z = P::zmin + (convert<Real>(globalIndices[2])+0.5)*dz;
      creal xsign = divideIfNonZero(x, fabs(x));
      creal ysign = divideIfNonZero(y, fabs(y));
      creal zsign = divideIfNonZero(z, fabs(z));

      Real length = 0.0;

      if (Parameters::xcells_ini == 1) {
         if (Parameters::ycells_ini == 1) {
            if (Parameters::zcells_ini == 1) {
               // X,Y,Z
               std::cerr << __FILE__ << ":" << __LINE__ << ":" << "What do you expect to do with a single-cell simulation of ionosphere boundary type? Stop kidding." << std::endl;
               abort();
               // end of X,Y,Z
            } else {
               // X,Y
               normalDirection[2] = zsign;
               // end of X,Y
            }
         } else if (Parameters::zcells_ini == 1) {
            // X,Z
            normalDirection[1] = ysign;
            // end of X,Z
         } else {
            // X
            switch(this->geometry) {
               case 0:
                  normalDirection[1] = DIAG2*ysign;
                  normalDirection[2] = DIAG2*zsign;
                  break;
               case 1:
                  if(fabs(y) == fabs(z)) {
                     normalDirection[1] = ysign*DIAG2;
                     normalDirection[2] = zsign*DIAG2;
                     break;
                  }
                  if(fabs(y) > (this->radius - dy)) {
                     normalDirection[1] = ysign;
                     break;
                  }
                  if(fabs(z) > (this->radius - dz)) {
                     normalDirection[2] = zsign;
                     break;
                  }
                  if(fabs(y) > (this->radius - 2.0*dy)) {
                     normalDirection[1] = ysign;
                     break;
                  }
                  if(fabs(z) > (this->radius - 2.0*dz)) {
                     normalDirection[2] = zsign;
                     break;
                  }
                  break;
               case 2:
                  length = sqrt(y*y + z*z);
                  normalDirection[1] = y / length;
                  normalDirection[2] = z / length;
                  break;
               default:
                  std::cerr << __FILE__ << ":" << __LINE__ << ":" << "ionosphere.geometry has to be 0, 1 or 2 with this grid shape." << std::endl;
                  abort();
            }
            // end of X
         }
      } else if (Parameters::ycells_ini == 1) {
         if (Parameters::zcells_ini == 1) {
            // Y,Z
            normalDirection[0] = xsign;
            // end of Y,Z
         } else {
            // Y
            switch(this->geometry) {
               case 0:
                  normalDirection[0] = DIAG2*xsign;
                  normalDirection[2] = DIAG2*zsign;
                  break;
               case 1:
                  if(fabs(x) == fabs(z)) {
                     normalDirection[0] = xsign*DIAG2;
                     normalDirection[2] = zsign*DIAG2;
                     break;
                  }
                  if(fabs(x) > (this->radius - dx)) {
                     normalDirection[0] = xsign;
                     break;
                  }
                  if(fabs(z) > (this->radius - dz)) {
                     normalDirection[2] = zsign;
                     break;
                  }
                  if(fabs(x) > (this->radius - 2.0*dx)) {
                     normalDirection[0] = xsign;
                     break;
                  }
                  if(fabs(z) > (this->radius - 2.0*dz)) {
                     normalDirection[2] = zsign;
                     break;
                  }
                  break;
               case 2:
               case 3:
                  length = sqrt(x*x + z*z);
                  normalDirection[0] = x / length;
                  normalDirection[2] = z / length;
                  break;
               default:
                  std::cerr << __FILE__ << ":" << __LINE__ << ":" << "ionosphere.geometry has to be 0, 1, 2 or 3 with this grid shape." << std::endl;
                  abort();
            }
            // end of Y
         }
      } else if (Parameters::zcells_ini == 1) {
         // Z
         switch(this->geometry) {
            case 0:
               normalDirection[0] = DIAG2*xsign;
               normalDirection[1] = DIAG2*ysign;
               break;
            case 1:
               if(fabs(x) == fabs(y)) {
                  normalDirection[0] = xsign*DIAG2;
                  normalDirection[1] = ysign*DIAG2;
                  break;
               }
               if(fabs(x) > (this->radius - dx)) {
                  normalDirection[0] = xsign;
                  break;
               }
               if(fabs(y) > (this->radius - dy)) {
                  normalDirection[1] = ysign;
                  break;
               }
               if(fabs(x) > (this->radius - 2.0*dx)) {
                  normalDirection[0] = xsign;
                  break;
               }
               if(fabs(y) > (this->radius - 2.0*dy)) {
                  normalDirection[1] = ysign;
                  break;
               }
               break;
            case 2:
               length = sqrt(x*x + y*y);
               normalDirection[0] = x / length;
               normalDirection[1] = y / length;
               break;
            default:
               std::cerr << __FILE__ << ":" << __LINE__ << ":" << "ionosphere.geometry has to be 0, 1 or 2 with this grid shape." << std::endl;
               abort();
         }
         // end of Z
      } else {
         // 3D
         switch(this->geometry) {
            case 0:
               normalDirection[0] = DIAG3*xsign;
               normalDirection[1] = DIAG3*ysign;
               normalDirection[2] = DIAG3*zsign;
               break;
            case 1:
               if(fabs(x) == fabs(y) && fabs(x) == fabs(z) && fabs(x) > this->radius - dx) {
                  normalDirection[0] = xsign*DIAG3;
                  normalDirection[1] = ysign*DIAG3;
                  normalDirection[2] = zsign*DIAG3;
                  break;
               }
               if(fabs(x) == fabs(y) && fabs(x) == fabs(z) && fabs(x) > this->radius - 2.0*dx) {
                  normalDirection[0] = xsign*DIAG3;
                  normalDirection[1] = ysign*DIAG3;
                  normalDirection[2] = zsign*DIAG3;
                  break;
               }
               if(fabs(x) == fabs(y) && fabs(x) > this->radius - dx && fabs(z) < this->radius - dz) {
                  normalDirection[0] = xsign*DIAG2;
                  normalDirection[1] = ysign*DIAG2;
                  normalDirection[2] = 0.0;
                  break;
               }
               if(fabs(y) == fabs(z) && fabs(y) > this->radius - dy && fabs(x) < this->radius - dx) {
                  normalDirection[0] = 0.0;
                  normalDirection[1] = ysign*DIAG2;
                  normalDirection[2] = zsign*DIAG2;
                  break;
               }
               if(fabs(x) == fabs(z) && fabs(x) > this->radius - dx && fabs(y) < this->radius - dy) {
                  normalDirection[0] = xsign*DIAG2;
                  normalDirection[1] = 0.0;
                  normalDirection[2] = zsign*DIAG2;
                  break;
               }
               if(fabs(x) == fabs(y) && fabs(x) > this->radius - 2.0*dx && fabs(z) < this->radius - 2.0*dz) {
                  normalDirection[0] = xsign*DIAG2;
                  normalDirection[1] = ysign*DIAG2;
                  normalDirection[2] = 0.0;
                  break;
               }
               if(fabs(y) == fabs(z) && fabs(y) > this->radius - 2.0*dy && fabs(x) < this->radius - 2.0*dx) {
                  normalDirection[0] = 0.0;
                  normalDirection[1] = ysign*DIAG2;
                  normalDirection[2] = zsign*DIAG2;
                  break;
               }
               if(fabs(x) == fabs(z) && fabs(x) > this->radius - 2.0*dx && fabs(y) < this->radius - 2.0*dy) {
                  normalDirection[0] = xsign*DIAG2;
                  normalDirection[1] = 0.0;
                  normalDirection[2] = zsign*DIAG2;
                  break;
               }
               if(fabs(x) > (this->radius - dx)) {
                  normalDirection[0] = xsign;
                  break;
               }
               if(fabs(y) > (this->radius - dy)) {
                  normalDirection[1] = ysign;
                  break;
               }
               if(fabs(z) > (this->radius - dz)) {
                  normalDirection[2] = zsign;
                  break;
               }
               if(fabs(x) > (this->radius - 2.0*dx)) {
                  normalDirection[0] = xsign;
                  break;
               }
               if(fabs(y) > (this->radius - 2.0*dy)) {
                  normalDirection[1] = ysign;
                  break;
               }
               if(fabs(z) > (this->radius - 2.0*dz)) {
                  normalDirection[2] = zsign;
                  break;
               }
               break;
            case 2:
               length = sqrt(x*x + y*y + z*z);
               normalDirection[0] = x / length;
               normalDirection[1] = y / length;
               normalDirection[2] = z / length;
               break;
            case 3:
               length = sqrt(x*x + z*z);
               normalDirection[0] = x / length;
               normalDirection[2] = z / length;
               break;
            default:
               std::cerr << __FILE__ << ":" << __LINE__ << ":" << "ionosphere.geometry has to be 0, 1, 2 or 3 with this grid shape." << std::endl;
               abort();
         }
         // end of 3D
      }

      return normalDirection;
   }

   /*! We want here to
    *
    * -- Average perturbed face B from the nearest neighbours
    *
    * -- Retain only the normal components of perturbed face B
    */
   Real Ionosphere::fieldSolverBoundaryCondMagneticField(
      FsGrid< std::array<Real, fsgrids::bfield::N_BFIELD>, FS_STENCIL_WIDTH> & bGrid,
      FsGrid< fsgrids::technical, FS_STENCIL_WIDTH> & technicalGrid,
      cint i,
      cint j,
      cint k,
      creal& dt,
      cuint& component
   ) {
      if (technicalGrid.get(i,j,k)->sysBoundaryLayer == 1) {
         switch(component) {
            case 0:
               if (  ((technicalGrid.get(i-1,j,k)->SOLVE & compute::BX) == compute::BX)
                  && ((technicalGrid.get(i+1,j,k)->SOLVE & compute::BX) == compute::BX)
               ) {
                  return 0.5 * (bGrid.get(i-1,j,k)->at(fsgrids::bfield::PERBX) + bGrid.get(i+1,j,k)->at(fsgrids::bfield::PERBX));
               } else if ((technicalGrid.get(i-1,j,k)->SOLVE & compute::BX) == compute::BX) {
                  return bGrid.get(i-1,j,k)->at(fsgrids::bfield::PERBX);
               } else if ((technicalGrid.get(i+1,j,k)->SOLVE & compute::BX) == compute::BX) {
                  return bGrid.get(i+1,j,k)->at(fsgrids::bfield::PERBX);
               } else {
                  Real retval = 0.0;
                  uint nCells = 0;
                  if ((technicalGrid.get(i,j-1,k)->SOLVE & compute::BX) == compute::BX) {
                     retval += bGrid.get(i,j-1,k)->at(fsgrids::bfield::PERBX);
                     nCells++;
                  }
                  if ((technicalGrid.get(i,j+1,k)->SOLVE & compute::BX) == compute::BX) {
                     retval += bGrid.get(i,j+1,k)->at(fsgrids::bfield::PERBX);
                     nCells++;
                  }
                  if ((technicalGrid.get(i,j,k-1)->SOLVE & compute::BX) == compute::BX) {
                     retval += bGrid.get(i,j,k-1)->at(fsgrids::bfield::PERBX);
                     nCells++;
                  }
                  if ((technicalGrid.get(i,j,k+1)->SOLVE & compute::BX) == compute::BX) {
                     retval += bGrid.get(i,j,k+1)->at(fsgrids::bfield::PERBX);
                     nCells++;
                  }
                  if (nCells == 0) {
                     for (int a=i-1; a<i+2; a++) {
                        for (int b=j-1; b<j+2; b++) {
                           for (int c=k-1; c<k+2; c++) {
                              if ((technicalGrid.get(a,b,c)->SOLVE & compute::BX) == compute::BX) {
                                 retval += bGrid.get(a,b,c)->at(fsgrids::bfield::PERBX);
                                 nCells++;
                              }
                           }
                        }
                     }
                  }
                  if (nCells == 0) {
                     cerr << __FILE__ << ":" << __LINE__ << ": ERROR: this should not have fallen through." << endl;
                     return 0.0;
                  }
                  return retval / nCells;
               }
            case 1:
               if (  (technicalGrid.get(i,j-1,k)->SOLVE & compute::BY) == compute::BY
                  && (technicalGrid.get(i,j+1,k)->SOLVE & compute::BY) == compute::BY
               ) {
                  return 0.5 * (bGrid.get(i,j-1,k)->at(fsgrids::bfield::PERBY) + bGrid.get(i,j+1,k)->at(fsgrids::bfield::PERBY));
               } else if ((technicalGrid.get(i,j-1,k)->SOLVE & compute::BY) == compute::BY) {
                  return bGrid.get(i,j-1,k)->at(fsgrids::bfield::PERBY);
               } else if ((technicalGrid.get(i,j+1,k)->SOLVE & compute::BY) == compute::BY) {
                  return bGrid.get(i,j+1,k)->at(fsgrids::bfield::PERBY);
               } else {
                  Real retval = 0.0;
                  uint nCells = 0;
                  if ((technicalGrid.get(i-1,j,k)->SOLVE & compute::BY) == compute::BY) {
                     retval += bGrid.get(i-1,j,k)->at(fsgrids::bfield::PERBY);
                     nCells++;
                  }
                  if ((technicalGrid.get(i+1,j,k)->SOLVE & compute::BY) == compute::BY) {
                     retval += bGrid.get(i+1,j,k)->at(fsgrids::bfield::PERBY);
                     nCells++;
                  }
                  if ((technicalGrid.get(i,j,k-1)->SOLVE & compute::BY) == compute::BY) {
                     retval += bGrid.get(i,j,k-1)->at(fsgrids::bfield::PERBY);
                     nCells++;
                  }
                  if ((technicalGrid.get(i,j,k+1)->SOLVE & compute::BY) == compute::BY) {
                     retval += bGrid.get(i,j,k+1)->at(fsgrids::bfield::PERBY);
                     nCells++;
                  }
                  if (nCells == 0) {
                     for (int a=i-1; a<i+2; a++) {
                        for (int b=j-1; b<j+2; b++) {
                           for (int c=k-1; c<k+2; c++) {
                              if ((technicalGrid.get(a,b,c)->SOLVE & compute::BY) == compute::BY) {
                                 retval += bGrid.get(a,b,c)->at(fsgrids::bfield::PERBY);
                                 nCells++;
                              }
                           }
                        }
                     }
                  }
                  if (nCells == 0) {
                     cerr << __FILE__ << ":" << __LINE__ << ": ERROR: this should not have fallen through." << endl;
                     return 0.0;
                  }
                  return retval / nCells;
               }
            case 2:
               if (  (technicalGrid.get(i,j,k-1)->SOLVE & compute::BZ) == compute::BZ
                  && (technicalGrid.get(i,j,k+1)->SOLVE & compute::BZ) == compute::BZ
               ) {
                  return 0.5 * (bGrid.get(i,j,k-1)->at(fsgrids::bfield::PERBZ) + bGrid.get(i,j,k+1)->at(fsgrids::bfield::PERBZ));
               } else if ((technicalGrid.get(i,j,k-1)->SOLVE & compute::BZ) == compute::BZ) {
                  return bGrid.get(i,j,k-1)->at(fsgrids::bfield::PERBZ);
               } else if ((technicalGrid.get(i,j,k+1)->SOLVE & compute::BZ) == compute::BZ) {
                  return bGrid.get(i,j,k+1)->at(fsgrids::bfield::PERBZ);
               } else {
                  Real retval = 0.0;
                  uint nCells = 0;
                  if ((technicalGrid.get(i-1,j,k)->SOLVE & compute::BZ) == compute::BZ) {
                     retval += bGrid.get(i-1,j,k)->at(fsgrids::bfield::PERBZ);
                     nCells++;
                  }
                  if ((technicalGrid.get(i+1,j,k)->SOLVE & compute::BZ) == compute::BZ) {
                     retval += bGrid.get(i+1,j,k)->at(fsgrids::bfield::PERBZ);
                     nCells++;
                  }
                  if ((technicalGrid.get(i,j-1,k)->SOLVE & compute::BZ) == compute::BZ) {
                     retval += bGrid.get(i,j-1,k)->at(fsgrids::bfield::PERBZ);
                     nCells++;
                  }
                  if ((technicalGrid.get(i,j+1,k)->SOLVE & compute::BZ) == compute::BZ) {
                     retval += bGrid.get(i,j+1,k)->at(fsgrids::bfield::PERBZ);
                     nCells++;
                  }
                  if (nCells == 0) {
                     for (int a=i-1; a<i+2; a++) {
                        for (int b=j-1; b<j+2; b++) {
                           for (int c=k-1; c<k+2; c++) {
                              if ((technicalGrid.get(a,b,c)->SOLVE & compute::BZ) == compute::BZ) {
                                 retval += bGrid.get(a,b,c)->at(fsgrids::bfield::PERBZ);
                                 nCells++;
                              }
                           }
                        }
                     }
                  }
                  if (nCells == 0) {
                     cerr << __FILE__ << ":" << __LINE__ << ": ERROR: this should not have fallen through." << endl;
                     return 0.0;
                  }
                  return retval / nCells;
               }
            default:
               cerr << "ERROR: ionosphere boundary tried to copy nonsensical magnetic field component " << component << endl;
               return 0.0;
         }
      } else { // L2 cells
         Real retval = 0.0;
         uint nCells = 0;
         for (int a=i-1; a<i+2; a++) {
            for (int b=j-1; b<j+2; b++) {
               for (int c=k-1; c<k+2; c++) {
                  if (technicalGrid.get(a,b,c)->sysBoundaryLayer == 1) {
                     retval += bGrid.get(a,b,c)->at(fsgrids::bfield::PERBX + component);
                     nCells++;
                  }
               }
            }
         }
         if (nCells == 0) {
            cerr << __FILE__ << ":" << __LINE__ << ": ERROR: this should not have fallen through." << endl;
            return 0.0;
         }
         return retval / nCells;
      }
   }

   void Ionosphere::fieldSolverBoundaryCondElectricField(
      FsGrid< std::array<Real, fsgrids::efield::N_EFIELD>, FS_STENCIL_WIDTH> & EGrid,
      cint i,
      cint j,
      cint k,
      cuint component
   ) {
      EGrid.get(i,j,k)->at(fsgrids::efield::EX+component) = 0.0;
   }

   void Ionosphere::fieldSolverBoundaryCondHallElectricField(
      FsGrid< std::array<Real, fsgrids::ehall::N_EHALL>, FS_STENCIL_WIDTH> & EHallGrid,
      cint i,
      cint j,
      cint k,
      cuint component
   ) {
      std::array<Real, fsgrids::ehall::N_EHALL> * cp = EHallGrid.get(i,j,k);
      switch (component) {
         case 0:
            cp->at(fsgrids::ehall::EXHALL_000_100) = 0.0;
            cp->at(fsgrids::ehall::EXHALL_010_110) = 0.0;
            cp->at(fsgrids::ehall::EXHALL_001_101) = 0.0;
            cp->at(fsgrids::ehall::EXHALL_011_111) = 0.0;
            break;
         case 1:
            cp->at(fsgrids::ehall::EYHALL_000_010) = 0.0;
            cp->at(fsgrids::ehall::EYHALL_100_110) = 0.0;
            cp->at(fsgrids::ehall::EYHALL_001_011) = 0.0;
            cp->at(fsgrids::ehall::EYHALL_101_111) = 0.0;
            break;
         case 2:
            cp->at(fsgrids::ehall::EZHALL_000_001) = 0.0;
            cp->at(fsgrids::ehall::EZHALL_100_101) = 0.0;
            cp->at(fsgrids::ehall::EZHALL_010_011) = 0.0;
            cp->at(fsgrids::ehall::EZHALL_110_111) = 0.0;
            break;
         default:
            cerr << __FILE__ << ":" << __LINE__ << ":" << " Invalid component" << endl;
      }
   }

   void Ionosphere::fieldSolverBoundaryCondGradPeElectricField(
      FsGrid< std::array<Real, fsgrids::egradpe::N_EGRADPE>, FS_STENCIL_WIDTH> & EGradPeGrid,
      cint i,
      cint j,
      cint k,
      cuint component
   ) {
      EGradPeGrid.get(i,j,k)->at(fsgrids::egradpe::EXGRADPE+component) = 0.0;
   }

   void Ionosphere::fieldSolverBoundaryCondDerivatives(
      FsGrid< std::array<Real, fsgrids::dperb::N_DPERB>, FS_STENCIL_WIDTH> & dPerBGrid,
      FsGrid< std::array<Real, fsgrids::dmoments::N_DMOMENTS>, FS_STENCIL_WIDTH> & dMomentsGrid,
      cint i,
      cint j,
      cint k,
      cuint& RKCase,
      cuint& component
   ) {
      this->setCellDerivativesToZero(dPerBGrid, dMomentsGrid, i, j, k, component);
      return;
   }

   void Ionosphere::fieldSolverBoundaryCondBVOLDerivatives(
      FsGrid< std::array<Real, fsgrids::volfields::N_VOL>, FS_STENCIL_WIDTH> & volGrid,
      cint i,
      cint j,
      cint k,
      cuint& component
   ) {
      // FIXME This should be OK as the BVOL derivatives are only used for Lorentz force JXB, which is not applied on the ionosphere cells.
      this->setCellBVOLDerivativesToZero(volGrid, i, j, k, component);
   }

   void Ionosphere::mapCellPotentialAndGetEXBDrift(
      std::array<Real, CellParams::N_SPATIAL_CELL_PARAMS>& cellParams
   ) {
      // Get potential upmapped from six points 
      // (Cell's face centres)
      // inside the cell to calculate E
      const Real xmin = cellParams[CellParams::XCRD];
      const Real ymin = cellParams[CellParams::YCRD];
      const Real zmin = cellParams[CellParams::ZCRD];
      const Real xmax = xmin + cellParams[CellParams::DX];
      const Real ymax = ymin + cellParams[CellParams::DY];
      const Real zmax = zmin + cellParams[CellParams::DZ];
      const Real xcen = 0.5*(xmin+xmax);
      const Real ycen = 0.5*(ymin+ymax);
      const Real zcen = 0.5*(zmin+zmax);
      std::array< std::array<Real, 3>, 6> tracepoints;
      tracepoints[0] = {xmin, ycen, zcen};
      tracepoints[1] = {xmax, ycen, zcen};
      tracepoints[2] = {xcen, ymin, zcen};
      tracepoints[3] = {xcen, ymax, zcen};
      tracepoints[4] = {xcen, ycen, zmin};
      tracepoints[5] = {xcen, ycen, zmax};
      std::array<Real, 6> potentials;
       for(int i=0; i<6; i++) {
         // Get potential at each of these 6 points
         potentials[i] = ionosphereGrid.interpolateUpmappedPotential(tracepoints[i]);
      }

      // Calculate E from potential differences as E = -grad(phi)
      Vec3d E({
         (potentials[0] - potentials[1]) / cellParams[CellParams::DX],
         (potentials[2] - potentials[3]) / cellParams[CellParams::DY],
         (potentials[4] - potentials[5]) / cellParams[CellParams::DZ]});
      Vec3d B({
         cellParams[CellParams::BGBXVOL] + cellParams[CellParams::PERBXVOL],
         cellParams[CellParams::BGBYVOL] + cellParams[CellParams::PERBYVOL],
         cellParams[CellParams::BGBZVOL] + cellParams[CellParams::PERBZVOL]});

      // Add E from neutral wind convection for all cells with L <= 5
      Vec3d Omega(0,0,Ionosphere::earthAngularVelocity); // Earth rotation vector
      Vec3d r(xcen,ycen,zcen);
      Vec3d vn = cross_product(Omega,r);

      Real radius = vector_length(r);
      if(radius/physicalconstants::R_E <= Ionosphere::plasmapauseL * (r[0]*r[0] + r[1]*r[1]) / (radius*radius)) {
         E -= cross_product(vn, B);
      }

      const Real Bsqr = B[0]*B[0] + B[1]*B[1] + B[2]*B[2];

      // Calculate cell bulk velocity as E x B / B^2
      cellParams[CellParams::BULKV_FORCING_X] = (E[1] * B[2] - E[2] * B[1])/Bsqr;
      cellParams[CellParams::BULKV_FORCING_Y] = (E[2] * B[0] - E[0] * B[2])/Bsqr;
      cellParams[CellParams::BULKV_FORCING_Z] = (E[0] * B[1] - E[1] * B[0])/Bsqr;
      cellParams[CellParams::FORCING_CELL_NUM]=1;
   }

   void Ionosphere::vlasovBoundaryCondition(
      const dccrg::Dccrg<SpatialCell,dccrg::Cartesian_Geometry>& mpiGrid,
      const CellID& cellID,
      const uint popID,
      const bool calculate_V_moments
   ) {
      phiprof::Timer timer {"vlasovBoundaryCondition (Ionosphere)"};

      // TODO Make this a more elegant solution
      // Now it's hacky as the counter is incremented in vlasiator.cpp
      if(globalflags::ionosphereJustSolved) { // else we don't update this boundary

         // If we are to couple to the ionosphere grid, we better be part of its communicator.
         assert(ionosphereGrid.communicator != MPI_COMM_NULL);

         mapCellPotentialAndGetEXBDrift(mpiGrid[cellID]->parameters);
         std::array<Real, 3> vDrift = {
            mpiGrid[cellID]->parameters[CellParams::BULKV_FORCING_X],
            mpiGrid[cellID]->parameters[CellParams::BULKV_FORCING_Y],
            mpiGrid[cellID]->parameters[CellParams::BULKV_FORCING_Z]
         };

         // Select representative moments for the VDFs
         Real temperature = 0;
         Real density = 0;
         switch(boundaryVDFmode) {
#pragma GCC diagnostic push
#pragma GCC diagnostic ignored "-Wimplicit-fallthrough"
            case ForceL2EXB:
               {
               // EXB forcing is assigned to the L2 Neighbour cells here, so they can update their VDFs in acceleration
               const vector<CellID>& closeCells = getAllCloseNonsysboundaryCells(cellID);
               for (CellID celli : closeCells) {
                  #pragma omp critical(L2)
                  {
                     if(mpiGrid[celli]->parameters[CellParams::FORCING_CELL_NUM] == 0) {
                        mapCellPotentialAndGetEXBDrift(mpiGrid[celli]->parameters);
                     }
                  }
               }
               // Fall through, to handle L1 in the same way as fixed moments
               }
            case FixedMoments:
               density = speciesParams[popID].rho;
               temperature = speciesParams[popID].T;
               break;
            case AverageAllMoments:// Fall through (handled by if further down)
            case AverageMoments: 
               // Maxwellian VDF boundary modes
               {
                  Real pressure = 0, vx = 0, vy = 0, vz = 0;
                  // Average density and temperature from the nearest cells
                  const vector<CellID>& closestCells = getAllClosestNonsysboundaryCells(cellID);
                  for (CellID celli : closestCells) {
                     density += mpiGrid[celli]->parameters[CellParams::RHOM];
                     pressure += mpiGrid[celli]->parameters[CellParams::P_11] + mpiGrid[celli]->parameters[CellParams::P_22] + mpiGrid[celli]->parameters[CellParams::P_33];
                     vx += mpiGrid[celli]->parameters[CellParams::VX];
                     vy += mpiGrid[celli]->parameters[CellParams::VY];
                     vz += mpiGrid[celli]->parameters[CellParams::VZ];
                  }
                  density /= closestCells.size()*physicalconstants::MASS_PROTON;
                  vx /= closestCells.size();
                  vy /= closestCells.size();
                  vz /= closestCells.size();
                  pressure /= 3.0*closestCells.size();
                  // TODO make this multipop
                  temperature = pressure / (density * physicalconstants::K_B);

                  if(boundaryVDFmode == AverageAllMoments) {
                     vDrift[0] += vx;
                     vDrift[1] += vy;
                     vDrift[2] += vz;
                  }
               }
               break;
            case CopyAndLosscone:
               // This is handled below
               break;
         }
#pragma GCC diagnostic pop

         // Fill velocity space
         switch(boundaryVDFmode) {
            case FixedMoments:
            case AverageAllMoments:
            case AverageMoments: 
            case ForceL2EXB:
               {
                  // Fill velocity space with new maxwellian data
                  SpatialCell& cell = *mpiGrid[cellID];
                  cell.clear(popID); // Clear previous velocity space completely
                  const vector<vmesh::GlobalID> blocksToInitialize = findBlocksToInitialize(cell,density,temperature,vDrift,popID);
                  Realf* data = cell.get_data(popID);

                  for (size_t i = 0; i < blocksToInitialize.size(); i++) {
                     const vmesh::GlobalID blockGID = blocksToInitialize[i];
                     cell.add_velocity_block(blockGID,popID);
                     const vmesh::LocalID block = cell.get_velocity_block_local_id(blockGID,popID);
                     const Real* blockParameters = cell.get_block_parameters(block,popID);
                     creal vxBlock = blockParameters[BlockParams::VXCRD];
                     creal vyBlock = blockParameters[BlockParams::VYCRD];
                     creal vzBlock = blockParameters[BlockParams::VZCRD];
                     creal dvxCell = blockParameters[BlockParams::DVX];
                     creal dvyCell = blockParameters[BlockParams::DVY];
                     creal dvzCell = blockParameters[BlockParams::DVZ];

                     // Iterate over cells within block
                     for (uint kc=0; kc<WID; ++kc) for (uint jc=0; jc<WID; ++jc) for (uint ic=0; ic<WID; ++ic) {
                        creal vxCellCenter = vxBlock + (ic+convert<Real>(0.5))*dvxCell - vDrift[0];
                        creal vyCellCenter = vyBlock + (jc+convert<Real>(0.5))*dvyCell - vDrift[1];
                        creal vzCellCenter = vzBlock + (kc+convert<Real>(0.5))*dvzCell - vDrift[2];

                        data[block*WID3 + cellIndex(ic,jc,kc)] = shiftedMaxwellianDistribution(popID, density, temperature, vxCellCenter, vyCellCenter, vzCellCenter);
                     }
                  }
               }
               break;
            case CopyAndLosscone:
               {
                  std::array<Real, 3> vNeighbours({0,0,0});
                  Real pressure = 0;
                  // Get moments from the nearest cells
                  const vector<CellID>& closestCells = getAllClosestNonsysboundaryCells(cellID);
                  for (CellID celli : closestCells) {
                     density += mpiGrid[celli]->parameters[CellParams::RHOM];
                     pressure += mpiGrid[celli]->parameters[CellParams::P_11] + mpiGrid[celli]->parameters[CellParams::P_22] + mpiGrid[celli]->parameters[CellParams::P_33];
                     vNeighbours[0] += mpiGrid[celli]->parameters[CellParams::VX];
                     vNeighbours[1] += mpiGrid[celli]->parameters[CellParams::VY];
                     vNeighbours[2] += mpiGrid[celli]->parameters[CellParams::VZ];
                  }
                  density /= closestCells.size()*physicalconstants::MASS_PROTON;
                  pressure /= 3.0*closestCells.size();
                  vNeighbours[0] /= closestCells.size();
                  vNeighbours[1] /= closestCells.size();
                  vNeighbours[2] /= closestCells.size();
                  creal temperature = pressure / (density * physicalconstants::K_B);
                  // Fill velocity space with new VDF data. This consists of three parts:
                  // 1. For the downwards-moving part of the VDF (dot(v,r) < 0), simply fill a maxwellian with the averaged density and pressure.
                  // 2. For upwards-moving velocity cells outside the loss cone, take the reflected value from point 1.
                  // 3. Add an ionospheric outflow maxwellian.
                  SpatialCell& cell = *mpiGrid[cellID];
                  Vec3d B({
                     cell.parameters[CellParams::BGBXVOL] + cell.parameters[CellParams::PERBXVOL],
                     cell.parameters[CellParams::BGBYVOL] + cell.parameters[CellParams::PERBYVOL],
                     cell.parameters[CellParams::BGBZVOL] + cell.parameters[CellParams::PERBZVOL]
                  });
                  const Real Bsqr = B[0]*B[0] + B[1]*B[1] + B[2]*B[2];
                  Vec3d r(
                     cell.parameters[CellParams::XCRD] + 0.5*cell.parameters[CellParams::DX],
                     cell.parameters[CellParams::YCRD] + 0.5*cell.parameters[CellParams::DY],
                     cell.parameters[CellParams::ZCRD] + 0.5*cell.parameters[CellParams::DZ]
                  );

                  cell.clear(popID); // Clear previous velocity space completely
                  const vector<vmesh::GlobalID> blocksToInitialize = findBlocksToInitialize(cell,density,temperature,vDrift,popID);
                  Realf* data = cell.get_data(popID);
                  for (size_t i = 0; i < blocksToInitialize.size(); i++) {
                     const vmesh::GlobalID blockGID = blocksToInitialize[i];
                     cell.add_velocity_block(blockGID,popID);
                     const vmesh::LocalID block = cell.get_velocity_block_local_id(blockGID,popID);
                     const Real* blockParameters = cell.get_block_parameters(block,popID);
                     creal vxBlock = blockParameters[BlockParams::VXCRD];
                     creal vyBlock = blockParameters[BlockParams::VYCRD];
                     creal vzBlock = blockParameters[BlockParams::VZCRD];
                     creal dvxCell = blockParameters[BlockParams::DVX];
                     creal dvyCell = blockParameters[BlockParams::DVY];
                     creal dvzCell = blockParameters[BlockParams::DVZ];

                     // Iterate over cells within block
                     for (uint kc=0; kc<WID; ++kc) for (uint jc=0; jc<WID; ++jc) for (uint ic=0; ic<WID; ++ic) {
                        creal vxCellCenter = vxBlock + (ic+convert<Real>(0.5))*dvxCell;
                        creal vyCellCenter = vyBlock + (jc+convert<Real>(0.5))*dvyCell;
                        creal vzCellCenter = vzBlock + (kc+convert<Real>(0.5))*dvzCell;

                        // Calculate pitchangle cosine
                        Real mu = (vxCellCenter*B[0] + vyCellCenter*B[1] + vzCellCenter*B[2])/sqrt(Bsqr)/sqrt(vxCellCenter*vxCellCenter+vyCellCenter*vyCellCenter+vzCellCenter*vzCellCenter);
                        // Radial velocity component
                        Real rlength = sqrt(r[0]*r[0] + r[1]*r[1] + r[2]*r[2]);
                        std::array<Real, 3> rnorm({r[0] / rlength, r[1] / rlength, r[2] / rlength});
                        Real vdotr = (vxCellCenter*rnorm[0] + vyCellCenter*rnorm[1] * vzCellCenter*rnorm[2]);

                        // v_r = -v_r = -r <v, r> (where r is normalized)
                        // => v = v - 2*r <r,v>
                        Real vNeighboursdotr = (vNeighbours[0] * rnorm[0] + vNeighbours[1] * rnorm[1] + vNeighbours[2] * rnorm[2]);
                        std::array<Real, 3> vNeighboursMirrored({vNeighbours[0] - 2*rnorm[0]*vNeighboursdotr,
                              vNeighbours[1] - 2*rnorm[1]*vNeighboursdotr,
                              vNeighbours[2] - 2*rnorm[2]*vNeighboursdotr});

                        if(vdotr < 0) {
                           data[block * WID3 + cellIndex(ic, jc, kc)] =
                              shiftedMaxwellianDistribution(popID, density, temperature, vxCellCenter - vNeighbours[0], vyCellCenter - vNeighbours[1], vzCellCenter - vNeighbours[2]);
                        } else {
                           if(1-mu*mu < sqrt(Bsqr)/5e-5) {
                              // outside the loss cone
                              data[block * WID3 + cellIndex(ic, jc, kc)] =
                                 shiftedMaxwellianDistribution(popID, density, temperature, vxCellCenter - 2*rnorm[0]*vdotr - vNeighboursMirrored[0] , vyCellCenter - 2*rnorm[1]*vdotr - vNeighboursMirrored[1], vzCellCenter +- 2*rnorm[2]*vdotr - vNeighboursMirrored[2]);
                           } else {
                              // Inside the loss cone
                              data[block * WID3 + cellIndex(ic, jc, kc)] = 0;
                           }
                        }

                        // Add ionospheric outflow maxwellian on top.
                        data[block * WID3 + cellIndex(ic, jc, kc)] +=
                           shiftedMaxwellianDistribution(popID, speciesParams[popID].rho, speciesParams[popID].T, vxCellCenter - vDrift[0], vyCellCenter - vDrift[1], vzCellCenter - vDrift[2]);
                     }
                  }
               }
               break;
               
         }

         // Block adjust and recalculate moments
         mpiGrid[cellID]->adjustSingleCellVelocityBlocks(popID);
         // TODO: The moments can also be analytically calculated from ionosphere parameters.
         // Maybe that's faster?
         calculateCellMoments(mpiGrid[cellID], true, false, true);
      } // End of if for coupling interval, we skip this altogether

   }

   /**
    * NOTE: This function must initialize all particle species!
    * @param project
    */
   void Ionosphere::generateTemplateCell(Project &project) {
      // WARNING not 0.0 here or the dipole() function fails miserably.
      templateCell.sysBoundaryFlag = this->getIndex();
      templateCell.sysBoundaryLayer = 1;
      templateCell.parameters[CellParams::XCRD] = 1.0;
      templateCell.parameters[CellParams::YCRD] = 1.0;
      templateCell.parameters[CellParams::ZCRD] = 1.0;
      templateCell.parameters[CellParams::DX] = 1;
      templateCell.parameters[CellParams::DY] = 1;
      templateCell.parameters[CellParams::DZ] = 1;

      // Loop over particle species
      for (uint popID=0; popID<getObjectWrapper().particleSpecies.size(); ++popID) {
         const IonosphereSpeciesParameters& sP = this->speciesParams[popID];
         const std::array<Real, 3> vDrift = {0,0,0};
         const vector<vmesh::GlobalID> blocksToInitialize = findBlocksToInitialize(templateCell,sP.rho,sP.T,vDrift,popID);
         Realf* data = templateCell.get_data(popID);

         for (size_t i = 0; i < blocksToInitialize.size(); i++) {
            const vmesh::GlobalID blockGID = blocksToInitialize.at(i);
            const vmesh::LocalID blockLID = templateCell.get_velocity_block_local_id(blockGID,popID);
            const Real* block_parameters = templateCell.get_block_parameters(blockLID,popID);
            creal vxBlock = block_parameters[BlockParams::VXCRD];
            creal vyBlock = block_parameters[BlockParams::VYCRD];
            creal vzBlock = block_parameters[BlockParams::VZCRD];
            creal dvxCell = block_parameters[BlockParams::DVX];
            creal dvyCell = block_parameters[BlockParams::DVY];
            creal dvzCell = block_parameters[BlockParams::DVZ];

            //creal x = templateCell.parameters[CellParams::XCRD];
            //creal y = templateCell.parameters[CellParams::YCRD];
            //creal z = templateCell.parameters[CellParams::ZCRD];
            //creal dx = templateCell.parameters[CellParams::DX];
            //creal dy = templateCell.parameters[CellParams::DY];
            //creal dz = templateCell.parameters[CellParams::DZ];

            // Calculate volume average of distrib. function for each cell in the block.
            for (uint kc=0; kc<WID; ++kc) for (uint jc=0; jc<WID; ++jc) for (uint ic=0; ic<WID; ++ic) {
               creal vxCell = vxBlock + ic*dvxCell;
               creal vyCell = vyBlock + jc*dvyCell;
               creal vzCell = vzBlock + kc*dvzCell;
               Real average = 0.0;
               if(sP.nVelocitySamples > 1) {
                  creal d_vx = dvxCell / (sP.nVelocitySamples-1);
                  creal d_vy = dvyCell / (sP.nVelocitySamples-1);
                  creal d_vz = dvzCell / (sP.nVelocitySamples-1);
                  for (uint vi=0; vi<sP.nVelocitySamples; ++vi)
                     for (uint vj=0; vj<sP.nVelocitySamples; ++vj)
                        for (uint vk=0; vk<sP.nVelocitySamples; ++vk) {
                           average +=  shiftedMaxwellianDistribution(
                                                                     popID,
                                                                     sP.rho,
                                                                     sP.T,
                                                                     vxCell + vi*d_vx,
                                                                     vyCell + vj*d_vy,
                                                                     vzCell + vk*d_vz
                                                                    );
                        }
                  average /= sP.nVelocitySamples * sP.nVelocitySamples * sP.nVelocitySamples;
               } else {
                  average = shiftedMaxwellianDistribution(
                                                          popID,
                                                          sP.rho,
                                                          sP.T,
                                                          vxCell + 0.5*dvxCell,
                                                          vyCell + 0.5*dvyCell,
                                                          vzCell + 0.5*dvzCell
                                                         );
               }

               if (average !=0.0 ) {
                  data[blockLID*WID3+cellIndex(ic,jc,kc)] = average;
               }
            } // for-loop over cells in velocity block
         } // for-loop over velocity blocks

         // let's get rid of blocks not fulfilling the criteria here to save memory.
         templateCell.adjustSingleCellVelocityBlocks(popID);
      } // for-loop over particle species

      calculateCellMoments(&templateCell,true,false,true);

      // WARNING Time-independence assumed here. Normal moments computed in setProjectCell
      templateCell.parameters[CellParams::RHOM_R] = templateCell.parameters[CellParams::RHOM];
      templateCell.parameters[CellParams::VX_R] = templateCell.parameters[CellParams::VX];
      templateCell.parameters[CellParams::VY_R] = templateCell.parameters[CellParams::VY];
      templateCell.parameters[CellParams::VZ_R] = templateCell.parameters[CellParams::VZ];
      templateCell.parameters[CellParams::RHOQ_R] = templateCell.parameters[CellParams::RHOQ];
      templateCell.parameters[CellParams::P_11_R] = templateCell.parameters[CellParams::P_11];
      templateCell.parameters[CellParams::P_22_R] = templateCell.parameters[CellParams::P_22];
      templateCell.parameters[CellParams::P_33_R] = templateCell.parameters[CellParams::P_33];
      templateCell.parameters[CellParams::RHOM_V] = templateCell.parameters[CellParams::RHOM];
      templateCell.parameters[CellParams::VX_V] = templateCell.parameters[CellParams::VX];
      templateCell.parameters[CellParams::VY_V] = templateCell.parameters[CellParams::VY];
      templateCell.parameters[CellParams::VZ_V] = templateCell.parameters[CellParams::VZ];
      templateCell.parameters[CellParams::RHOQ_V] = templateCell.parameters[CellParams::RHOQ];
      templateCell.parameters[CellParams::P_11_V] = templateCell.parameters[CellParams::P_11];
      templateCell.parameters[CellParams::P_22_V] = templateCell.parameters[CellParams::P_22];
      templateCell.parameters[CellParams::P_33_V] = templateCell.parameters[CellParams::P_33];
   }

   Real Ionosphere::shiftedMaxwellianDistribution(
      const uint popID,
      creal& density,
      creal& temperature,
      creal& vx, creal& vy, creal& vz
   ) {

      const Real MASS = getObjectWrapper().particleSpecies[popID].mass;
      const IonosphereSpeciesParameters& sP = this->speciesParams[popID];

      return density * pow(MASS /
      (2.0 * M_PI * physicalconstants::K_B * temperature), 1.5) *
      exp(-MASS * ((vx-sP.V0[0])*(vx-sP.V0[0]) + (vy-sP.V0[1])*(vy-sP.V0[1]) + (vz-sP.V0[2])*(vz-sP.V0[2])) /
      (2.0 * physicalconstants::K_B * temperature));
   }

   std::vector<vmesh::GlobalID> Ionosphere::findBlocksToInitialize(
      spatial_cell::SpatialCell& cell,
      creal& density,
      creal& temperature,
      const std::array<Real, 3> & vDrift,
      const uint popID
   ) {
      vector<vmesh::GlobalID> blocksToInitialize;
      bool search = true;
      uint counter = 0;
      const uint8_t refLevel = 0;

      const vmesh::LocalID* vblocks_ini = cell.get_velocity_grid_length(popID,refLevel);

      while (search) {
         if (0.1 * cell.getVelocityBlockMinValue(popID) >
            shiftedMaxwellianDistribution(popID,density,temperature,counter*cell.get_velocity_grid_block_size(popID,refLevel)[0] - vDrift[0], 0.0 - vDrift[1], 0.0 - vDrift[2])
            || counter > vblocks_ini[0]) 
         {
            search = false;
         }
         ++counter;
      }
      counter+=2;
      Real vRadiusSquared
              = (Real)counter*(Real)counter
              * cell.get_velocity_grid_block_size(popID,refLevel)[0]
              * cell.get_velocity_grid_block_size(popID,refLevel)[0];

      for (uint kv=0; kv<vblocks_ini[2]; ++kv)
         for (uint jv=0; jv<vblocks_ini[1]; ++jv)
            for (uint iv=0; iv<vblocks_ini[0]; ++iv) {
               vmesh::LocalID blockIndices[3];
               blockIndices[0] = iv;
               blockIndices[1] = jv;
               blockIndices[2] = kv;
               const vmesh::GlobalID blockGID = cell.get_velocity_block(popID,blockIndices,refLevel);
               Real blockCoords[3];
               cell.get_velocity_block_coordinates(popID,blockGID,blockCoords);
               Real blockSize[3];
               cell.get_velocity_block_size(popID,blockGID,blockSize);
               blockCoords[0] += 0.5*blockSize[0] - vDrift[0];
               blockCoords[1] += 0.5*blockSize[1] - vDrift[1];
               blockCoords[2] += 0.5*blockSize[2] - vDrift[2];
               //creal vx = P::vxmin + (iv+0.5) * cell.get_velocity_grid_block_size(popID)[0]; // vx-coordinate of the centre
               //creal vy = P::vymin + (jv+0.5) * cell.get_velocity_grid_block_size(popID)[1]; // vy-
               //creal vz = P::vzmin + (kv+0.5) * cell.get_velocity_grid_block_size(popID)[2]; // vz-

               if (blockCoords[0]*blockCoords[0] + blockCoords[1]*blockCoords[1] + blockCoords[2]*blockCoords[2] < vRadiusSquared) {
               //if (vx*vx + vy*vy + vz*vz < vRadiusSquared) {
                  // Adds velocity block to active population's velocity mesh
                  //const vmesh::GlobalID newBlockGID = cell.get_velocity_block(popID,vx,vy,vz);
                  cell.add_velocity_block(blockGID,popID);
                  blocksToInitialize.push_back(blockGID);
               }
            }

      return blocksToInitialize;
   }

   void Ionosphere::setCellFromTemplate(SpatialCell* cell,const uint popID) {
      copyCellData(&templateCell,cell,false,popID,true); // copy also vdf, _V
      copyCellData(&templateCell,cell,true,popID,false); // don't copy vdf again but copy _R now
   }

   std::string Ionosphere::getName() const {return "Ionosphere";}

   uint Ionosphere::getIndex() const {return sysboundarytype::IONOSPHERE;}
}<|MERGE_RESOLUTION|>--- conflicted
+++ resolved
@@ -914,26 +914,8 @@
                }
                Real qref = ne * lookupProductionValue(h, energy_keV, temperature_keV);
 
-<<<<<<< HEAD
-      // Ranks that don't participate in ionosphere solving skip this function outright
-      if(!isCouplingInwards && !isCouplingOutwards) {
-         return;
-      }
-
-      calculatePrecipitation();
-
-      //Calculate height-integrated conductivities and 3D electron density
-      // TODO: effdt > 0?
-      // (Then, ne += dt*(q - alpha*ne*abs(ne))
-      for(uint n=0; n<nodes.size(); n++) {
-         nodes[n].parameters[ionosphereParameters::SIGMAP] = 0;
-         nodes[n].parameters[ionosphereParameters::SIGMAH] = 0;
-         nodes[n].parameters[ionosphereParameters::SIGMAPARALLEL] = 0;
-         std::array<Real, numAtmosphereLevels> electronDensity;
-=======
                // Get equilibrium electron density
                electronDensity[h] = sqrt(qref/recombAlpha);
->>>>>>> 6bf18b89
 
                // Calculate conductivities
                Real halfdx = 1000 * 0.5 * (atmosphere[h].altitude -  atmosphere[h-1].altitude);
