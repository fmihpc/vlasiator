/*
 * This file is part of Vlasiator.
 * Copyright 2010-2016 Finnish Meteorological Institute
 *
 * For details of usage, see the COPYING file and read the "Rules of the Road"
 * at http://www.physics.helsinki.fi/vlasiator/
 *
 * This program is free software; you can redistribute it and/or modify
 * it under the terms of the GNU General Public License as published by
 * the Free Software Foundation; either version 2 of the License, or
 * (at your option) any later version.
 *
 * This program is distributed in the hope that it will be useful,
 * but WITHOUT ANY WARRANTY; without even the implied warranty of
 * MERCHANTABILITY or FITNESS FOR A PARTICULAR PURPOSE.  See the
 * GNU General Public License for more details.
 *
 * You should have received a copy of the GNU General Public License along
 * with this program; if not, write to the Free Software Foundation, Inc.,
 * 51 Franklin Street, Fifth Floor, Boston, MA 02110-1301 USA.
 */

/*!\file outflow.cpp
 * \brief Implementation of the class SysBoundaryCondition::Outflow to handle cells classified as sysboundarytype::OUTFLOW.
 */

#include <cstdlib>
#include <iostream>

#include "../object_wrapper.h"
#include "outflow.h"
#include "../projects/projects_common.h"
#include "../fieldsolver/fs_common.h"
#include "../fieldsolver/ldz_magnetic_field.hpp"
#include "../vlasovmover.h"

#ifdef DEBUG_VLASIATOR
   #define DEBUG_OUTFLOW
#endif
#ifdef DEBUG_SYSBOUNDARY
   #define DEBUG_OUTFLOW
#endif

using namespace std;

namespace SBC {
   Outflow::Outflow(): OuterBoundaryCondition() { }
   Outflow::~Outflow() { }

   void Outflow::addParameters() {
      const string defStr = "Copy";
      Readparameters::addComposing("outflow.faceNoFields", "List of faces on which no field outflow boundary conditions are to be applied ([xyz][+-]).");
      Readparameters::add("outflow.precedence", "Precedence value of the outflow system boundary condition (integer), the higher the stronger.", 4);
      Readparameters::add("outflow.reapplyUponRestart", "If 0 (default), keep going with the state existing in the restart file. If 1, calls again applyInitialState. Can be used to change boundary condition behaviour during a run.", 0);

      // Per-population parameters
      for(uint i=0; i< getObjectWrapper().particleSpecies.size(); i++) {
        const string& pop = getObjectWrapper().particleSpecies[i].name;

        Readparameters::addComposing(pop + "_outflow.reapplyFaceUponRestart", "List of faces on which outflow boundary conditions are to be reapplied upon restart ([xyz][+-]).");
        Readparameters::addComposing(pop + "_outflow.face", "List of faces on which outflow boundary conditions are to be applied ([xyz][+-]).");
        Readparameters::add(pop + "_outflow.vlasovScheme_face_x+", "Scheme to use on the face x+ (Copy, None)", defStr);
        Readparameters::add(pop + "_outflow.vlasovScheme_face_x-", "Scheme to use on the face x- (Copy, None)", defStr);
        Readparameters::add(pop + "_outflow.vlasovScheme_face_y+", "Scheme to use on the face y+ (Copy, None)", defStr);
        Readparameters::add(pop + "_outflow.vlasovScheme_face_y-", "Scheme to use on the face y- (Copy, None)", defStr);
        Readparameters::add(pop + "_outflow.vlasovScheme_face_z+", "Scheme to use on the face z+ (Copy, None)", defStr);
        Readparameters::add(pop + "_outflow.vlasovScheme_face_z-", "Scheme to use on the face z- (Copy, None)", defStr);

        Readparameters::add(pop + "_outflow.quench", "Factor by which to quench the inflowing parts of the velocity distribution function.", 1.0);
      }
   }

   void Outflow::getParameters() {
      int myRank;
      MPI_Comm_rank(MPI_COMM_WORLD,&myRank);
      Readparameters::get("outflow.faceNoFields", this->faceNoFieldsList);
      Readparameters::get("outflow.precedence", precedence);
      uint reapply;
      Readparameters::get("outflow.reapplyUponRestart", reapply);
      this->applyUponRestart = false;
      if(reapply == 1) {
         this->applyUponRestart = true;
      }

      // Per-species parameters
      for(uint i=0; i< getObjectWrapper().particleSpecies.size(); i++) {
        const string& pop = getObjectWrapper().particleSpecies[i].name;
        OutflowSpeciesParameters sP;

        // Unless we find out otherwise, we assume that this species will not be treated at any boundary
        for(int j=0; j<6; j++) {
          sP.facesToSkipVlasov[j] = true;
        }

        vector<string> thisSpeciesFaceList;
        Readparameters::get(pop + "_outflow.face", thisSpeciesFaceList);

        for(auto& face : thisSpeciesFaceList) {
          if(face == "x+") { facesToProcess[0] = true; sP.facesToSkipVlasov[0] = false; }
          if(face == "x-") { facesToProcess[1] = true; sP.facesToSkipVlasov[1] = false; }
          if(face == "y+") { facesToProcess[2] = true; sP.facesToSkipVlasov[2] = false; }
          if(face == "y-") { facesToProcess[3] = true; sP.facesToSkipVlasov[3] = false; }
          if(face == "z+") { facesToProcess[4] = true; sP.facesToSkipVlasov[4] = false; }
          if(face == "z-") { facesToProcess[5] = true; sP.facesToSkipVlasov[5] = false; }
        }

        Readparameters::get(pop + "_outflow.reapplyFaceUponRestart", sP.faceToReapplyUponRestartList);
        array<string, 6> vlasovSysBoundarySchemeName;
        Readparameters::get(pop + "_outflow.vlasovScheme_face_x+", vlasovSysBoundarySchemeName[0]);
        Readparameters::get(pop + "_outflow.vlasovScheme_face_x-", vlasovSysBoundarySchemeName[1]);
        Readparameters::get(pop + "_outflow.vlasovScheme_face_y+", vlasovSysBoundarySchemeName[2]);

        Readparameters::get(pop + "_outflow.vlasovScheme_face_y-", vlasovSysBoundarySchemeName[3]);
        Readparameters::get(pop + "_outflow.vlasovScheme_face_z+", vlasovSysBoundarySchemeName[4]);
        Readparameters::get(pop + "_outflow.vlasovScheme_face_z-", vlasovSysBoundarySchemeName[5]);
        for(uint j=0; j<6 ; j++) {
           if(vlasovSysBoundarySchemeName[j] == "None") {
              sP.faceVlasovScheme[j] = vlasovscheme::NONE;
           } else if (vlasovSysBoundarySchemeName[j] == "Copy") {
              sP.faceVlasovScheme[j] = vlasovscheme::COPY;
           } else {
              if(myRank == MASTER_RANK) cerr << __FILE__ << ":" << __LINE__ << " ERROR: " << vlasovSysBoundarySchemeName[j] << " is an invalid Outflow Vlasov scheme!" << endl;
              exit(1);
           }
        }

        Readparameters::get(pop + "_outflow.quench", sP.quenchFactor);

        speciesParams.push_back(sP);
      }
   }

   bool Outflow::initSysBoundary(
      creal& t,
      Project &project
   ) {
      /* The array of bool describes which of the x+, x-, y+, y-, z+, z- faces are to have outflow system boundary conditions.
       * A true indicates the corresponding face will have outflow.
       * The 6 elements correspond to x+, x-, y+, y-, z+, z- respectively.
       */
      for(uint i=0; i<6; i++) {
         facesToProcess[i] = false;
         facesToSkipFields[i] = false;
         facesToReapply[i] = false;
      }

      this->getParameters();

      isThisDynamic = false;

      vector<string>::const_iterator it;
      for (it = faceNoFieldsList.begin();
           it != faceNoFieldsList.end();
      it++) {
         if(*it == "x+") facesToSkipFields[0] = true;
         if(*it == "x-") facesToSkipFields[1] = true;
         if(*it == "y+") facesToSkipFields[2] = true;
         if(*it == "y-") facesToSkipFields[3] = true;
         if(*it == "z+") facesToSkipFields[4] = true;
         if(*it == "z-") facesToSkipFields[5] = true;
      }

      for(uint i=0; i< getObjectWrapper().particleSpecies.size(); i++) {
         OutflowSpeciesParameters& sP = this->speciesParams[i];
         for (it = sP.faceToReapplyUponRestartList.begin();
              it != sP.faceToReapplyUponRestartList.end();
         it++) {
            if(*it == "x+") facesToReapply[0] = true;
            if(*it == "x-") facesToReapply[1] = true;
            if(*it == "y+") facesToReapply[2] = true;
            if(*it == "y-") facesToReapply[3] = true;
            if(*it == "z+") facesToReapply[4] = true;
            if(*it == "z-") facesToReapply[5] = true;
         }
      }
      return true;
   }

   bool Outflow::applyInitialState(
      const dccrg::Dccrg<SpatialCell,dccrg::Cartesian_Geometry>& mpiGrid,
      FsGrid< fsgrids::technical, FS_STENCIL_WIDTH> & technicalGrid,
      FsGrid< array<Real, fsgrids::bfield::N_BFIELD>, FS_STENCIL_WIDTH> & perBGrid,
      Project &project
   ) {
      const vector<CellID>& cells = getLocalCells();
      #pragma omp parallel for schedule(static)
      for (uint i=0; i<cells.size(); ++i) {
         CellID id = cells[i];
         SpatialCell* cell = mpiGrid[id];
         if (cell->sysBoundaryFlag != this->getIndex()) {
            continue;
         }

         bool doApply = true;

         if(Parameters::isRestart) {
            std::array<bool, 6> isThisCellOnAFace;
            determineFace(isThisCellOnAFace, mpiGrid, id);

            doApply=false;
            // Comparison of the array defining which faces to use and the array telling on which faces this cell is
            for (uint j=0; j<6; j++) {
               doApply = doApply || (facesToReapply[j] && isThisCellOnAFace[j]);
            }
         }

         if (doApply) {
            project.setCell(cell);
            cell->parameters[CellParams::RHOM_DT2] = cell->parameters[CellParams::RHOM];
            cell->parameters[CellParams::RHOQ_DT2] = cell->parameters[CellParams::RHOQ];
            cell->parameters[CellParams::VX_DT2] = cell->parameters[CellParams::VX];
            cell->parameters[CellParams::VY_DT2] = cell->parameters[CellParams::VY];
            cell->parameters[CellParams::VZ_DT2] = cell->parameters[CellParams::VZ];
            cell->parameters[CellParams::P_11_DT2] = cell->parameters[CellParams::P_11];
            cell->parameters[CellParams::P_22_DT2] = cell->parameters[CellParams::P_22];
            cell->parameters[CellParams::P_33_DT2] = cell->parameters[CellParams::P_33];
         }
      }

      return true;
   }

   Real Outflow::fieldSolverBoundaryCondMagneticField(
      FsGrid< array<Real, fsgrids::bfield::N_BFIELD>, FS_STENCIL_WIDTH> & bGrid,
      FsGrid< fsgrids::technical, FS_STENCIL_WIDTH> & technicalGrid,
      cint i,
      cint j,
      cint k,
      creal& dt,
      cuint& component
   ) {
      switch(component) {
      case 0:
         return fieldBoundaryCopyFromSolvingNbrMagneticField(bGrid, technicalGrid, i, j, k, component, compute::BX);
      case 1:
         return fieldBoundaryCopyFromSolvingNbrMagneticField(bGrid, technicalGrid, i, j, k, component, compute::BY);
      case 2:
         return fieldBoundaryCopyFromSolvingNbrMagneticField(bGrid, technicalGrid, i, j, k, component, compute::BZ);
      default:
         return 0.0;
      }
   }

   void Outflow::fieldSolverBoundaryCondElectricField(
      FsGrid< array<Real, fsgrids::efield::N_EFIELD>, FS_STENCIL_WIDTH> & EGrid,
      cint i,
      cint j,
      cint k,
      cuint component
   ) {
      EGrid.get(i,j,k)->at(fsgrids::efield::EX+component) = 0.0;
   }

   void Outflow::fieldSolverBoundaryCondHallElectricField(
      FsGrid< array<Real, fsgrids::ehall::N_EHALL>, FS_STENCIL_WIDTH> & EHallGrid,
      cint i,
      cint j,
      cint k,
      cuint component
   ) {
      array<Real, fsgrids::ehall::N_EHALL> * cp = EHallGrid.get(i,j,k);
      switch (component) {
         case 0:
            cp->at(fsgrids::ehall::EXHALL_000_100) = 0.0;
            cp->at(fsgrids::ehall::EXHALL_010_110) = 0.0;
            cp->at(fsgrids::ehall::EXHALL_001_101) = 0.0;
            cp->at(fsgrids::ehall::EXHALL_011_111) = 0.0;
            break;
         case 1:
            cp->at(fsgrids::ehall::EYHALL_000_010) = 0.0;
            cp->at(fsgrids::ehall::EYHALL_100_110) = 0.0;
            cp->at(fsgrids::ehall::EYHALL_001_011) = 0.0;
            cp->at(fsgrids::ehall::EYHALL_101_111) = 0.0;
            break;
         case 2:
            cp->at(fsgrids::ehall::EZHALL_000_001) = 0.0;
            cp->at(fsgrids::ehall::EZHALL_100_101) = 0.0;
            cp->at(fsgrids::ehall::EZHALL_010_011) = 0.0;
            cp->at(fsgrids::ehall::EZHALL_110_111) = 0.0;
            break;
         default:
            cerr << __FILE__ << ":" << __LINE__ << ":" << " Invalid component" << endl;
      }
   }

   void Outflow::fieldSolverBoundaryCondGradPeElectricField(
      FsGrid< array<Real, fsgrids::egradpe::N_EGRADPE>, FS_STENCIL_WIDTH> & EGradPeGrid,
      cint i,
      cint j,
      cint k,
      cuint component
   ) {
      EGradPeGrid.get(i,j,k)->at(fsgrids::egradpe::EXGRADPE+component) = 0.0;
   }

   void Outflow::fieldSolverBoundaryCondDerivatives(
      FsGrid< array<Real, fsgrids::dperb::N_DPERB>, FS_STENCIL_WIDTH> & dPerBGrid,
      FsGrid< array<Real, fsgrids::dmoments::N_DMOMENTS>, FS_STENCIL_WIDTH> & dMomentsGrid,
      cint i,
      cint j,
      cint k,
      cuint& RKCase,
      cuint& component
   ) {
      this->setCellDerivativesToZero(dPerBGrid, dMomentsGrid, i, j, k, component);
   }

   void Outflow::fieldSolverBoundaryCondBVOLDerivatives(
      FsGrid< array<Real, fsgrids::volfields::N_VOL>, FS_STENCIL_WIDTH> & volGrid,
      cint i,
      cint j,
      cint k,
      cuint& component
   ) {
      this->setCellBVOLDerivativesToZero(volGrid, i, j, k, component);
   }

   /**
    * NOTE that this is called once for each particle species!
    * @param mpiGrid
    * @param cellID
    */
   void Outflow::vlasovBoundaryCondition(
      const dccrg::Dccrg<SpatialCell,dccrg::Cartesian_Geometry>& mpiGrid,
      const CellID& cellID,
      const uint popID,
      const bool calculate_V_moments
   ) {
<<<<<<< HEAD
//      phiprof::Timer timer {"vlasovBoundaryCondition (Outflow)"};
=======
>>>>>>> 310a0dbb

      const OutflowSpeciesParameters& sP = this->speciesParams[popID];
      if (mpiGrid[cellID]->sysBoundaryFlag != this->getIndex()) {
         return;
      }

      std::array<bool, 6> isThisCellOnAFace;
      determineFace(isThisCellOnAFace, mpiGrid, cellID, true);

      for(uint i=0; i<6; i++) {
         if(isThisCellOnAFace[i] && facesToProcess[i] && !sP.facesToSkipVlasov[i]) {
            switch(sP.faceVlasovScheme[i]) {
               case vlasovscheme::NONE:
                  break;
               case vlasovscheme::COPY:
                  vlasovBoundaryCopyFromTheClosestNbr(mpiGrid,cellID,false,popID,calculate_V_moments);
                  break;
               default:
                  cerr << __FILE__ << ":" << __LINE__ << "ERROR: invalid Outflow Vlasov scheme!" << endl;
                  exit(1);
                  break;
            }
         }
      }
<<<<<<< HEAD

=======
>>>>>>> 310a0dbb
   }

   void Outflow::getFaces(bool* faces) {
      for(uint i=0; i<6; i++) faces[i] = facesToProcess[i];
   }

   string Outflow::getName() const {return "Outflow";}
   uint Outflow::getIndex() const {return sysboundarytype::OUTFLOW;}

}<|MERGE_RESOLUTION|>--- conflicted
+++ resolved
@@ -326,10 +326,6 @@
       const uint popID,
       const bool calculate_V_moments
    ) {
-<<<<<<< HEAD
-//      phiprof::Timer timer {"vlasovBoundaryCondition (Outflow)"};
-=======
->>>>>>> 310a0dbb
 
       const OutflowSpeciesParameters& sP = this->speciesParams[popID];
       if (mpiGrid[cellID]->sysBoundaryFlag != this->getIndex()) {
@@ -354,10 +350,6 @@
             }
          }
       }
-<<<<<<< HEAD
-
-=======
->>>>>>> 310a0dbb
    }
 
    void Outflow::getFaces(bool* faces) {
