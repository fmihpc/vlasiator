--- conflicted
+++ resolved
@@ -242,291 +242,6 @@
         }
     }
 
-<<<<<<< HEAD
-=======
-    ARCH_HOSTDEV void fieldSolverGetNormalDirection(
-        const arch::buf<FsGrid< fsgrids::technical, 1, FS_STENCIL_WIDTH>> & technicalGrid,
-        cint i,
-        cint j,
-        cint k,
-        int32_t (&normalDirection)[3]
-    ) {
-        phiprof::start("Ionosphere::fieldSolverGetNormalDirection");
-        
-        static creal DIAG2 = 0.7071067811865475; // 1.0 / sqrt(2.0);
-        static creal DIAG3 = 0.5773502691896257; // 1.0 / sqrt(3.0);
-        
-        creal dx = technicalGrid.grid()->DX;
-        creal dy = technicalGrid.grid()->DY;
-        creal dz = technicalGrid.grid()->DZ;
-        int globalIndices[3];
-        technicalGrid.grid()->getGlobalIndices(i,j,k, globalIndices);
-        creal x = FSParams.xmin + (convert<Real>(globalIndices[0])+0.5)*dx;
-        creal y = FSParams.ymin + (convert<Real>(globalIndices[1])+0.5)*dy;
-        creal z = FSParams.zmin + (convert<Real>(globalIndices[2])+0.5)*dz;
-        creal xsign = divideIfNonZero(x, fabs(x));
-        creal ysign = divideIfNonZero(y, fabs(y));
-        creal zsign = divideIfNonZero(z, fabs(z));
-        
-        Real length = 0.0;
-        
-        if (P::xcells_ini == 1) {
-            if (P::ycells_ini == 1) {
-                if (P::zcells_ini == 1) {
-                // X,Y,Z
-                #ifndef __CUDA_ARCH__
-                std::cerr << __FILE__ << ":" << __LINE__ << ":" << "What do you expect to do with a single-cell simulation of ionosphere boundary type? Stop kidding." << std::endl;
-                #endif
-                assert(0);
-                // end of X,Y,Z
-                } else {
-                // X,Y
-                normalDirection[2] = zsign;
-                // end of X,Y
-                }
-            } else if (P::zcells_ini == 1) {
-                // X,Z
-                normalDirection[1] = ysign;
-                // end of X,Z
-            } else {
-                // X
-                switch(this->geometry) {
-                case 0:
-                    normalDirection[1] = DIAG2*ysign;
-                    normalDirection[2] = DIAG2*zsign;
-                    break;
-                case 1:
-                    if(fabs(y) == fabs(z)) {
-                        normalDirection[1] = ysign*DIAG2;
-                        normalDirection[2] = zsign*DIAG2;
-                        break;
-                    }
-                    if(fabs(y) > (this->radius - dy)) {
-                        normalDirection[1] = ysign;
-                        break;
-                    }
-                    if(fabs(z) > (this->radius - dz)) {
-                        normalDirection[2] = zsign;
-                        break;
-                    }
-                    if(fabs(y) > (this->radius - 2.0*dy)) {
-                        normalDirection[1] = ysign;
-                        break;
-                    }
-                    if(fabs(z) > (this->radius - 2.0*dz)) {
-                        normalDirection[2] = zsign;
-                        break;
-                    }
-                    break;
-                case 2:
-                    length = sqrt(y*y + z*z);
-                    normalDirection[1] = y / length;
-                    normalDirection[2] = z / length;
-                    break;
-                default:
-                    #ifndef __CUDA_ARCH__ 
-                    std::cerr << __FILE__ << ":" << __LINE__ << ":" << "ionosphere.geometry has to be 0, 1 or 2 with this grid shape." << std::endl;
-                    #endif
-                    assert(0); 
-                }
-                // end of X
-            }
-        } else if (P::ycells_ini == 1) {
-            if (P::zcells_ini == 1) {
-                // Y,Z
-                normalDirection[0] = xsign;
-                // end of Y,Z
-            } else {
-                // Y
-                switch(this->geometry) {
-                case 0:
-                    normalDirection[0] = DIAG2*xsign;
-                    normalDirection[2] = DIAG2*zsign;
-                    break;
-                case 1:
-                    if(fabs(x) == fabs(z)) {
-                        normalDirection[0] = xsign*DIAG2;
-                        normalDirection[2] = zsign*DIAG2;
-                        break;
-                    }
-                    if(fabs(x) > (this->radius - dx)) {
-                        normalDirection[0] = xsign;
-                        break;
-                    }
-                    if(fabs(z) > (this->radius - dz)) {
-                        normalDirection[2] = zsign;
-                        break;
-                    }
-                    if(fabs(x) > (this->radius - 2.0*dx)) {
-                        normalDirection[0] = xsign;
-                        break;
-                    }
-                    if(fabs(z) > (this->radius - 2.0*dz)) {
-                        normalDirection[2] = zsign;
-                        break;
-                    }
-                    break;
-                case 2:
-                case 3:
-                    length = sqrt(x*x + z*z);
-                    normalDirection[0] = x / length;
-                    normalDirection[2] = z / length;
-                    break;
-                default:
-                    #ifndef __CUDA_ARCH__ 
-                    std::cerr << __FILE__ << ":" << __LINE__ << ":" << "ionosphere.geometry has to be 0, 1, 2 or 3 with this grid shape." << std::endl;
-                    #endif 
-                    assert(0);
-                }
-                // end of Y
-            }
-        } else if (P::zcells_ini == 1) {
-            // Z
-            switch(this->geometry) {
-                case 0:
-                normalDirection[0] = DIAG2*xsign;
-                normalDirection[1] = DIAG2*ysign;
-                break;
-                case 1:
-                if(fabs(x) == fabs(y)) {
-                    normalDirection[0] = xsign*DIAG2;
-                    normalDirection[1] = ysign*DIAG2;
-                    break;
-                }
-                if(fabs(x) > (this->radius - dx)) {
-                    normalDirection[0] = xsign;
-                    break;
-                }
-                if(fabs(y) > (this->radius - dy)) {
-                    normalDirection[1] = ysign;
-                    break;
-                }
-                if(fabs(x) > (this->radius - 2.0*dx)) {
-                    normalDirection[0] = xsign;
-                    break;
-                }
-                if(fabs(y) > (this->radius - 2.0*dy)) {
-                    normalDirection[1] = ysign;
-                    break;
-                }
-                break;
-                case 2:
-                length = sqrt(x*x + y*y);
-                normalDirection[0] = x / length;
-                normalDirection[1] = y / length;
-                break;
-                default:
-                #ifndef __CUDA_ARCH__
-                std::cerr << __FILE__ << ":" << __LINE__ << ":" << "ionosphere.geometry has to be 0, 1 or 2 with this grid shape." << std::endl;
-                #endif 
-                assert(0); 
-            }
-            // end of Z
-        } else {
-            // 3D
-            switch(this->geometry) {
-                case 0:
-                normalDirection[0] = DIAG3*xsign;
-                normalDirection[1] = DIAG3*ysign;
-                normalDirection[2] = DIAG3*zsign;
-                break;
-                case 1:
-                if(fabs(x) == fabs(y) && fabs(x) == fabs(z) && fabs(x) > this->radius - dx) {
-                    normalDirection[0] = xsign*DIAG3;
-                    normalDirection[1] = ysign*DIAG3;
-                    normalDirection[2] = zsign*DIAG3;
-                    break;
-                }
-                if(fabs(x) == fabs(y) && fabs(x) == fabs(z) && fabs(x) > this->radius - 2.0*dx) {
-                    normalDirection[0] = xsign*DIAG3;
-                    normalDirection[1] = ysign*DIAG3;
-                    normalDirection[2] = zsign*DIAG3;
-                    break;
-                }
-                if(fabs(x) == fabs(y) && fabs(x) > this->radius - dx && fabs(z) < this->radius - dz) {
-                    normalDirection[0] = xsign*DIAG2;
-                    normalDirection[1] = ysign*DIAG2;
-                    normalDirection[2] = 0.0;
-                    break;
-                }
-                if(fabs(y) == fabs(z) && fabs(y) > this->radius - dy && fabs(x) < this->radius - dx) {
-                    normalDirection[0] = 0.0;
-                    normalDirection[1] = ysign*DIAG2;
-                    normalDirection[2] = zsign*DIAG2;
-                    break;
-                }
-                if(fabs(x) == fabs(z) && fabs(x) > this->radius - dx && fabs(y) < this->radius - dy) {
-                    normalDirection[0] = xsign*DIAG2;
-                    normalDirection[1] = 0.0;
-                    normalDirection[2] = zsign*DIAG2;
-                    break;
-                }
-                if(fabs(x) == fabs(y) && fabs(x) > this->radius - 2.0*dx && fabs(z) < this->radius - 2.0*dz) {
-                    normalDirection[0] = xsign*DIAG2;
-                    normalDirection[1] = ysign*DIAG2;
-                    normalDirection[2] = 0.0;
-                    break;
-                }
-                if(fabs(y) == fabs(z) && fabs(y) > this->radius - 2.0*dy && fabs(x) < this->radius - 2.0*dx) {
-                    normalDirection[0] = 0.0;
-                    normalDirection[1] = ysign*DIAG2;
-                    normalDirection[2] = zsign*DIAG2;
-                    break;
-                }
-                if(fabs(x) == fabs(z) && fabs(x) > this->radius - 2.0*dx && fabs(y) < this->radius - 2.0*dy) {
-                    normalDirection[0] = xsign*DIAG2;
-                    normalDirection[1] = 0.0;
-                    normalDirection[2] = zsign*DIAG2;
-                    break;
-                }
-                if(fabs(x) > (this->radius - dx)) {
-                    normalDirection[0] = xsign;
-                    break;
-                }
-                if(fabs(y) > (this->radius - dy)) {
-                    normalDirection[1] = ysign;
-                    break;
-                }
-                if(fabs(z) > (this->radius - dz)) {
-                    normalDirection[2] = zsign;
-                    break;
-                }
-                if(fabs(x) > (this->radius - 2.0*dx)) {
-                    normalDirection[0] = xsign;
-                    break;
-                }
-                if(fabs(y) > (this->radius - 2.0*dy)) {
-                    normalDirection[1] = ysign;
-                    break;
-                }
-                if(fabs(z) > (this->radius - 2.0*dz)) {
-                    normalDirection[2] = zsign;
-                    break;
-                }
-                break;
-                case 2:
-                length = sqrt(x*x + y*y + z*z);
-                normalDirection[0] = x / length;
-                normalDirection[1] = y / length;
-                normalDirection[2] = z / length;
-                break;
-                case 3:
-                length = sqrt(x*x + z*z);
-                normalDirection[0] = x / length;
-                normalDirection[2] = z / length;
-                break;
-                default:
-                #ifndef __CUDA_ARCH__
-                std::cerr << __FILE__ << ":" << __LINE__ << ":" << "ionosphere.geometry has to be 0, 1, 2 or 3 with this grid shape." << std::endl;
-                #endif 
-                assert(0); 
-            }
-            // end of 3D
-        }
-        phiprof::stop("Ionosphere::fieldSolverGetNormalDirection");
-    }
-
->>>>>>> d6d55035
     ARCH_HOSTDEV void fieldSolverBoundaryCondElectricField(
       const arch::buf<FsGrid<Real, fsgrids::efield::N_EFIELD, FS_STENCIL_WIDTH>> & EGrid,
       cint i,
