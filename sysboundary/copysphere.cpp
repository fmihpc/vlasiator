/*
 * This file is part of Vlasiator.
 * Copyright 2010-2016 Finnish Meteorological Institute
 *
 * For details of usage, see the COPYING file and read the "Rules of the Road"
 * at http://www.physics.helsinki.fi/vlasiator/
 *
 * This program is free software; you can redistribute it and/or modify
 * it under the terms of the GNU General Public License as published by
 * the Free Software Foundation; either version 2 of the License, or
 * (at your option) any later version.
 *
 * This program is distributed in the hope that it will be useful,
 * but WITHOUT ANY WARRANTY; without even the implied warranty of
 * MERCHANTABILITY or FITNESS FOR A PARTICULAR PURPOSE.  See the
 * GNU General Public License for more details.
 *
 * You should have received a copy of the GNU General Public License along
 * with this program; if not, write to the Free Software Foundation, Inc.,
 * 51 Franklin Street, Fifth Floor, Boston, MA 02110-1301 USA.
 */

/*!\file copysphere.cpp
 * \brief Implementation of the class SysBoundaryCondition::Copysphere to handle cells classified as sysboundarytype::COPYSPHERE.
 */

#include <cstdlib>
#include <iostream>

#include "copysphere.h"
#include "../projects/project.h"
#include "../projects/projects_common.h"
#include "../vlasovmover.h"
#include "../fieldsolver/fs_common.h"
#include "../fieldsolver/fs_limiters.h"
#include "../fieldsolver/ldz_magnetic_field.hpp"
#include "../fieldtracing/fieldtracing.h"
#include "../common.h"
#include "../object_wrapper.h"


#ifdef DEBUG_VLASIATOR
   #define DEBUG_COPYSPHERE
#endif
#ifdef DEBUG_SYSBOUNDARY
   #define DEBUG_COPYSPHERE
#endif

namespace SBC {
   Copysphere::Copysphere(): SysBoundaryCondition() { }

   Copysphere::~Copysphere() { }

   void Copysphere::addParameters() {
      Readparameters::add("copysphere.centerX", "X coordinate of copysphere center (m)", 0.0);
      Readparameters::add("copysphere.centerY", "Y coordinate of copysphere center (m)", 0.0);
      Readparameters::add("copysphere.centerZ", "Z coordinate of copysphere center (m)", 0.0);
      Readparameters::add("copysphere.radius", "Radius of copysphere (m).", 1.0e7);
      Readparameters::add("copysphere.geometry", "Select the geometry of the copysphere, 0: inf-norm (diamond), 1: 1-norm (square), 2: 2-norm (circle, DEFAULT), 3: 2-norm cylinder aligned with y-axis, use with polar plane/line dipole.", 2);
      Readparameters::add("copysphere.precedence", "Precedence value of the copysphere system boundary condition (integer), the higher the stronger.", 2);
      Readparameters::add("copysphere.reapplyUponRestart", "If 0 (default), keep going with the state existing in the restart file. If 1, calls again applyInitialState. Can be used to change boundary condition behaviour during a run.", 0);
      Readparameters::add("copysphere.zeroPerB","If 0 (default), normal copysphere behaviour of magnetic field at inner boundary. If 1, keep magnetic field static at the inner boundary",0);

      // Per-population parameters
      for(uint i=0; i< getObjectWrapper().particleSpecies.size(); i++) {
         const std::string& pop = getObjectWrapper().particleSpecies[i].name;

         Readparameters::add(pop + "_copysphere.rho", "Number density of the copysphere (m^-3)", 0.0);
         Readparameters::add(pop + "_copysphere.T", "Temperature of the copysphere (K)", 0.0);
         Readparameters::add(pop + "_copysphere.VX0", "Bulk velocity of copyspheric distribution function in X direction (m/s)", 0.0);
         Readparameters::add(pop + "_copysphere.VY0", "Bulk velocity of copyspheric distribution function in X direction (m/s)", 0.0);
         Readparameters::add(pop + "_copysphere.VZ0", "Bulk velocity of copyspheric distribution function in X direction (m/s)", 0.0);
         Readparameters::add(pop + "_copysphere.fluffiness", "Inertia of boundary smoothing when copying neighbour's moments and velocity distributions (0=completely constant boundaries, 1=neighbours are interpolated immediately).", 0);
      }
   }

   void Copysphere::getParameters() {

      Readparameters::get("copysphere.centerX", this->center[0]);
      Readparameters::get("copysphere.centerY", this->center[1]);
      Readparameters::get("copysphere.centerZ", this->center[2]);
      Readparameters::get("copysphere.radius", this->radius);
      FieldTracing::fieldTracingParameters.innerBoundaryRadius = this->radius;
      Readparameters::get("copysphere.geometry", this->geometry);
      Readparameters::get("copysphere.precedence", this->precedence);
      uint reapply;
      Readparameters::get("copysphere.reapplyUponRestart",reapply);
      this->applyUponRestart = false;
      if(reapply == 1) {
         this->applyUponRestart = true;
      }
      uint noperb;
      Readparameters::get("copysphere.zeroPerB",noperb);
      this->zeroPerB = false;
      if(noperb == 1) {
         this->zeroPerB = true;
      }

      for(uint i=0; i< getObjectWrapper().particleSpecies.size(); i++) {
        const std::string& pop = getObjectWrapper().particleSpecies[i].name;
        CopysphereSpeciesParameters sP;

        Readparameters::get(pop + "_copysphere.rho", sP.rho);
        Readparameters::get(pop + "_copysphere.VX0", sP.V0[0]);
        Readparameters::get(pop + "_copysphere.VY0", sP.V0[1]);
        Readparameters::get(pop + "_copysphere.VZ0", sP.V0[2]);
        Readparameters::get(pop + "_copysphere.fluffiness", sP.fluffiness);
        Readparameters::get(pop + "_copysphere.T", sP.T);

        // Failsafe, if density or temperature is zero, read from Magnetosphere
        // (compare the corresponding verbose handling in projects/Magnetosphere/Magnetosphere.cpp)
        if(sP.T == 0) {
            Readparameters::get(pop + "_Magnetosphere.T", sP.T);
         }
         if(sP.rho == 0) {
            Readparameters::get(pop + "_Magnetosphere.rho", sP.rho);
         }

         speciesParams.push_back(sP);
      }
   }
<<<<<<< HEAD

   bool Copysphere::initSysBoundary(
=======
   
   void Copysphere::initSysBoundary(
>>>>>>> 72ccb813
      creal& t,
      Project &project
   ) {
      getParameters();
      dynamic = false;

      // iniSysBoundary is only called once, generateTemplateCell must
      // init all particle species
      generateTemplateCell(project);
<<<<<<< HEAD

      return true;
=======
>>>>>>> 72ccb813
   }

   Real getR(creal x,creal y,creal z, uint geometry, Real center[3]) {

      Real r;

      switch(geometry) {
      case 0:
         // infinity-norm, result is a diamond/square with diagonals aligned on the axes in 2D
         r = fabs(x-center[0]) + fabs(y-center[1]) + fabs(z-center[2]);
         break;
      case 1:
         // 1-norm, result is is a grid-aligned square in 2D
         r = max(max(fabs(x-center[0]), fabs(y-center[1])), fabs(z-center[2]));
         break;
      case 2:
         // 2-norm (Cartesian), result is a circle in 2D
         r = sqrt((x-center[0])*(x-center[0]) + (y-center[1])*(y-center[1]) + (z-center[2])*(z-center[2]));
         break;
      case 3:
         // 2-norm (Cartesian) cylinder aligned on y-axis
         r = sqrt((x-center[0])*(x-center[0]) + (z-center[2])*(z-center[2]));
         break;
      default:
         abort_mpi("copysphere.geometry has to be 0, 1 or 2.", 1);
      }

      return r;
   }
<<<<<<< HEAD

   bool Copysphere::assignSysBoundary(dccrg::Dccrg<SpatialCell,dccrg::Cartesian_Geometry>& mpiGrid,
=======
   
   void Copysphere::assignSysBoundary(dccrg::Dccrg<SpatialCell,dccrg::Cartesian_Geometry>& mpiGrid,
>>>>>>> 72ccb813
                                      FsGrid< fsgrids::technical, FS_STENCIL_WIDTH> & technicalGrid) {
      const vector<CellID>& cells = getLocalCells();
      for(uint i=0; i<cells.size(); i++) {
         if(mpiGrid[cells[i]]->sysBoundaryFlag == sysboundarytype::DO_NOT_COMPUTE) {
            continue;
         }

         creal* const cellParams = &(mpiGrid[cells[i]]->parameters[0]);
         creal dx = cellParams[CellParams::DX];
         creal dy = cellParams[CellParams::DY];
         creal dz = cellParams[CellParams::DZ];
         creal x = cellParams[CellParams::XCRD] + 0.5*dx;
         creal y = cellParams[CellParams::YCRD] + 0.5*dy;
         creal z = cellParams[CellParams::ZCRD] + 0.5*dz;

         if(getR(x,y,z,this->geometry,this->center) < this->radius) {
            mpiGrid[cells[i]]->sysBoundaryFlag = this->getIndex();
         }
      }

   }

   void Copysphere::applyInitialState(
      dccrg::Dccrg<SpatialCell,dccrg::Cartesian_Geometry>& mpiGrid,
      FsGrid< fsgrids::technical, FS_STENCIL_WIDTH> & technicalGrid,
      FsGrid< std::array<Real, fsgrids::bfield::N_BFIELD>, FS_STENCIL_WIDTH> & perBGrid,
      FsGrid<std::array<Real, fsgrids::bgbfield::N_BGB>, FS_STENCIL_WIDTH>& BgBGrid,
      Project &project
   ) {
      const vector<CellID>& cells = getLocalCells();
      #pragma omp parallel for
      for (uint i=0; i<cells.size(); ++i) {
         SpatialCell* cell = mpiGrid[cells[i]];
         if (cell->sysBoundaryFlag != this->getIndex()) continue;
         for (uint popID=0; popID<getObjectWrapper().particleSpecies.size(); ++popID) {
            setCellFromTemplate(cell,popID);
         }
      }
<<<<<<< HEAD
      gpuClear();
      return true;
=======
>>>>>>> 72ccb813
   }

   void Copysphere::gpuClear() {
      // Remove GPU allocations from template cells
      #ifdef USE_GPU
      templateCell.gpu_destructor();
      #endif
      return;
   }

   std::array<Real, 3> Copysphere::fieldSolverGetNormalDirection(
      FsGrid< fsgrids::technical, FS_STENCIL_WIDTH> & technicalGrid,
      cint i,
      cint j,
      cint k
   ) {
      phiprof::Timer timer {"Copysphere::fieldSolverGetNormalDirection"};
      std::array<Real, 3> normalDirection{{ 0.0, 0.0, 0.0 }};

      static creal DIAG2 = 1.0 / sqrt(2.0);
      static creal DIAG3 = 1.0 / sqrt(3.0);

      creal dx = technicalGrid.DX;
      creal dy = technicalGrid.DY;
      creal dz = technicalGrid.DZ;
      const std::array<FsGridTools::FsIndex_t, 3> globalIndices = technicalGrid.getGlobalIndices(i,j,k);
      creal x = P::xmin + (convert<Real>(globalIndices[0])+0.5)*dx;
      creal y = P::ymin + (convert<Real>(globalIndices[1])+0.5)*dy;
      creal z = P::zmin + (convert<Real>(globalIndices[2])+0.5)*dz;
      creal xsign = divideIfNonZero(x, fabs(x));
      creal ysign = divideIfNonZero(y, fabs(y));
      creal zsign = divideIfNonZero(z, fabs(z));

      Real length = 0.0;

      if (Parameters::xcells_ini == 1) {
         if (Parameters::ycells_ini == 1) {
            if (Parameters::zcells_ini == 1) {
               // X,Y,Z
               abort_mpi("What do you expect to do with a single-cell simulation of copysphere boundary type? Stop kidding.", 1);
               // end of X,Y,Z
            } else {
               // X,Y
               normalDirection[2] = zsign;
               // end of X,Y
            }
         } else if (Parameters::zcells_ini == 1) {
            // X,Z
            normalDirection[1] = ysign;
            // end of X,Z
         } else {
            // X
            switch(this->geometry) {
               case 0:
                  normalDirection[1] = DIAG2*ysign;
                  normalDirection[2] = DIAG2*zsign;
                  break;
               case 1:
                  if(fabs(y) == fabs(z)) {
                     normalDirection[1] = ysign*DIAG2;
                     normalDirection[2] = zsign*DIAG2;
                     break;
                  }
                  if(fabs(y) > (this->radius - dy)) {
                     normalDirection[1] = ysign;
                     break;
                  }
                  if(fabs(z) > (this->radius - dz)) {
                     normalDirection[2] = zsign;
                     break;
                  }
                  if(fabs(y) > (this->radius - 2.0*dy)) {
                     normalDirection[1] = ysign;
                     break;
                  }
                  if(fabs(z) > (this->radius - 2.0*dz)) {
                     normalDirection[2] = zsign;
                     break;
                  }
                  break;
               case 2:
                  length = sqrt(y*y + z*z);
                  normalDirection[1] = y / length;
                  normalDirection[2] = z / length;
                  break;
               default:
                  std::cerr << __FILE__ << ":" << __LINE__ << ":" << "copysphere.geometry has to be 0, 1 or 2 with this grid shape." << std::endl;
                  abort();
            }
            // end of X
         }
      } else if (Parameters::ycells_ini == 1) {
         if (Parameters::zcells_ini == 1) {
            // Y,Z
            normalDirection[0] = xsign;
            // end of Y,Z
         } else {
            // Y
            switch(this->geometry) {
               case 0:
                  normalDirection[0] = DIAG2*xsign;
                  normalDirection[2] = DIAG2*zsign;
                  break;
               case 1:
                  if(fabs(x) == fabs(z)) {
                     normalDirection[0] = xsign*DIAG2;
                     normalDirection[2] = zsign*DIAG2;
                     break;
                  }
                  if(fabs(x) > (this->radius - dx)) {
                     normalDirection[0] = xsign;
                     break;
                  }
                  if(fabs(z) > (this->radius - dz)) {
                     normalDirection[2] = zsign;
                     break;
                  }
                  if(fabs(x) > (this->radius - 2.0*dx)) {
                     normalDirection[0] = xsign;
                     break;
                  }
                  if(fabs(z) > (this->radius - 2.0*dz)) {
                     normalDirection[2] = zsign;
                     break;
                  }
                  break;
               case 2:
               case 3:
                  length = sqrt(x*x + z*z);
                  normalDirection[0] = x / length;
                  normalDirection[2] = z / length;
                  break;
               default:
                  std::cerr << __FILE__ << ":" << __LINE__ << ":" << "copysphere.geometry has to be 0, 1, 2 or 3 with this grid shape." << std::endl;
                  abort();
            }
            // end of Y
         }
      } else if (Parameters::zcells_ini == 1) {
         // Z
         switch(this->geometry) {
            case 0:
               normalDirection[0] = DIAG2*xsign;
               normalDirection[1] = DIAG2*ysign;
               break;
            case 1:
               if(fabs(x) == fabs(y)) {
                  normalDirection[0] = xsign*DIAG2;
                  normalDirection[1] = ysign*DIAG2;
                  break;
               }
               if(fabs(x) > (this->radius - dx)) {
                  normalDirection[0] = xsign;
                  break;
               }
               if(fabs(y) > (this->radius - dy)) {
                  normalDirection[1] = ysign;
                  break;
               }
               if(fabs(x) > (this->radius - 2.0*dx)) {
                  normalDirection[0] = xsign;
                  break;
               }
               if(fabs(y) > (this->radius - 2.0*dy)) {
                  normalDirection[1] = ysign;
                  break;
               }
               break;
            case 2:
               length = sqrt(x*x + y*y);
               normalDirection[0] = x / length;
               normalDirection[1] = y / length;
               break;
            default:
               abort_mpi("copysphere.geometry has to be 0, 1 or 2 with this grid shape.", 1);
         }
         // end of Z
      } else {
         // 3D
         switch(this->geometry) {
            case 0:
               normalDirection[0] = DIAG3*xsign;
               normalDirection[1] = DIAG3*ysign;
               normalDirection[2] = DIAG3*zsign;
               break;
            case 1:
               if(fabs(x) == fabs(y) && fabs(x) == fabs(z) && fabs(x) > this->radius - dx) {
                  normalDirection[0] = xsign*DIAG3;
                  normalDirection[1] = ysign*DIAG3;
                  normalDirection[2] = zsign*DIAG3;
                  break;
               }
               if(fabs(x) == fabs(y) && fabs(x) == fabs(z) && fabs(x) > this->radius - 2.0*dx) {
                  normalDirection[0] = xsign*DIAG3;
                  normalDirection[1] = ysign*DIAG3;
                  normalDirection[2] = zsign*DIAG3;
                  break;
               }
               if(fabs(x) == fabs(y) && fabs(x) > this->radius - dx && fabs(z) < this->radius - dz) {
                  normalDirection[0] = xsign*DIAG2;
                  normalDirection[1] = ysign*DIAG2;
                  normalDirection[2] = 0.0;
                  break;
               }
               if(fabs(y) == fabs(z) && fabs(y) > this->radius - dy && fabs(x) < this->radius - dx) {
                  normalDirection[0] = 0.0;
                  normalDirection[1] = ysign*DIAG2;
                  normalDirection[2] = zsign*DIAG2;
                  break;
               }
               if(fabs(x) == fabs(z) && fabs(x) > this->radius - dx && fabs(y) < this->radius - dy) {
                  normalDirection[0] = xsign*DIAG2;
                  normalDirection[1] = 0.0;
                  normalDirection[2] = zsign*DIAG2;
                  break;
               }
               if(fabs(x) == fabs(y) && fabs(x) > this->radius - 2.0*dx && fabs(z) < this->radius - 2.0*dz) {
                  normalDirection[0] = xsign*DIAG2;
                  normalDirection[1] = ysign*DIAG2;
                  normalDirection[2] = 0.0;
                  break;
               }
               if(fabs(y) == fabs(z) && fabs(y) > this->radius - 2.0*dy && fabs(x) < this->radius - 2.0*dx) {
                  normalDirection[0] = 0.0;
                  normalDirection[1] = ysign*DIAG2;
                  normalDirection[2] = zsign*DIAG2;
                  break;
               }
               if(fabs(x) == fabs(z) && fabs(x) > this->radius - 2.0*dx && fabs(y) < this->radius - 2.0*dy) {
                  normalDirection[0] = xsign*DIAG2;
                  normalDirection[1] = 0.0;
                  normalDirection[2] = zsign*DIAG2;
                  break;
               }
               if(fabs(x) > (this->radius - dx)) {
                  normalDirection[0] = xsign;
                  break;
               }
               if(fabs(y) > (this->radius - dy)) {
                  normalDirection[1] = ysign;
                  break;
               }
               if(fabs(z) > (this->radius - dz)) {
                  normalDirection[2] = zsign;
                  break;
               }
               if(fabs(x) > (this->radius - 2.0*dx)) {
                  normalDirection[0] = xsign;
                  break;
               }
               if(fabs(y) > (this->radius - 2.0*dy)) {
                  normalDirection[1] = ysign;
                  break;
               }
               if(fabs(z) > (this->radius - 2.0*dz)) {
                  normalDirection[2] = zsign;
                  break;
               }
               break;
            case 2:
               length = sqrt(x*x + y*y + z*z);
               normalDirection[0] = x / length;
               normalDirection[1] = y / length;
               normalDirection[2] = z / length;
               break;
            case 3:
               length = sqrt(x*x + z*z);
               normalDirection[0] = x / length;
               normalDirection[2] = z / length;
               break;
            default:
               abort_mpi("copysphere.geometry has to be 0, 1, 2 or 3 with this grid shape.", 1);
         }
         // end of 3D
      }
      return normalDirection;
   }

   /*! We want here to
    *
    * -- Average perturbed face B from the nearest neighbours
    *
    * -- Retain only the normal components of perturbed face B
    */
   Real Copysphere::fieldSolverBoundaryCondMagneticField(
      FsGrid< std::array<Real, fsgrids::bfield::N_BFIELD>, FS_STENCIL_WIDTH> & bGrid,
      FsGrid< std::array<Real, fsgrids::bgbfield::N_BGB>, FS_STENCIL_WIDTH> & bgbGrid,
      FsGrid< fsgrids::technical, FS_STENCIL_WIDTH> & technicalGrid,
      cint i,
      cint j,
      cint k,
      creal dt,
      cuint component
   ) {
      if(this->zeroPerB == true){
         return bGrid.get(i,j,k)->at(fsgrids::bfield::PERBX+component);
      } else {
         if (technicalGrid.get(i,j,k)->sysBoundaryLayer == 1) {
            switch(component) {
               case 0:
                  if (  ((technicalGrid.get(i-1,j,k)->SOLVE & compute::BX) == compute::BX)
                     && ((technicalGrid.get(i+1,j,k)->SOLVE & compute::BX) == compute::BX)
                  ) {
                     return 0.5 * (bGrid.get(i-1,j,k)->at(fsgrids::bfield::PERBX) + bGrid.get(i+1,j,k)->at(fsgrids::bfield::PERBX));
                  } else if ((technicalGrid.get(i-1,j,k)->SOLVE & compute::BX) == compute::BX) {
                     return bGrid.get(i-1,j,k)->at(fsgrids::bfield::PERBX);
                  } else if ((technicalGrid.get(i+1,j,k)->SOLVE & compute::BX) == compute::BX) {
                     return bGrid.get(i+1,j,k)->at(fsgrids::bfield::PERBX);
                  } else {
                     Real retval = 0.0;
                     uint nCells = 0;
                     if ((technicalGrid.get(i,j-1,k)->SOLVE & compute::BX) == compute::BX) {
                        retval += bGrid.get(i,j-1,k)->at(fsgrids::bfield::PERBX);
                        nCells++;
                     }
                     if ((technicalGrid.get(i,j+1,k)->SOLVE & compute::BX) == compute::BX) {
                        retval += bGrid.get(i,j+1,k)->at(fsgrids::bfield::PERBX);
                        nCells++;
                     }
                     if ((technicalGrid.get(i,j,k-1)->SOLVE & compute::BX) == compute::BX) {
                        retval += bGrid.get(i,j,k-1)->at(fsgrids::bfield::PERBX);
                        nCells++;
                     }
                     if ((technicalGrid.get(i,j,k+1)->SOLVE & compute::BX) == compute::BX) {
                        retval += bGrid.get(i,j,k+1)->at(fsgrids::bfield::PERBX);
                        nCells++;
                     }
                     if (nCells == 0) {
                        for (int a=i-1; a<i+2; a++) {
                           for (int b=j-1; b<j+2; b++) {
                              for (int c=k-1; c<k+2; c++) {
                                 if ((technicalGrid.get(a,b,c)->SOLVE & compute::BX) == compute::BX) {
                                    retval += bGrid.get(a,b,c)->at(fsgrids::bfield::PERBX);
                                    nCells++;
                                 }
                              }
                           }
                        }
                     }
                     if (nCells == 0) {
                        cerr << __FILE__ << ":" << __LINE__ << ": ERROR: this should not have fallen through." << endl;
                        return 0.0;
                     }
                     return retval / nCells;
                  }
               case 1:
                  if (  (technicalGrid.get(i,j-1,k)->SOLVE & compute::BY) == compute::BY
                     && (technicalGrid.get(i,j+1,k)->SOLVE & compute::BY) == compute::BY
                  ) {
                     return 0.5 * (bGrid.get(i,j-1,k)->at(fsgrids::bfield::PERBY) + bGrid.get(i,j+1,k)->at(fsgrids::bfield::PERBY));
                  } else if ((technicalGrid.get(i,j-1,k)->SOLVE & compute::BY) == compute::BY) {
                     return bGrid.get(i,j-1,k)->at(fsgrids::bfield::PERBY);
                  } else if ((technicalGrid.get(i,j+1,k)->SOLVE & compute::BY) == compute::BY) {
                     return bGrid.get(i,j+1,k)->at(fsgrids::bfield::PERBY);
                  } else {
                     Real retval = 0.0;
                     uint nCells = 0;
                     if ((technicalGrid.get(i-1,j,k)->SOLVE & compute::BY) == compute::BY) {
                        retval += bGrid.get(i-1,j,k)->at(fsgrids::bfield::PERBY);
                        nCells++;
                     }
                     if ((technicalGrid.get(i+1,j,k)->SOLVE & compute::BY) == compute::BY) {
                        retval += bGrid.get(i+1,j,k)->at(fsgrids::bfield::PERBY);
                        nCells++;
                     }
                     if ((technicalGrid.get(i,j,k-1)->SOLVE & compute::BY) == compute::BY) {
                        retval += bGrid.get(i,j,k-1)->at(fsgrids::bfield::PERBY);
                        nCells++;
                     }
                     if ((technicalGrid.get(i,j,k+1)->SOLVE & compute::BY) == compute::BY) {
                        retval += bGrid.get(i,j,k+1)->at(fsgrids::bfield::PERBY);
                        nCells++;
                     }
                     if (nCells == 0) {
                        for (int a=i-1; a<i+2; a++) {
                           for (int b=j-1; b<j+2; b++) {
                              for (int c=k-1; c<k+2; c++) {
                                 if ((technicalGrid.get(a,b,c)->SOLVE & compute::BY) == compute::BY) {
                                    retval += bGrid.get(a,b,c)->at(fsgrids::bfield::PERBY);
                                    nCells++;
                                 }
                              }
                           }
                        }
                     }
                     if (nCells == 0) {
                        cerr << __FILE__ << ":" << __LINE__ << ": ERROR: this should not have fallen through." << endl;
                        return 0.0;
                     }
                     return retval / nCells;
                  }
               case 2:
                  if (  (technicalGrid.get(i,j,k-1)->SOLVE & compute::BZ) == compute::BZ
                     && (technicalGrid.get(i,j,k+1)->SOLVE & compute::BZ) == compute::BZ
                  ) {
                     return 0.5 * (bGrid.get(i,j,k-1)->at(fsgrids::bfield::PERBZ) + bGrid.get(i,j,k+1)->at(fsgrids::bfield::PERBZ));
                  } else if ((technicalGrid.get(i,j,k-1)->SOLVE & compute::BZ) == compute::BZ) {
                     return bGrid.get(i,j,k-1)->at(fsgrids::bfield::PERBZ);
                  } else if ((technicalGrid.get(i,j,k+1)->SOLVE & compute::BZ) == compute::BZ) {
                     return bGrid.get(i,j,k+1)->at(fsgrids::bfield::PERBZ);
                  } else {
                     Real retval = 0.0;
                     uint nCells = 0;
                     if ((technicalGrid.get(i-1,j,k)->SOLVE & compute::BZ) == compute::BZ) {
                        retval += bGrid.get(i-1,j,k)->at(fsgrids::bfield::PERBZ);
                        nCells++;
                     }
                     if ((technicalGrid.get(i+1,j,k)->SOLVE & compute::BZ) == compute::BZ) {
                        retval += bGrid.get(i+1,j,k)->at(fsgrids::bfield::PERBZ);
                        nCells++;
                     }
                     if ((technicalGrid.get(i,j-1,k)->SOLVE & compute::BZ) == compute::BZ) {
                        retval += bGrid.get(i,j-1,k)->at(fsgrids::bfield::PERBZ);
                        nCells++;
                     }
                     if ((technicalGrid.get(i,j+1,k)->SOLVE & compute::BZ) == compute::BZ) {
                        retval += bGrid.get(i,j+1,k)->at(fsgrids::bfield::PERBZ);
                        nCells++;
                     }
                     if (nCells == 0) {
                        for (int a=i-1; a<i+2; a++) {
                           for (int b=j-1; b<j+2; b++) {
                              for (int c=k-1; c<k+2; c++) {
                                 if ((technicalGrid.get(a,b,c)->SOLVE & compute::BZ) == compute::BZ) {
                                    retval += bGrid.get(a,b,c)->at(fsgrids::bfield::PERBZ);
                                    nCells++;
                                 }
                              }
                           }
                        }
                     }
                     if (nCells == 0) {
                        cerr << __FILE__ << ":" << __LINE__ << ": ERROR: this should not have fallen through." << endl;
                        return 0.0;
                     }
                     return retval / nCells;
                  }
               default:
                  cerr << "ERROR: copysphere boundary tried to copy nonsensical magnetic field component " << component << endl;
                  return 0.0;
            }
         } else { // L2 cells
            Real retval = 0.0;
            uint nCells = 0;
            for (int a=i-1; a<i+2; a++) {
               for (int b=j-1; b<j+2; b++) {
                  for (int c=k-1; c<k+2; c++) {
                     if (technicalGrid.get(a,b,c)->sysBoundaryLayer == 1) {
                        retval += bGrid.get(a,b,c)->at(fsgrids::bfield::PERBX + component);
                        nCells++;
                     }
                  }
               }
            }
            if (nCells == 0) {
               cerr << __FILE__ << ":" << __LINE__ << ": ERROR: this should not have fallen through." << endl;
               return 0.0;
            }
            return retval / nCells;
         }
      }
      
   }

   void Copysphere::fieldSolverBoundaryCondElectricField(
      FsGrid< std::array<Real, fsgrids::efield::N_EFIELD>, FS_STENCIL_WIDTH> & EGrid,
      cint i,
      cint j,
      cint k,
      cuint component
   ) {
      EGrid.get(i,j,k)->at(fsgrids::efield::EX+component) = 0.0;
   }

   void Copysphere::fieldSolverBoundaryCondHallElectricField(
      FsGrid< std::array<Real, fsgrids::ehall::N_EHALL>, FS_STENCIL_WIDTH> & EHallGrid,
      cint i,
      cint j,
      cint k,
      cuint component
   ) {
      std::array<Real, fsgrids::ehall::N_EHALL> * cp = EHallGrid.get(i,j,k);
      switch (component) {
         case 0:
            cp->at(fsgrids::ehall::EXHALL_000_100) = 0.0;
            cp->at(fsgrids::ehall::EXHALL_010_110) = 0.0;
            cp->at(fsgrids::ehall::EXHALL_001_101) = 0.0;
            cp->at(fsgrids::ehall::EXHALL_011_111) = 0.0;
            break;
         case 1:
            cp->at(fsgrids::ehall::EYHALL_000_010) = 0.0;
            cp->at(fsgrids::ehall::EYHALL_100_110) = 0.0;
            cp->at(fsgrids::ehall::EYHALL_001_011) = 0.0;
            cp->at(fsgrids::ehall::EYHALL_101_111) = 0.0;
            break;
         case 2:
            cp->at(fsgrids::ehall::EZHALL_000_001) = 0.0;
            cp->at(fsgrids::ehall::EZHALL_100_101) = 0.0;
            cp->at(fsgrids::ehall::EZHALL_010_011) = 0.0;
            cp->at(fsgrids::ehall::EZHALL_110_111) = 0.0;
            break;
         default:
            cerr << __FILE__ << ":" << __LINE__ << ":" << " Invalid component" << endl;
      }
   }

   void Copysphere::fieldSolverBoundaryCondGradPeElectricField(
      FsGrid< std::array<Real, fsgrids::egradpe::N_EGRADPE>, FS_STENCIL_WIDTH> & EGradPeGrid,
      cint i,
      cint j,
      cint k,
      cuint component
   ) {
      EGradPeGrid.get(i,j,k)->at(fsgrids::egradpe::EXGRADPE+component) = 0.0;
   }

   void Copysphere::fieldSolverBoundaryCondDerivatives(
      FsGrid< std::array<Real, fsgrids::dperb::N_DPERB>, FS_STENCIL_WIDTH> & dPerBGrid,
      FsGrid< std::array<Real, fsgrids::dmoments::N_DMOMENTS>, FS_STENCIL_WIDTH> & dMomentsGrid,
      cint i,
      cint j,
      cint k,
      cuint RKCase,
      cuint component
   ) {
      this->setCellDerivativesToZero(dPerBGrid, dMomentsGrid, i, j, k, component);
      return;
   }

   void Copysphere::fieldSolverBoundaryCondBVOLDerivatives(
      FsGrid< std::array<Real, fsgrids::volfields::N_VOL>, FS_STENCIL_WIDTH> & volGrid,
      cint i,
      cint j,
      cint k,
      cuint component
   ) {
      // FIXME This should be OK as the BVOL derivatives are only used for Lorentz force JXB, which is not applied on the copy sphere cells.
      this->setCellBVOLDerivativesToZero(volGrid, i, j, k, component);
   }

   void Copysphere::vlasovBoundaryCondition(
      dccrg::Dccrg<SpatialCell,dccrg::Cartesian_Geometry>& mpiGrid,
      const CellID& cellID,
      const uint popID,
      const bool calculate_V_moments
   ) {
      phiprof::Timer timer {"vlasovBoundaryCondition (Copysphere)"};
      this->vlasovBoundaryFluffyCopyFromAllCloseNbrs(mpiGrid, cellID, popID, calculate_V_moments, this->speciesParams[popID].fluffiness);
   }

   /**
    * NOTE: This function must initialize all particle species!
    * @param project
    */
   void Copysphere::generateTemplateCell(Project &project) {
      // WARNING not 0.0 here or the dipole() function fails miserably.
      templateCell.sysBoundaryFlag = this->getIndex();
      templateCell.sysBoundaryLayer = 1;
      templateCell.parameters[CellParams::XCRD] = 1.0;
      templateCell.parameters[CellParams::YCRD] = 1.0;
      templateCell.parameters[CellParams::ZCRD] = 1.0;
      templateCell.parameters[CellParams::DX] = 1;
      templateCell.parameters[CellParams::DY] = 1;
      templateCell.parameters[CellParams::DZ] = 1;

      // Loop over particle species
      for (uint popID=0; popID<getObjectWrapper().particleSpecies.size(); ++popID) {
         const CopysphereSpeciesParameters& sP = this->speciesParams[popID];
         const vector<vmesh::GlobalID> blocksToInitialize = findBlocksToInitialize(templateCell,popID);
         const uint nRequested = blocksToInitialize.size();
         // Expand the velocity space to the required size
         vmesh::VelocityMesh* vmesh = templateCell.get_velocity_mesh(popID);
         vmesh::VelocityBlockContainer* blockContainer = templateCell.get_velocity_blocks(popID);
         vmesh->setNewCapacity(nRequested);
         blockContainer->recapacitate(nRequested);
         templateCell.setReservation(popID,nRequested);
         const Realf minValue = templateCell.getVelocityBlockMinValue(popID);

         // Create temporary buffer for initialization
         vector<Realf> initBuffer(WID3);
         // Loop over requested blocks. Initialize the contents into the temporary buffer
         // and return the maximum value.
         creal dvxCell = templateCell.get_velocity_grid_cell_size(popID)[0];
         creal dvyCell = templateCell.get_velocity_grid_cell_size(popID)[1];
         creal dvzCell = templateCell.get_velocity_grid_cell_size(popID)[2];
         for (size_t i = 0; i < blocksToInitialize.size(); i++) {
            const vmesh::GlobalID blockGID = blocksToInitialize.at(i);
<<<<<<< HEAD
            Realf maxValue = 0;
            // Calculate parameters for new block
            Real blockCoords[3];
            templateCell.get_velocity_block_coordinates(popID,blockGID,&blockCoords[0]);
            creal vxBlock = blockCoords[0];
            creal vyBlock = blockCoords[1];
            creal vzBlock = blockCoords[2];

            // Calculate volume average of distrib. function for each cell in the block.
            for (uint kc=0; kc<WID; ++kc) {
               for (uint jc=0; jc<WID; ++jc) {
                  for (uint ic=0; ic<WID; ++ic) {
                     creal vxCell = vxBlock + (ic+0.5)*dvxCell - sP.V0[0];
                     creal vyCell = vyBlock + (jc+0.5)*dvyCell - sP.V0[1];
                     creal vzCell = vzBlock + (kc+0.5)*dvzCell - sP.V0[2];
                     Realf average = maxwellianDistribution(popID,vxCell,vyCell,vzCell);
                     initBuffer[cellIndex(ic,jc,kc)] = average;
                     maxValue = max(average, maxValue);
                  }
               }
            }
            // Actually add the velocity block
            templateCell.add_velocity_block(blockGID, popID, &initBuffer[0]);
         } // for-loop over requested velocity blocks

         // let's get rid of blocks not fulfilling the criteria here to save memory.
         #ifdef USE_GPU
         // Block adjustment is done on the GPU, but copying over data from templateCells is still done on Host
         templateCell.prefetchDevice();
         #endif
         // Could remove cells without content on next command?
         templateCell.adjustSingleCellVelocityBlocks(popID);//,true);
         // #ifdef USE_GPU
         // templateCell.prefetchHost();
         // #endif
=======
            const vmesh::LocalID blockLID = templateCell.get_velocity_block_local_id(blockGID,popID);
            const Real* block_parameters = templateCell.get_block_parameters(blockLID,popID);
            creal vxBlock = block_parameters[BlockParams::VXCRD];
            creal vyBlock = block_parameters[BlockParams::VYCRD];
            creal vzBlock = block_parameters[BlockParams::VZCRD];
            creal dvxCell = block_parameters[BlockParams::DVX];
            creal dvyCell = block_parameters[BlockParams::DVY];
            creal dvzCell = block_parameters[BlockParams::DVZ];

            //creal x = templateCell.parameters[CellParams::XCRD];
            //creal y = templateCell.parameters[CellParams::YCRD];
            //creal z = templateCell.parameters[CellParams::ZCRD];
            //creal dx = templateCell.parameters[CellParams::DX];
            //creal dy = templateCell.parameters[CellParams::DY];
            //creal dz = templateCell.parameters[CellParams::DZ];
         
            // Calculate volume average of distrib. function for each cell in the block.
            for (uint kc=0; kc<WID; ++kc) for (uint jc=0; jc<WID; ++jc) for (uint ic=0; ic<WID; ++ic) {
               creal vxCell = vxBlock + ic*dvxCell;
               creal vyCell = vyBlock + jc*dvyCell;
               creal vzCell = vzBlock + kc*dvzCell;
               Real average = 0.0;
               average = shiftedMaxwellianDistribution(
                  popID,
                  vxCell + 0.5*dvxCell,
                  vyCell + 0.5*dvyCell,
                  vzCell + 0.5*dvzCell
                  );
               data[blockLID*WID3+cellIndex(ic,jc,kc)] = average;
            } // for-loop over cells in velocity block
         } // for-loop over velocity blocks

         // let's get rid of blocks not fulfilling the criteria here to save memory.
         templateCell.adjustSingleCellVelocityBlocks(popID,true);
>>>>>>> 72ccb813
      } // for-loop over particle species

      calculateCellMoments(&templateCell,true,false,true);

      // WARNING Time-independence assumed here. Normal moments computed in setProjectCell
      templateCell.parameters[CellParams::RHOM_R] = templateCell.parameters[CellParams::RHOM];
      templateCell.parameters[CellParams::VX_R] = templateCell.parameters[CellParams::VX];
      templateCell.parameters[CellParams::VY_R] = templateCell.parameters[CellParams::VY];
      templateCell.parameters[CellParams::VZ_R] = templateCell.parameters[CellParams::VZ];
      templateCell.parameters[CellParams::RHOQ_R] = templateCell.parameters[CellParams::RHOQ];
      templateCell.parameters[CellParams::P_11_R] = templateCell.parameters[CellParams::P_11];
      templateCell.parameters[CellParams::P_22_R] = templateCell.parameters[CellParams::P_22];
      templateCell.parameters[CellParams::P_33_R] = templateCell.parameters[CellParams::P_33];
      templateCell.parameters[CellParams::RHOM_V] = templateCell.parameters[CellParams::RHOM];
      templateCell.parameters[CellParams::VX_V] = templateCell.parameters[CellParams::VX];
      templateCell.parameters[CellParams::VY_V] = templateCell.parameters[CellParams::VY];
      templateCell.parameters[CellParams::VZ_V] = templateCell.parameters[CellParams::VZ];
      templateCell.parameters[CellParams::RHOQ_V] = templateCell.parameters[CellParams::RHOQ];
      templateCell.parameters[CellParams::P_11_V] = templateCell.parameters[CellParams::P_11];
      templateCell.parameters[CellParams::P_22_V] = templateCell.parameters[CellParams::P_22];
      templateCell.parameters[CellParams::P_33_V] = templateCell.parameters[CellParams::P_33];
   }

   Real Copysphere::maxwellianDistribution(
      const uint popID,
      creal& vx, creal& vy, creal& vz
   ) {

      const Real MASS = getObjectWrapper().particleSpecies[popID].mass;
      const CopysphereSpeciesParameters& sP = this->speciesParams[popID];

      return sP.rho * pow(MASS / (2.0 * M_PI * physicalconstants::K_B * sP.T), 1.5) *
         exp(-MASS * (vx*vx + vy*vy + vz*vz) / (2.0 * physicalconstants::K_B * sP.T));
      }

   std::vector<vmesh::GlobalID> Copysphere::findBlocksToInitialize(spatial_cell::SpatialCell& cell,const uint popID) {
      vector<vmesh::GlobalID> blocksToInitialize;
      bool search = true;
      uint counter = 0;

      const vmesh::LocalID* vblocks_ini = cell.get_velocity_grid_length(popID);
      Real V_crds[3];
      Real dV[3];
      dV[0] = cell.get_velocity_grid_block_size(popID)[0];
      dV[1] = cell.get_velocity_grid_block_size(popID)[1];
      dV[2] = cell.get_velocity_grid_block_size(popID)[2];
      creal minValue = cell.getVelocityBlockMinValue(popID);

      while (search) {
         if (0.1 * minValue > maxwellianDistribution(popID,(counter+0.5)*dV[0], 0.5*dV[1], 0.5*dV[2]) || counter > vblocks_ini[0]) {
            search = false;
         }
         counter++;
      }
      counter+=2;
      Real vRadiusSquared = (Real)counter * (Real)counter * dV[0] * dV[0];

      for (uint kv=0; kv<vblocks_ini[2]; ++kv) {
         for (uint jv=0; jv<vblocks_ini[1]; ++jv) {
            for (uint iv=0; iv<vblocks_ini[0]; ++iv) {
               vmesh::GlobalID blockIndices[3];
               blockIndices[0] = iv;
               blockIndices[1] = jv;
               blockIndices[2] = kv;
               const vmesh::GlobalID blockGID = cell.get_velocity_block(popID,blockIndices);

               cell.get_velocity_block_coordinates(popID,blockGID,V_crds);
               V_crds[0] += ( 0.5*dV[0] -VX0 );
               V_crds[1] += ( 0.5*dV[1] -VY0 );
               V_crds[2] += ( 0.5*dV[2] -VZ0 );
               Real R2 = ((V_crds[0])*(V_crds[0])
                          + (V_crds[1])*(V_crds[1])
                          + (V_crds[2])*(V_crds[2]));

               if (R2 < vRadiusSquared) {
                  //cell.add_velocity_block(blockGID,popID);
                  blocksToInitialize.push_back(blockGID);
               }
            }
         }
      }
      return blocksToInitialize;
   }

   void Copysphere::setCellFromTemplate(SpatialCell* cell,const uint popID) {
      copyCellData(&templateCell,cell,false,popID,true); // copy also vdf, _V
      copyCellData(&templateCell,cell,true,popID,false); // don't copy vdf again but copy _R now
      cell->setReservation(popID,templateCell.getReservation(popID));
   }

   std::string Copysphere::getName() const {return "Copysphere";}
<<<<<<< HEAD
=======
   void Copysphere::getFaces(bool *faces) {}
   
   void Copysphere::updateState(dccrg::Dccrg<SpatialCell, dccrg::Cartesian_Geometry>& mpiGrid,
                                FsGrid<std::array<Real, fsgrids::bfield::N_BFIELD>, FS_STENCIL_WIDTH>& perBGrid,
                                FsGrid<std::array<Real, fsgrids::bgbfield::N_BGB>, FS_STENCIL_WIDTH>& BgBGrid,
                                creal t) {}
>>>>>>> 72ccb813

   uint Copysphere::getIndex() const {return sysboundarytype::COPYSPHERE;}
}<|MERGE_RESOLUTION|>--- conflicted
+++ resolved
@@ -119,13 +119,8 @@
          speciesParams.push_back(sP);
       }
    }
-<<<<<<< HEAD
-
-   bool Copysphere::initSysBoundary(
-=======
    
    void Copysphere::initSysBoundary(
->>>>>>> 72ccb813
       creal& t,
       Project &project
    ) {
@@ -135,11 +130,6 @@
       // iniSysBoundary is only called once, generateTemplateCell must
       // init all particle species
       generateTemplateCell(project);
-<<<<<<< HEAD
-
-      return true;
-=======
->>>>>>> 72ccb813
    }
 
    Real getR(creal x,creal y,creal z, uint geometry, Real center[3]) {
@@ -169,13 +159,8 @@
 
       return r;
    }
-<<<<<<< HEAD
-
-   bool Copysphere::assignSysBoundary(dccrg::Dccrg<SpatialCell,dccrg::Cartesian_Geometry>& mpiGrid,
-=======
    
    void Copysphere::assignSysBoundary(dccrg::Dccrg<SpatialCell,dccrg::Cartesian_Geometry>& mpiGrid,
->>>>>>> 72ccb813
                                       FsGrid< fsgrids::technical, FS_STENCIL_WIDTH> & technicalGrid) {
       const vector<CellID>& cells = getLocalCells();
       for(uint i=0; i<cells.size(); i++) {
@@ -214,11 +199,7 @@
             setCellFromTemplate(cell,popID);
          }
       }
-<<<<<<< HEAD
       gpuClear();
-      return true;
-=======
->>>>>>> 72ccb813
    }
 
    void Copysphere::gpuClear() {
@@ -806,7 +787,6 @@
          creal dvzCell = templateCell.get_velocity_grid_cell_size(popID)[2];
          for (size_t i = 0; i < blocksToInitialize.size(); i++) {
             const vmesh::GlobalID blockGID = blocksToInitialize.at(i);
-<<<<<<< HEAD
             Realf maxValue = 0;
             // Calculate parameters for new block
             Real blockCoords[3];
@@ -837,47 +817,11 @@
          // Block adjustment is done on the GPU, but copying over data from templateCells is still done on Host
          templateCell.prefetchDevice();
          #endif
-         // Could remove cells without content on next command?
-         templateCell.adjustSingleCellVelocityBlocks(popID);//,true);
+         // let's get rid of blocks not fulfilling the criteria here to save memory.
+         templateCell.adjustSingleCellVelocityBlocks(popID,true);
          // #ifdef USE_GPU
          // templateCell.prefetchHost();
          // #endif
-=======
-            const vmesh::LocalID blockLID = templateCell.get_velocity_block_local_id(blockGID,popID);
-            const Real* block_parameters = templateCell.get_block_parameters(blockLID,popID);
-            creal vxBlock = block_parameters[BlockParams::VXCRD];
-            creal vyBlock = block_parameters[BlockParams::VYCRD];
-            creal vzBlock = block_parameters[BlockParams::VZCRD];
-            creal dvxCell = block_parameters[BlockParams::DVX];
-            creal dvyCell = block_parameters[BlockParams::DVY];
-            creal dvzCell = block_parameters[BlockParams::DVZ];
-
-            //creal x = templateCell.parameters[CellParams::XCRD];
-            //creal y = templateCell.parameters[CellParams::YCRD];
-            //creal z = templateCell.parameters[CellParams::ZCRD];
-            //creal dx = templateCell.parameters[CellParams::DX];
-            //creal dy = templateCell.parameters[CellParams::DY];
-            //creal dz = templateCell.parameters[CellParams::DZ];
-         
-            // Calculate volume average of distrib. function for each cell in the block.
-            for (uint kc=0; kc<WID; ++kc) for (uint jc=0; jc<WID; ++jc) for (uint ic=0; ic<WID; ++ic) {
-               creal vxCell = vxBlock + ic*dvxCell;
-               creal vyCell = vyBlock + jc*dvyCell;
-               creal vzCell = vzBlock + kc*dvzCell;
-               Real average = 0.0;
-               average = shiftedMaxwellianDistribution(
-                  popID,
-                  vxCell + 0.5*dvxCell,
-                  vyCell + 0.5*dvyCell,
-                  vzCell + 0.5*dvzCell
-                  );
-               data[blockLID*WID3+cellIndex(ic,jc,kc)] = average;
-            } // for-loop over cells in velocity block
-         } // for-loop over velocity blocks
-
-         // let's get rid of blocks not fulfilling the criteria here to save memory.
-         templateCell.adjustSingleCellVelocityBlocks(popID,true);
->>>>>>> 72ccb813
       } // for-loop over particle species
 
       calculateCellMoments(&templateCell,true,false,true);
@@ -969,15 +913,12 @@
    }
 
    std::string Copysphere::getName() const {return "Copysphere";}
-<<<<<<< HEAD
-=======
    void Copysphere::getFaces(bool *faces) {}
    
    void Copysphere::updateState(dccrg::Dccrg<SpatialCell, dccrg::Cartesian_Geometry>& mpiGrid,
                                 FsGrid<std::array<Real, fsgrids::bfield::N_BFIELD>, FS_STENCIL_WIDTH>& perBGrid,
                                 FsGrid<std::array<Real, fsgrids::bgbfield::N_BGB>, FS_STENCIL_WIDTH>& BgBGrid,
                                 creal t) {}
->>>>>>> 72ccb813
 
    uint Copysphere::getIndex() const {return sysboundarytype::COPYSPHERE;}
 }