--- conflicted
+++ resolved
@@ -213,11 +213,7 @@
       cint j,
       cint k
    ) {
-<<<<<<< HEAD
-      phiprof::Timer timer {"Conductingsphere::fieldSolverGetNormalDirection"};
-=======
       phiprof::Timer timer {"Copysphere::fieldSolverGetNormalDirection"};
->>>>>>> 310a0dbb
       std::array<Real, 3> normalDirection{{ 0.0, 0.0, 0.0 }};
 
       static creal DIAG2 = 1.0 / sqrt(2.0);
@@ -744,11 +740,7 @@
       const uint popID,
       const bool calculate_V_moments
    ) {
-<<<<<<< HEAD
-      phiprof::Timer timer {"vlasovBoundaryCondition (Conductingsphere)"};
-=======
       phiprof::Timer timer {"vlasovBoundaryCondition (Copysphere)"};
->>>>>>> 310a0dbb
       this->vlasovBoundaryFluffyCopyFromAllCloseNbrs(mpiGrid, cellID, popID, calculate_V_moments, this->speciesParams[popID].fluffiness);
    }
 
