--- conflicted
+++ resolved
@@ -340,11 +340,8 @@
       int ret = nParams;
 
       // Make sure the type id of Real is correct
-<<<<<<< HEAD
+
       assert( typeid( Real ) == typeid(float) || typeid( Real ) == typeid(double) );
-=======
-      //      phiprof_assert( typeid( Real ) == typeid(float) || typeid( Real ) == typeid(double) );
->>>>>>> 428429d1
 
       while (!feof(fp) && ret == (int)nParams) {
          Real readParam;
@@ -354,12 +351,7 @@
          } else if( typeid( readParam ) == typeid(float) ) {
             for(uint i=0; i<nParams; i++) ret += fscanf(fp, "%f", &readParam);
          } else {
-<<<<<<< HEAD
-            assert( typeid( readParam ) == typeid(float) || typeid( readParam ) == typeid(double) );
-=======
-	   //            phiprof_assert( typeid( readParam ) == typeid(float) || typeid( readParam ) == typeid(double) );
->>>>>>> 428429d1
-            
+	   assert( typeid( readParam ) == typeid(float) || typeid( readParam ) == typeid(double) );
          }
          nlines++;
       }
@@ -385,11 +377,7 @@
             } else if( typeid( readParam ) == typeid(float) ) {
                ret = fscanf(fp,"%f",&readParam);
             } else {
-<<<<<<< HEAD
                assert( typeid( readParam ) == typeid(float) || typeid( readParam ) == typeid(double) ); 
-=======
-	      //               phiprof_assert( typeid( readParam ) == typeid(float) || typeid( readParam ) == typeid(double) ); 
->>>>>>> 428429d1
             }
             if (ret != 1) {
                cerr << "Couldn't read a number from parameter file " << *fn << " for line value " << line << endl;
