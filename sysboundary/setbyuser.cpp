--- conflicted
+++ resolved
@@ -79,87 +79,15 @@
       return success;
    }
    
-<<<<<<< HEAD
    bool SetByUser::initFieldBoundary() {
       fieldBoundary = new SetByUserFieldBoundary(isPeriodic, templateB);
      return true; 
    }
-
-
-   bool SetByUser::assignSysBoundary(dccrg::Dccrg<SpatialCell,dccrg::Cartesian_Geometry>& mpiGrid,
-                                     FsGrid< fsgrids::technical, 1, FS_STENCIL_WIDTH> & technicalGrid) {
-      bool doAssign;
-      array<bool,6> isThisCellOnAFace;
-
-      const vector<CellID>& cells = getLocalCells();
-      for(uint i = 0; i < cells.size(); i++) {
-         if(mpiGrid[cells[i]]->sysBoundaryFlag == sysboundarytype::DO_NOT_COMPUTE) continue;
-         creal* const cellParams = &(mpiGrid[cells[i]]->parameters[0]);
-         creal dx = cellParams[CellParams::DX];
-         creal dy = cellParams[CellParams::DY];
-         creal dz = cellParams[CellParams::DZ];
-         creal x = cellParams[CellParams::XCRD] + 0.5*dx;
-         creal y = cellParams[CellParams::YCRD] + 0.5*dy;
-         creal z = cellParams[CellParams::ZCRD] + 0.5*dz;
-         
-         isThisCellOnAFace.fill(false);
-         SysBoundaryCondition::determineFace(isThisCellOnAFace.data(), x, y, z, dx, dy, dz, isPeriodic);
-         // Comparison of the array defining which faces to use and the array telling on which faces this cell is
-         doAssign = false;
-         for(int j=0; j<6; j++) doAssign = doAssign || (facesToProcess[j] && isThisCellOnAFace[j]);
-         if(doAssign) {
-            mpiGrid[cells[i]]->sysBoundaryFlag = this->getIndex();
-         }
-      }
-      
-      // Assign boundary flags to local fsgrid cells
-      int* gridDims = technicalGrid.getLocalSize();
-      for (int k=0; k<gridDims[2]; k++) {
-         for (int j=0; j<gridDims[1]; j++) {
-            for (int i=0; i<gridDims[0]; i++) {
-               const auto coords = technicalGrid.getPhysicalCoords(i,j,k);
-
-               
-               // Shift to the center of the fsgrid cell
-               auto cellCenterCoords = coords;
-               cellCenterCoords[0] += 0.5 * technicalGrid.DX;
-               cellCenterCoords[1] += 0.5 * technicalGrid.DY;
-               cellCenterCoords[2] += 0.5 * technicalGrid.DZ;
-               const auto refLvl = mpiGrid.get_refinement_level(mpiGrid.get_existing_cell(cellCenterCoords));
-
-               if(refLvl == -1) {
-                  cerr << "Error, could not get refinement level of remote DCCRG cell " << __FILE__ << " " << __LINE__ << endl;
-                  MPI_Abort(MPI_COMM_WORLD, 1);
-               }
-
-               creal dx = meshParams.dx_ini / pow(2, refLvl);
-               creal dy = meshParams.dy_ini / pow(2, refLvl);
-               creal dz = meshParams.dz_ini / pow(2, refLvl);
-               
-               isThisCellOnAFace.fill(false);
-               doAssign = false;
-
-               SysBoundaryCondition::determineFace(isThisCellOnAFace.data(), cellCenterCoords[0], cellCenterCoords[1], cellCenterCoords[2], dx, dy, dz, isPeriodic);
-               for(int iface=0; iface<6; iface++) doAssign = doAssign || (facesToProcess[iface] && isThisCellOnAFace[iface]);
-               if(doAssign) {
-                  technicalGrid.get(i,j,k,0).sysBoundaryFlag = this->getIndex();
-               }
-            }
-         }
-      }
-
-      return true;
-   }
-   
+ 
    bool SetByUser::applyInitialState(
       const dccrg::Dccrg<SpatialCell,dccrg::Cartesian_Geometry>& mpiGrid,
+      FsGrid< fsgrids::technical, 1, FS_STENCIL_WIDTH> & technicalGrid,
       FsGrid<Real, fsgrids::bfield::N_BFIELD, FS_STENCIL_WIDTH> & perBGrid,
-=======
-   bool SetByUser::applyInitialState(
-      const dccrg::Dccrg<SpatialCell,dccrg::Cartesian_Geometry>& mpiGrid,
-      FsGrid< fsgrids::technical, FS_STENCIL_WIDTH> & technicalGrid,
-      FsGrid< array<Real, fsgrids::bfield::N_BFIELD>, FS_STENCIL_WIDTH> & perBGrid,
->>>>>>> 20551a8d
       Project &project
    ) {
       bool success = true;
@@ -171,130 +99,6 @@
       return success;
    }
    
-<<<<<<< HEAD
-=======
-   void SetByUser::fieldSolverBoundaryCondMagneticFieldProjection(
-      FsGrid< array<Real, fsgrids::bfield::N_BFIELD>, FS_STENCIL_WIDTH> & bGrid,
-      FsGrid< fsgrids::technical, FS_STENCIL_WIDTH> & technicalGrid,
-      cint i,
-      cint j,
-      cint k
-   ) {
-   }
-
-   Real SetByUser::fieldSolverBoundaryCondMagneticField(
-      FsGrid< array<Real, fsgrids::bfield::N_BFIELD>, FS_STENCIL_WIDTH> & bGrid,
-      FsGrid< fsgrids::technical, FS_STENCIL_WIDTH> & technicalGrid,
-      cint i,
-      cint j,
-      cint k,
-      creal& dt,
-      cuint& component
-   ) {
-      Real result = 0.0;
-      const array<int, 3> globalIndices = technicalGrid.getGlobalIndices(i,j,k);
-
-      creal x = (convert<Real>(globalIndices[0])+0.5)*technicalGrid.DX + Parameters::xmin;
-      creal y = (convert<Real>(globalIndices[1])+0.5)*technicalGrid.DY + Parameters::ymin;
-      creal z = (convert<Real>(globalIndices[2])+0.5)*technicalGrid.DZ + Parameters::zmin;
-      int refLevel = technicalGrid.get(i, j, k)->refLevel;
-
-      // if refLevel isn't 0, assume neighbour might be on a lower refinement level
-      if (refLevel > 0) {
-         --refLevel;
-      }
-
-      creal dx = Parameters::dx_ini * pow(2, -refLevel);
-      creal dy = Parameters::dy_ini * pow(2, -refLevel);
-      creal dz = Parameters::dz_ini * pow(2, -refLevel);
-      
-      bool isThisCellOnAFace[6];
-      determineFace(isThisCellOnAFace, x, y, z, dx, dy, dz, true);
-
-      for (uint i=0; i<6; i++) {
-         if (isThisCellOnAFace[i]) {
-            result = templateB[i][component];
-            break; // This effectively sets the precedence of faces through the order of faces.
-         }
-      }
-      return result;
-   }
-
-   void SetByUser::fieldSolverBoundaryCondElectricField(
-      FsGrid< array<Real, fsgrids::efield::N_EFIELD>, FS_STENCIL_WIDTH> & EGrid,
-      cint i,
-      cint j,
-      cint k,
-      cuint component
-   ) {
-      EGrid.get(i,j,k)->at(fsgrids::efield::EX+component) = 0.0;
-   }
-
-   void SetByUser::fieldSolverBoundaryCondHallElectricField(
-      FsGrid< array<Real, fsgrids::ehall::N_EHALL>, FS_STENCIL_WIDTH> & EHallGrid,
-      cint i,
-      cint j,
-      cint k,
-      cuint component
-   ) {
-      array<Real, fsgrids::ehall::N_EHALL> * cp = EHallGrid.get(i,j,k);
-      switch (component) {
-         case 0:
-            cp->at(fsgrids::ehall::EXHALL_000_100) = 0.0;
-            cp->at(fsgrids::ehall::EXHALL_010_110) = 0.0;
-            cp->at(fsgrids::ehall::EXHALL_001_101) = 0.0;
-            cp->at(fsgrids::ehall::EXHALL_011_111) = 0.0;
-            break;
-         case 1:
-            cp->at(fsgrids::ehall::EYHALL_000_010) = 0.0;
-            cp->at(fsgrids::ehall::EYHALL_100_110) = 0.0;
-            cp->at(fsgrids::ehall::EYHALL_001_011) = 0.0;
-            cp->at(fsgrids::ehall::EYHALL_101_111) = 0.0;
-            break;
-         case 2:
-            cp->at(fsgrids::ehall::EZHALL_000_001) = 0.0;
-            cp->at(fsgrids::ehall::EZHALL_100_101) = 0.0;
-            cp->at(fsgrids::ehall::EZHALL_010_011) = 0.0;
-            cp->at(fsgrids::ehall::EZHALL_110_111) = 0.0;
-            break;
-         default:
-            cerr << __FILE__ << ":" << __LINE__ << ":" << " Invalid component" << endl;
-      }
-   }
-   
-   void SetByUser::fieldSolverBoundaryCondGradPeElectricField(
-      FsGrid< array<Real, fsgrids::egradpe::N_EGRADPE>, FS_STENCIL_WIDTH> & EGradPeGrid,
-      cint i,
-      cint j,
-      cint k,
-      cuint component
-   ) {
-         EGradPeGrid.get(i,j,k)->at(fsgrids::egradpe::EXGRADPE+component) = 0.0;
-   }
-   
-   void SetByUser::fieldSolverBoundaryCondDerivatives(
-      FsGrid< array<Real, fsgrids::dperb::N_DPERB>, FS_STENCIL_WIDTH> & dPerBGrid,
-      FsGrid< array<Real, fsgrids::dmoments::N_DMOMENTS>, FS_STENCIL_WIDTH> & dMomentsGrid,
-      cint i,
-      cint j,
-      cint k,
-      cuint& RKCase,
-      cuint& component
-   ) {
-      this->setCellDerivativesToZero(dPerBGrid, dMomentsGrid, i, j, k, component);
-   }
-
-   void SetByUser::fieldSolverBoundaryCondBVOLDerivatives(
-      FsGrid< array<Real, fsgrids::volfields::N_VOL>, FS_STENCIL_WIDTH> & volGrid,
-      cint i,
-      cint j,
-      cint k,
-      cuint& component
-   ) {
-      this->setCellBVOLDerivativesToZero(volGrid, i, j, k, component);
-   }
-
->>>>>>> 20551a8d
    void SetByUser::vlasovBoundaryCondition(
       const dccrg::Dccrg<SpatialCell,dccrg::Cartesian_Geometry>& mpiGrid,
       const CellID& cellID,
@@ -304,12 +108,7 @@
       // No need to do anything in this function, as the propagators do not touch the distribution function   
    }
    
-<<<<<<< HEAD
-   bool SetByUser::setBFromTemplate(const dccrg::Dccrg<SpatialCell,dccrg::Cartesian_Geometry>& mpiGrid,
-                                    FsGrid<Real, fsgrids::bfield::N_BFIELD, FS_STENCIL_WIDTH> & perBGrid) {
-=======
-   bool SetByUser::setBFromTemplate(FsGrid< fsgrids::technical, FS_STENCIL_WIDTH> & technicalGrid, FsGrid< array<Real, fsgrids::bfield::N_BFIELD>, FS_STENCIL_WIDTH> & perBGrid) {
->>>>>>> 20551a8d
+   bool SetByUser::setBFromTemplate(FsGrid< fsgrids::technical, 1, FS_STENCIL_WIDTH> & technicalGrid, FsGrid<Real, fsgrids::bfield::N_BFIELD, FS_STENCIL_WIDTH> & perBGrid) {
 
       array<bool,6> isThisCellOnAFace;
       int* gridDims = perBGrid.getLocalSize();
@@ -336,19 +135,13 @@
                   return false;
                }
 
-<<<<<<< HEAD
+               // if refLevel isn't 0, assume neighbour might be on a lower refinement level
+               if (refLevel > 0)
+                  --refLevel;
+
                creal dx = meshParams.dx_ini / pow(2, refLvl);
                creal dy = meshParams.dy_ini / pow(2, refLvl);
                creal dz = meshParams.dz_ini / pow(2, refLvl);
-=======
-               // if refLevel isn't 0, assume neighbour might be on a lower refinement level
-               if (refLevel > 0)
-                  --refLevel;
-
-               creal dx = P::dx_ini / pow(2, refLevel);
-               creal dy = P::dy_ini / pow(2, refLevel);
-               creal dz = P::dz_ini / pow(2, refLevel);
->>>>>>> 20551a8d
                
                isThisCellOnAFace.fill(false);
 
@@ -370,33 +163,15 @@
 
 
    bool SetByUser::setCellsFromTemplate(const dccrg::Dccrg<SpatialCell,dccrg::Cartesian_Geometry>& mpiGrid,const uint popID) {
-<<<<<<< HEAD
-      const vector<CellID>& cells = getLocalCells();
-      #pragma omp parallel for
-      for (size_t c=0; c<cells.size(); c++) {
-         SpatialCell* cell = mpiGrid[cells[c]];
-         if(cell->sysBoundaryFlag != this->getIndex()) continue;
-         
-         creal dx = cell->parameters[CellParams::DX];
-         creal dy = cell->parameters[CellParams::DY];
-         creal dz = cell->parameters[CellParams::DZ];
-         creal x = cell->parameters[CellParams::XCRD] + 0.5*dx;
-         creal y = cell->parameters[CellParams::YCRD] + 0.5*dy;
-         creal z = cell->parameters[CellParams::ZCRD] + 0.5*dz;
-         
-         bool isThisCellOnAFace[6];
-         SysBoundaryCondition::determineFace(&isThisCellOnAFace[0], x, y, z, dx, dy, dz, isPeriodic, true);
-=======
 
       //#pragma omp parallel for
       for (const auto& id : getLocalCells()) {
          SpatialCell* cell = mpiGrid[id];
          if(cell->sysBoundaryFlag != this->getIndex()) 
             continue;
->>>>>>> 20551a8d
          
-         std::array<bool, 6> isThisCellOnAFace;
-         determineFace(isThisCellOnAFace, mpiGrid, id);
+         bool isThisCellOnAFace[6];
+         determineFace(&isThisCellOnAFace[0], x, y, z, dx, dy, dz, isPeriodic, true);
 
          for (uint i=0; i < 6; i++) {
             if (facesToProcess[i] && isThisCellOnAFace[i]) {
