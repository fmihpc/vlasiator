--- conflicted
+++ resolved
@@ -80,12 +80,8 @@
                                         FsGrid< fsgrids::technical, 1, FS_STENCIL_WIDTH> & technicalGrid)=0;
          virtual bool applyInitialState(
             const dccrg::Dccrg<SpatialCell,dccrg::Cartesian_Geometry>& mpiGrid,
-<<<<<<< HEAD
+            FsGrid< fsgrids::technical, 1, FS_STENCIL_WIDTH> & technicalGrid,
             FsGrid<Real, fsgrids::bfield::N_BFIELD, FS_STENCIL_WIDTH> & perBGrid,
-=======
-            FsGrid< fsgrids::technical, FS_STENCIL_WIDTH> & technicalGrid,
-            FsGrid< std::array<Real, fsgrids::bfield::N_BFIELD>, FS_STENCIL_WIDTH> & perBGrid,
->>>>>>> 20551a8d
             Project &project
          )=0;
          ARCH_HOSTDEV virtual Real fieldSolverBoundaryCondMagneticField(
@@ -189,8 +185,6 @@
             bool isFacePeriodic[3]
          );
       protected:
-<<<<<<< HEAD
-=======
          void determineFace(
             bool* isThisCellOnAFace,
             creal x, creal y, creal z,
@@ -203,7 +197,6 @@
             CellID id,
             const bool excludeSlicesAndPeriodicDimensions = false
          );
->>>>>>> 20551a8d
          void copyCellData(
             SpatialCell *from,
             SpatialCell *to,
