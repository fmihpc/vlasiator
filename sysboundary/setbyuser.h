--- conflicted
+++ resolved
@@ -69,21 +69,12 @@
          creal& t,
          Project &project
       );
-<<<<<<< HEAD
       bool initFieldBoundary();
       SetByUserFieldBoundary* getFieldBoundary() {return fieldBoundary;}
-
-      virtual bool assignSysBoundary(dccrg::Dccrg<SpatialCell,dccrg::Cartesian_Geometry>& mpiGrid,
-                                     FsGrid< fsgrids::technical, 1, FS_STENCIL_WIDTH> & technicalGrid);
       virtual bool applyInitialState(
          const dccrg::Dccrg<SpatialCell,dccrg::Cartesian_Geometry>& mpiGrid,
+         FsGrid< fsgrids::technical, 1, FS_STENCIL_WIDTH> & technicalGrid,
          FsGrid<Real, fsgrids::bfield::N_BFIELD, FS_STENCIL_WIDTH> & perBGrid,
-=======
-      virtual bool applyInitialState(
-         const dccrg::Dccrg<SpatialCell,dccrg::Cartesian_Geometry>& mpiGrid,
-         FsGrid< fsgrids::technical, FS_STENCIL_WIDTH> & technicalGrid,
-         FsGrid< std::array<Real, fsgrids::bfield::N_BFIELD>, FS_STENCIL_WIDTH> & perBGrid,
->>>>>>> 20551a8d
          Project &project
       );
       ARCH_HOSTDEV Real fieldSolverBoundaryCondMagneticField(
@@ -173,12 +164,7 @@
       bool generateTemplateCells(creal& t);
       virtual void generateTemplateCell(spatial_cell::SpatialCell& templateCell, Real B[3], int inputDataIndex, creal& t) = 0;
       bool setCellsFromTemplate(const dccrg::Dccrg<SpatialCell,dccrg::Cartesian_Geometry>& mpiGrid,const uint popID);
-<<<<<<< HEAD
-      bool setBFromTemplate(const dccrg::Dccrg<SpatialCell,dccrg::Cartesian_Geometry>& mpiGrid,
-                            FsGrid<Real, fsgrids::bfield::N_BFIELD, FS_STENCIL_WIDTH> & perBGrid);
-=======
-      bool setBFromTemplate(FsGrid< fsgrids::technical, FS_STENCIL_WIDTH> & technicalGrid, FsGrid< std::array<Real, fsgrids::bfield::N_BFIELD>, FS_STENCIL_WIDTH> & perBGrid);
->>>>>>> 20551a8d
+      bool setBFromTemplate(FsGrid< fsgrids::technical, 1, FS_STENCIL_WIDTH> & technicalGrid, FsGrid<Real, fsgrids::bfield::N_BFIELD, FS_STENCIL_WIDTH> & perBGrid) {
       
       /*! Array of template spatial cells replicated over the corresponding simulation volume face. Only the template for an active face is actually being touched at all by the code. */
       spatial_cell::SpatialCell templateCells[6];
