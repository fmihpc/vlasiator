/*
 * This file is part of Vlasiator.
 * 
 * Copyright 2010, 2011, 2012, 2013 Finnish Meteorological Institute
 */

/*!\file setmaxwellian.cpp
 * \brief Implementation of the class SysBoundaryCondition::SetMaxwellian to handle cells classified as sysboundarytype::MAXWELLIAN.
 */

#include <cstdlib>
#include <iostream>

#include "setmaxwellian.h"
#include "../vlasovmover.h"

namespace SBC {
   SetMaxwellian::SetMaxwellian(): SetByUser() {
      nParams = 9;
   }
   SetMaxwellian::~SetMaxwellian() { }
   
   void SetMaxwellian::addParameters() {
      Readparameters::addComposing("maxwellian.face", "List of faces on which set Maxwellian boundary conditions are to be applied ([xyz][+-]).");
      Readparameters::add("maxwellian.file_x+", "Input files for the set Maxwellian inflow parameters on face x+. Data format per line: time (s) density (p/m^3) Temperature (K) Vx Vy Vz (m/s) Bx By Bz (T).", "");
      Readparameters::add("maxwellian.file_x-", "Input files for the set Maxwellian inflow parameters on face x-. Data format per line: time (s) density (p/m^3) Temperature (K) Vx Vy Vz (m/s) Bx By Bz (T).", "");
      Readparameters::add("maxwellian.file_y+", "Input files for the set Maxwellian inflow parameters on face y+. Data format per line: time (s) density (p/m^3) Temperature (K) Vx Vy Vz (m/s) Bx By Bz (T).", "");
      Readparameters::add("maxwellian.file_y-", "Input files for the set Maxwellian inflow parameters on face y-. Data format per line: time (s) density (p/m^3) Temperature (K) Vx Vy Vz (m/s) Bx By Bz (T).", "");
      Readparameters::add("maxwellian.file_z+", "Input files for the set Maxwellian inflow parameters on face z+. Data format per line: time (s) density (p/m^3) Temperature (K) Vx Vy Vz (m/s) Bx By Bz (T).", "");
      Readparameters::add("maxwellian.file_z-", "Input files for the set Maxwellian inflow parameters on face z-. Data format per line: time (s) density (p/m^3) Temperature (K) Vx Vy Vz (m/s) Bx By Bz (T).", "");
      Readparameters::add("maxwellian.dynamic", "Boolean value, is the set Maxwellian inflow dynamic in time or not.", 0);
      Readparameters::add("maxwellian.precedence", "Precedence value of the set Maxwellian system boundary condition (integer), the higher the stronger.", 3);
      Readparameters::add("maxwellian.nSpaceSamples", "Number of sampling points per spatial dimension (template cells)", 2);
      Readparameters::add("maxwellian.nVelocitySamples", "Number of sampling points per velocity dimension (template cells)", 5);
   }
   
   void SetMaxwellian::getParameters() {
      int myRank;
      MPI_Comm_rank(MPI_COMM_WORLD,&myRank);
      if(!Readparameters::get("maxwellian.face", faceList)) {
         if(myRank == MASTER_RANK) cerr << __FILE__ << ":" << __LINE__ << " ERROR: This option has not been added!" << endl;
         exit(1);
      }
      if(!Readparameters::get("maxwellian.dynamic", isThisDynamic)) {
         if(myRank == MASTER_RANK) cerr << __FILE__ << ":" << __LINE__ << " ERROR: This option has not been added!" << endl;
         exit(1);
      }
      if(!Readparameters::get("maxwellian.file_x+", files[0])) {
         if(myRank == MASTER_RANK) cerr << __FILE__ << ":" << __LINE__ << " ERROR: This option has not been added!" << endl;
         exit(1);
      }
      if(!Readparameters::get("maxwellian.file_x-", files[1])) {
         if(myRank == MASTER_RANK) cerr << __FILE__ << ":" << __LINE__ << " ERROR: This option has not been added!" << endl;
         exit(1);
      }
      if(!Readparameters::get("maxwellian.file_y+", files[2])) {
         if(myRank == MASTER_RANK) cerr << __FILE__ << ":" << __LINE__ << " ERROR: This option has not been added!" << endl;
         exit(1);
      }
      if(!Readparameters::get("maxwellian.file_y-", files[3])) {
         if(myRank == MASTER_RANK) cerr << __FILE__ << ":" << __LINE__ << " ERROR: This option has not been added!" << endl;
         exit(1);
      }
      if(!Readparameters::get("maxwellian.file_z+", files[4])) {
         if(myRank == MASTER_RANK) cerr << __FILE__ << ":" << __LINE__ << " ERROR: This option has not been added!" << endl;
         exit(1);
      }
      if(!Readparameters::get("maxwellian.file_z-", files[5])) {
         if(myRank == MASTER_RANK) cerr << __FILE__ << ":" << __LINE__ << " ERROR: This option has not been added!" << endl;
         exit(1);
      }
      if(!Readparameters::get("maxwellian.precedence", precedence)) {
         if(myRank == MASTER_RANK) cerr << __FILE__ << ":" << __LINE__ << " ERROR: This option has not been added!" << endl;
         exit(1);
      }
      if(!Readparameters::get("maxwellian.nSpaceSamples", nSpaceSamples)) {
         if(myRank == MASTER_RANK) cerr << __FILE__ << ":" << __LINE__ << " ERROR: This option has not been added!" << endl;
         exit(1);
      }
      if(!Readparameters::get("maxwellian.nVelocitySamples", nVelocitySamples)) {
         if(myRank == MASTER_RANK) cerr << __FILE__ << ":" << __LINE__ << " ERROR: This option has not been added!" << endl;
         exit(1);
      }
   }
   
   Real SetMaxwellian::maxwellianDistribution(
            const int& popID,
            creal& rho,
            creal& T,
            creal& vx, creal& vy, creal& vz
   ) {
      #warning All populations assumed to have the same T
      const Real MASS = getObjectWrapper().particleSpecies[popID].mass;
      return rho * pow(MASS /
      (2.0 * M_PI * physicalconstants::K_B * T), 1.5) *
      exp(-MASS * (vx*vx + vy*vy + vz*vz) /
      (2.0 * physicalconstants::K_B * T));
   }
   
   vector<vmesh::GlobalID> SetMaxwellian::findBlocksToInitialize(
                                                      const int& popID,
                                                      SpatialCell& cell,
                                                      creal& rho,
                                                      creal& T,
                                                      creal& VX0,
                                                      creal& VY0,
                                                      creal& VZ0
                                                     ) {
      vector<vmesh::GlobalID> blocksToInitialize;
      bool search = true;
      uint counter = 0;
      while (search) {
         if (0.1 * P::sparseMinValue >
             maxwellianDistribution(
                                    popID,
                                    rho,
                                    T,
                                    counter*SpatialCell::get_velocity_grid_block_size()[0], 0.0, 0.0
                                   )
             ||
             counter > P::vxblocks_ini
            ) {
            search = false;
         }
         counter++;
      }
      counter+=2;

      Real vRadiusSquared = (Real)counter*(Real)counter*SpatialCell::get_velocity_grid_block_size()[0]*SpatialCell::get_velocity_grid_block_size()[0];
      
      for (uint kv=0; kv<P::vzblocks_ini; ++kv) 
         for (uint jv=0; jv<P::vyblocks_ini; ++jv)
            for (uint iv=0; iv<P::vxblocks_ini; ++iv) {
               creal vx = P::vxmin + (iv+0.5) * SpatialCell::get_velocity_grid_block_size()[0]; // vx-coordinate of the centre
               creal vy = P::vymin + (jv+0.5) * SpatialCell::get_velocity_grid_block_size()[1]; // vy-
               creal vz = P::vzmin + (kv+0.5) * SpatialCell::get_velocity_grid_block_size()[2]; // vz-

               if ((vx-VX0)*(vx-VX0) + (vy-VY0)*(vy-VY0) + (vz-VZ0)*(vz-VZ0) < vRadiusSquared) {
                  cell.add_velocity_block(SpatialCell::get_velocity_block(vx, vy, vz),popID);
                  blocksToInitialize.push_back(SpatialCell::get_velocity_block(vx, vy, vz));
               }
            }

      return blocksToInitialize;
   }
   
   /*!\brief Generate the template cell for the face corresponding to the index passed.
    * This function generates a spatial cell which is to be used as a template for the
    * system boundary condition.
    * \param templateCell Addressof the template cell to be generated.
    * \param inputDataIndex Index used for the location of the input data.
    * \param t Current simulation time.
    */
   void SetMaxwellian::generateTemplateCell(spatial_cell::SpatialCell& templateCell, int inputDataIndex, creal& t) {
      Real rho, T, Vx, Vy, Vz, Bx, By, Bz, buffer[8];
      
      interpolate(inputDataIndex, t, &buffer[0]);
      rho = buffer[0];
      T = buffer[1];
      Vx = buffer[2];
      Vy = buffer[3];
      Vz = buffer[4];
      Bx = buffer[5];
      By = buffer[6];
      Bz = buffer[7];
      
      templateCell.sysBoundaryFlag = this->getIndex();
      templateCell.sysBoundaryLayer = 1;
      
      templateCell.parameters[CellParams::XCRD] = 0.0;
      templateCell.parameters[CellParams::YCRD] = 0.0;
      templateCell.parameters[CellParams::ZCRD] = 0.0;
      templateCell.parameters[CellParams::DX] = 1;
      templateCell.parameters[CellParams::DY] = 1;
      templateCell.parameters[CellParams::DZ] = 1;
      templateCell.parameters[CellParams::PERBX] = Bx;
      templateCell.parameters[CellParams::PERBY] = By;
      templateCell.parameters[CellParams::PERBZ] = Bz;
      
      templateCell.parameters[CellParams::RHOLOSSADJUST] = 0.0;
      templateCell.parameters[CellParams::RHOLOSSVELBOUNDARY] = 0.0;
      
      // Init all particle species
      for (int popID=0; popID<getObjectWrapper().particleSpecies.size(); ++popID) {
      
         vector<vmesh::GlobalID> blocksToInitialize = this->findBlocksToInitialize(popID,templateCell, rho, T, Vx, Vy, Vz);
         for(vmesh::GlobalID i = 0; i < blocksToInitialize.size(); i++) {
            const vmesh::GlobalID blockGID = blocksToInitialize.at(i);
            const vmesh::LocalID blockLID = templateCell.get_velocity_block_local_id(blockGID,popID);
            const Real* block_parameters = templateCell.get_block_parameters(blockLID,popID);
            creal vxBlock = block_parameters[BlockParams::VXCRD];
            creal vyBlock = block_parameters[BlockParams::VYCRD];
            creal vzBlock = block_parameters[BlockParams::VZCRD];
            creal dvxCell = block_parameters[BlockParams::DVX];
            creal dvyCell = block_parameters[BlockParams::DVY];
            creal dvzCell = block_parameters[BlockParams::DVZ];
         
            creal x = templateCell.parameters[CellParams::XCRD];
            creal y = templateCell.parameters[CellParams::YCRD];
            creal z = templateCell.parameters[CellParams::ZCRD];
            creal dx = templateCell.parameters[CellParams::DX];
            creal dy = templateCell.parameters[CellParams::DY];
            creal dz = templateCell.parameters[CellParams::DZ];
         
            // Calculate volume average of distrib. function for each cell in the block.
            for (uint kc=0; kc<WID; ++kc) for (uint jc=0; jc<WID; ++jc) for (uint ic=0; ic<WID; ++ic) {
               creal vxCell = vxBlock + ic*dvxCell;
               creal vyCell = vyBlock + jc*dvyCell;
               creal vzCell = vzBlock + kc*dvzCell;
               Real average = 0.0;
               if(this->nVelocitySamples > 1) {
                  creal d_vx = dvxCell / (nVelocitySamples-1);
                  creal d_vy = dvyCell / (nVelocitySamples-1);
                  creal d_vz = dvzCell / (nVelocitySamples-1);
                  for (uint vi=0; vi<nVelocitySamples; ++vi)
                     for (uint vj=0; vj<nVelocitySamples; ++vj)
                        for (uint vk=0; vk<nVelocitySamples; ++vk) {
                           average +=  maxwellianDistribution(
                                          popID,
                                          rho,
                                          T,
                                          vxCell + vi*d_vx - Vx,
                                          vyCell + vj*d_vy - Vy,
                                          vzCell + vk*d_vz - Vz
                                       );
                        }
                  average /= this->nVelocitySamples * this->nVelocitySamples * this->nVelocitySamples;
               } else {
                  average =   maxwellianDistribution(
                                 popID,
                                 rho,
                                 T,
                                 vxCell + 0.5*dvxCell,
                                 vyCell + 0.5*dvyCell,
                                 vzCell + 0.5*dvzCell
                              );
               }
                  
<<<<<<< HEAD
                  if(average!=0.0){
                     creal vxCellCenter = vxBlock + (ic+convert<Real>(0.5))*dvxCell;
                     creal vyCellCenter = vyBlock + (jc+convert<Real>(0.5))*dvyCell;
                     creal vzCellCenter = vzBlock + (kc+convert<Real>(0.5))*dvzCell;
                     templateCell.set_value(vxCellCenter,vyCellCenter,vzCellCenter,average);
                  }
         }
      }
      //let's get rid of blocks not fulfilling the criteria here to save
      //memory.
      templateCell.adjustSingleCellVelocityBlocks();
      
      calculateCellMoments(&templateCell,true,true);
=======
               if(average!=0.0){
                  creal vxCellCenter = vxBlock + (ic+convert<Real>(0.5))*dvxCell;
                  creal vyCellCenter = vyBlock + (jc+convert<Real>(0.5))*dvyCell;
                  creal vzCellCenter = vzBlock + (kc+convert<Real>(0.5))*dvzCell;
                  templateCell.set_value(vxCellCenter,vyCellCenter,vzCellCenter,average);
               }
            } // for-loop over cells in velocity block
         } // for-loop over velocity blocks

         //let's get rid of blocks not fulfilling the criteria here to save memory.
         templateCell.adjustSingleCellVelocityBlocks(popID);
      } // for-loop over particle species

      calculateCellVelocityMoments(&templateCell, true);
>>>>>>> 3aef8bc4
      
      if(!this->isThisDynamic) {
         // WARNING Time-independence assumed here.
         templateCell.parameters[CellParams::RHO_DT2] = templateCell.parameters[CellParams::RHO];
         templateCell.parameters[CellParams::RHOVX_DT2] = templateCell.parameters[CellParams::RHOVX];
         templateCell.parameters[CellParams::RHOVY_DT2] = templateCell.parameters[CellParams::RHOVY];
         templateCell.parameters[CellParams::RHOVZ_DT2] = templateCell.parameters[CellParams::RHOVZ];
         templateCell.parameters[CellParams::PERBX_DT2] = templateCell.parameters[CellParams::PERBX];
         templateCell.parameters[CellParams::PERBY_DT2] = templateCell.parameters[CellParams::PERBY];
         templateCell.parameters[CellParams::PERBZ_DT2] = templateCell.parameters[CellParams::PERBZ];
      } else {
         cerr << "ERROR: this is not dynamic in time, please code it!" << endl;
         abort();
      }
   }
   
   string SetMaxwellian::getName() const {return "SetMaxwellian";}
   uint SetMaxwellian::getIndex() const {return sysboundarytype::SET_MAXWELLIAN;}
}<|MERGE_RESOLUTION|>--- conflicted
+++ resolved
@@ -1,7 +1,7 @@
 /*
  * This file is part of Vlasiator.
  * 
- * Copyright 2010, 2011, 2012, 2013 Finnish Meteorological Institute
+ * Copyright 2010-2013,2015 Finnish Meteorological Institute
  */
 
 /*!\file setmaxwellian.cpp
@@ -213,59 +213,43 @@
                   creal d_vy = dvyCell / (nVelocitySamples-1);
                   creal d_vz = dvzCell / (nVelocitySamples-1);
                   for (uint vi=0; vi<nVelocitySamples; ++vi)
-                     for (uint vj=0; vj<nVelocitySamples; ++vj)
-                        for (uint vk=0; vk<nVelocitySamples; ++vk) {
-                           average +=  maxwellianDistribution(
-                                          popID,
-                                          rho,
-                                          T,
-                                          vxCell + vi*d_vx - Vx,
-                                          vyCell + vj*d_vy - Vy,
-                                          vzCell + vk*d_vz - Vz
-                                       );
-                        }
+                    for (uint vj=0; vj<nVelocitySamples; ++vj)
+                      for (uint vk=0; vk<nVelocitySamples; ++vk) {
+                         average +=  maxwellianDistribution(
+                                                            popID,
+                                                            rho,
+                                                            T,
+                                                            vxCell + vi*d_vx - Vx,
+                                                            vyCell + vj*d_vy - Vy,
+                                                            vzCell + vk*d_vz - Vz
+                                                           );
+                      }
                   average /= this->nVelocitySamples * this->nVelocitySamples * this->nVelocitySamples;
                } else {
                   average =   maxwellianDistribution(
-                                 popID,
-                                 rho,
-                                 T,
-                                 vxCell + 0.5*dvxCell,
-                                 vyCell + 0.5*dvyCell,
-                                 vzCell + 0.5*dvzCell
-                              );
+                                                     popID,
+                                                     rho,
+                                                     T,
+                                                     vxCell + 0.5*dvxCell,
+                                                     vyCell + 0.5*dvyCell,
+                                                     vzCell + 0.5*dvzCell
+                                                    );
                }
-                  
-<<<<<<< HEAD
-                  if(average!=0.0){
-                     creal vxCellCenter = vxBlock + (ic+convert<Real>(0.5))*dvxCell;
-                     creal vyCellCenter = vyBlock + (jc+convert<Real>(0.5))*dvyCell;
-                     creal vzCellCenter = vzBlock + (kc+convert<Real>(0.5))*dvzCell;
-                     templateCell.set_value(vxCellCenter,vyCellCenter,vzCellCenter,average);
-                  }
-         }
-      }
-      //let's get rid of blocks not fulfilling the criteria here to save
-      //memory.
-      templateCell.adjustSingleCellVelocityBlocks();
-      
-      calculateCellMoments(&templateCell,true,true);
-=======
+               
                if(average!=0.0){
                   creal vxCellCenter = vxBlock + (ic+convert<Real>(0.5))*dvxCell;
                   creal vyCellCenter = vyBlock + (jc+convert<Real>(0.5))*dvyCell;
                   creal vzCellCenter = vzBlock + (kc+convert<Real>(0.5))*dvzCell;
                   templateCell.set_value(vxCellCenter,vyCellCenter,vzCellCenter,average);
-               }
-            } // for-loop over cells in velocity block
-         } // for-loop over velocity blocks
-
-         //let's get rid of blocks not fulfilling the criteria here to save memory.
+               } // for-loop over cells in velocity block
+            } // for-loop over velocity blocks
+         }
+         //let's get rid of blocks not fulfilling the criteria here to save
+         //memory.
          templateCell.adjustSingleCellVelocityBlocks(popID);
       } // for-loop over particle species
-
-      calculateCellVelocityMoments(&templateCell, true);
->>>>>>> 3aef8bc4
+      
+      calculateCellMoments(&templateCell,true,true);
       
       if(!this->isThisDynamic) {
          // WARNING Time-independence assumed here.
@@ -284,4 +268,5 @@
    
    string SetMaxwellian::getName() const {return "SetMaxwellian";}
    uint SetMaxwellian::getIndex() const {return sysboundarytype::SET_MAXWELLIAN;}
-}+   
+} // namespace SBC