--- conflicted
+++ resolved
@@ -71,11 +71,7 @@
          Project &project
       );
       virtual Real fieldSolverBoundaryCondMagneticField(
-<<<<<<< HEAD
-         FsGrid< std::array<Real, fsgrids::bfield::N_BFIELD>, 2> & perBGrid,
-=======
          FsGrid< std::array<Real, fsgrids::bfield::N_BFIELD>, 2> & bGrid,
->>>>>>> 0a8fa204
          FsGrid< fsgrids::technical, 2> & technicalGrid,
          cint i,
          cint j,
