--- conflicted
+++ resolved
@@ -515,17 +515,11 @@
    for (int x = 0; x < localSize[0]; ++x) {
       for (int y = 0; y < localSize[1]; ++y) {
          for (int z = 0; z < localSize[2]; ++z) {
-<<<<<<< HEAD
-            technicalGrid.get(x, y, z,0).sysBoundaryFlag = sysboundarytype::NOT_SYSBOUNDARY;
-            technicalGrid.get(x, y, z,0).sysBoundaryLayer = 0;
-            technicalGrid.get(x, y, z,0).maxFsDt = numeric_limits<Real>::max();
-=======
             //technicalGrid.get(x, y, z)->sysBoundaryFlag = sysboundarytype::NOT_SYSBOUNDARY;
             // Here for debugging since boundarytype should be fed from MPIGrid
             technicalGrid.get(x, y, z)->sysBoundaryFlag = sysboundarytype::N_SYSBOUNDARY_CONDITIONS;
             technicalGrid.get(x, y, z)->sysBoundaryLayer = 0;
             technicalGrid.get(x, y, z)->maxFsDt = numeric_limits<Real>::max();
->>>>>>> 20551a8d
             // Set the fsgrid rank in the technical grid
             technicalGrid.get(x, y, z,0).fsGridRank = technicalGrid.getRank();
          }
@@ -689,16 +683,10 @@
    for (int x = 0; x < localSize[0]; ++x) {
       for (int y = 0; y < localSize[1]; ++y) {
          for (int z = 0; z < localSize[2]; ++z) {
-<<<<<<< HEAD
-            if (technicalGrid.get(x, y, z, 0).sysBoundaryLayer == 0 &&
-                technicalGrid.get(x, y, z, 0).sysBoundaryFlag == sysboundarytype::IONOSPHERE) {
-               technicalGrid.get(x, y, z, 0).sysBoundaryFlag = sysboundarytype::DO_NOT_COMPUTE;
-=======
             if (technicalGrid.get(x,y,z)->sysBoundaryLayer == 0 && (
                 technicalGrid.get(x,y,z)->sysBoundaryFlag == sysboundarytype::IONOSPHERE || 
                 technicalGrid.get(x,y,z)->sysBoundaryFlag == sysboundarytype::CONDUCTINGSPHERE)) {
                technicalGrid.get(x, y, z)->sysBoundaryFlag = sysboundarytype::DO_NOT_COMPUTE;
->>>>>>> 20551a8d
             }
          }
       }
@@ -706,11 +694,7 @@
 
    technicalGrid.updateGhostCells();
 
-<<<<<<< HEAD
    int* fsGridDimensions = technicalGrid.getGlobalSize();
-=======
-   const array<int,3> fsGridDimensions = technicalGrid.getGlobalSize();
->>>>>>> 20551a8d
 
    // One pass to setup the bit field to know which components the field solver should propagate.
 #pragma omp parallel for collapse(3)
@@ -780,12 +764,8 @@
  * \retval success If true, the application of all system boundary states succeeded.
  */
 bool SysBoundary::applyInitialState(dccrg::Dccrg<SpatialCell, dccrg::Cartesian_Geometry>& mpiGrid,
-<<<<<<< HEAD
+                                    FsGrid<fsgrids::technical, 1, FS_STENCIL_WIDTH>&technicalGrid,
                                     FsGrid<Real, fsgrids::bfield::N_BFIELD, FS_STENCIL_WIDTH>& perBGrid,
-=======
-                                    FsGrid<fsgrids::technical, FS_STENCIL_WIDTH>&technicalGrid,
-                                    FsGrid<array<Real, fsgrids::bfield::N_BFIELD>, FS_STENCIL_WIDTH>& perBGrid,
->>>>>>> 20551a8d
                                     Project& project) {
    bool success = true;
 
